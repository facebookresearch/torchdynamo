--- conflicted
+++ resolved
@@ -1447,7 +1447,6 @@
             res2 = f4()
         self.assertTrue(same(res1, res2))
 
-<<<<<<< HEAD
     def test_disallow_in_graph(self):
         cnts = torchdynamo.testing.CompileCounter()
 
@@ -1487,7 +1486,7 @@
         # check for no graph break
         self.assertEqual(cnts.frame_count, 1)
         self.assertEqual(cnts.op_count, 5)
-=======
+
     def test_sample_input(self):
         from torch.testing._internal.common_methods_invocations import SampleInput
 
@@ -1502,5 +1501,4 @@
         with torchdynamo.optimize("eager"):
             res = fn(sample)
 
-        self.assertTrue(same(ref, res))
->>>>>>> 063bc13e
+        self.assertTrue(same(ref, res))