--- conflicted
+++ resolved
@@ -2112,14 +2112,13 @@
                 self.assertFalse(torch.allclose(a0, a1))
                 self.assertFalse(torch.allclose(a1, a2))
 
-<<<<<<< HEAD
     def test_max_pool2d_with_indices_backward(self):
         def fn(a, b, c):
             return aten.max_pool2d_with_indices_backward(
                 a, b, [2, 2], [2, 2], [0, 0], [1, 1], False, c
             )
 
-        x = torch.randn([2, 4, 14, 14])
+        x = torch.randn([2, 4, 18, 14])
         result, indices = aten.max_pool2d_with_indices(
             x,
             [2, 2],
@@ -2144,7 +2143,7 @@
                 a, b, [3, 3], [2, 2], [1, 1], [1, 1], True, c
             )
 
-        x = torch.randn([2, 4, 56, 56])
+        x = torch.randn([2, 4, 40, 56])
         result, indices = aten.max_pool2d_with_indices(
             x,
             [3, 3],
@@ -2160,7 +2159,9 @@
                 torch.randn_like(result),
                 x,
                 indices,
-=======
+            ],
+        )
+
     def test_avg_pool2d_backward(self):
         def fn(a, b):
             return aten.avg_pool2d_backward(
@@ -2200,7 +2201,6 @@
             [
                 torch.randn([1, 1, 20, 15]),
                 torch.randn([1, 1, 20, 15]),
->>>>>>> 7e1d4409
             ],
         )
 
