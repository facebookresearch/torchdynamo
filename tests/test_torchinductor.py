#!/usr/bin/env pytest
import contextlib
import dataclasses
import functools
import importlib
import unittest
from unittest.mock import patch

import torch
from torch.nn import functional as F
from torch.utils._pytree import tree_flatten
from torch.utils._pytree import tree_unflatten

import torchdynamo
from torchdynamo.testing import rand_strided
from torchdynamo.testing import same

try:
    import sympy

    importlib.import_module("functorch")

    from torch._decomp import get_decompositions

    import torchinductor.config
    from torchinductor import config
    from torchinductor.compile_fx import compile_fx
    from torchinductor.ir import IndexingDiv
    from torchinductor.ir import ModularIndexing
    from torchinductor.sizevars import SizeVarAllocator

    # This will only pass on pytorch builds newer than roughly 5/15/2022
    assert get_decompositions([torch.ops.aten.trace])
except (ImportError, ModuleNotFoundError, AssertionError):
    raise unittest.SkipTest("requires sympy/functorch")


HAS_CPU = False
try:
    from subprocess import CalledProcessError

    from torchinductor.codecache import CppCodeCache

    CppCodeCache.load("")
    HAS_CPU = True
except (CalledProcessError, OSError):
    raise unittest.SkipTest("Did not find a working c++ compiler")

aten = torch.ops.aten

HAS_CUDA = False
if torch.cuda.is_available():
    try:
        importlib.import_module("triton")
        HAS_CUDA = True
    except (ImportError, ModuleNotFoundError):
        pass

requires_cuda = functools.partial(unittest.skipIf, not HAS_CUDA, "requires cuda")
torchinductor.config.triton.autotune = False  # too slow


class TestCase(unittest.TestCase):
    @classmethod
    def setUpClass(cls):
        cls._stack = contextlib.ExitStack()
        cls._stack.enter_context(patch.object(config, "debug", True))
        cls._stack.enter_context(patch.object(config.cpp, "min_chunk_size", 1))

    @classmethod
    def tearDownClass(cls):
        cls._stack.close()


class ToTuple(torch.nn.Module):
    def forward(self, x):
        return (x,)


@dataclasses.dataclass
class InputGen:
    n: int
    device: str

    def dense(self):
        return torch.randn((self.n, self.n), device=self.device)

    def transposed(self):
        return self.dense().transpose(0, 1)

    def strided(self):
        return torch.randn((self.n * 2, self.n * 3), device=self.device)[
            self.n :, self.n :: 2
        ]

    def broadcast1(self):
        return torch.randn((self.n,), device=self.device)

    def broadcast2(self):
        return torch.randn((1, self.n, 1), device=self.device)

    def broadcast3(self):
        return torch.randn((1,), device=self.device)

    def double(self):
        return torch.randn((self.n, self.n), device=self.device, dtype=torch.double)

    def int(self):
        return torch.arange(self.n, device=self.device, dtype=torch.int32)


def check_model(self: TestCase, model, example_inputs, tol=1e-4, check_lowp=True):
    # check_lowp is ignored here, it's kept just to be able to call `common` with extra arg
    has_lowp_args = False

    def upcast_fn(x):
        nonlocal has_lowp_args
        if isinstance(x, torch.Tensor) and (
            x.dtype == torch.float16 or x.dtype == torch.bfloat16
        ):
            has_lowp_args = True
            return x.float()
        else:
            return x

    upcasted_inputs = list(map(upcast_fn, example_inputs))
    if has_lowp_args:
        if hasattr(model, "to"):
            model = model.to(torch.float)
    correct = model(*upcasted_inputs)
    # downcast the model back if needed
    if has_lowp_args:
        if hasattr(model, "to"):
            model = model.to(torch.half)

    @torchdynamo.optimize_assert(functools.partial(compile_fx, cudagraphs=False))
    def run(*ex):
        return model(*ex)

    torchdynamo.reset()
    with unittest.mock.patch("torchdynamo.config.raise_on_backend_error", True):
        actual = run(*example_inputs)

    assert type(actual) == type(correct)
    correct_flat, correct_spec = tree_flatten(correct)
    actual_flat, _ = tree_flatten(actual)
    correct_flat = tuple(
        y.to(x.dtype) if isinstance(y, torch.Tensor) else y
        for x, y in zip(actual_flat, correct_flat)
    )
    correct = tree_unflatten(correct_flat, correct_spec)
    self.assertTrue(same(actual, correct, tol=tol, equal_nan=True))


def check_model_cuda(self: TestCase, model, example_inputs, check_lowp=True):
    if hasattr(model, "to"):
        model = model.to("cuda")

    def copy_fn(x):
        # preserve strides of the input on the device
        if not isinstance(x, torch.Tensor):
            return x
        return torch.empty_strided(
            x.size(), x.stride(), device="cuda", dtype=x.dtype
        ).copy_(x)

    example_inputs = tuple(copy_fn(x) for x in example_inputs)
    check_model(self, model, example_inputs)

    if check_lowp:

        def downcast_fn(x):
            if not isinstance(x, torch.Tensor) or not x.dtype == torch.float:
                return x
            return torch.empty_strided(
                x.size(), x.stride(), device="cuda", dtype=torch.half
            ).copy_(x)

        example_inputs = list(map(downcast_fn, example_inputs))
        if hasattr(model, "to"):
            model = model.to(torch.half)
        check_model(self, model, example_inputs, 2e-3)


class SweepInputs2:
    input_gen_types1 = [
        "dense",
        "transposed",
        "strided",
        "broadcast1",
        "broadcast2",
        "broadcast3",
        "double",
        "int",
    ]
    input_gen_types2 = input_gen_types1
    gen = None

    @staticmethod
    def kernel(a, b):
        return (a + b,)

    @classmethod
    def gen_template(cls, name1, name2):
        def test(self):
            check_model(
                self,
                cls.kernel,
                (
                    getattr(cls.gen, name1)(),
                    getattr(cls.gen, name2)(),
                ),
            )

        test.__name__ = f"test_{cls.gen.device}_{name1}_{name2}"
        setattr(cls, test.__name__, test)

    @classmethod
    def populate(cls):
        for name1 in cls.input_gen_types1:
            for name2 in cls.input_gen_types2:
                cls.gen_template(name1, name2)


class SweepInputsCpuTest(SweepInputs2, TestCase):
    gen = InputGen(10, "cpu")


SweepInputsCpuTest.populate()


class TestIndexingSimplification(unittest.TestCase):
    def test_indexing_simplification(self):
        sizevars = SizeVarAllocator()
        i0 = sympy.Symbol("i0")
        i1 = sympy.Symbol("i1")
        i2 = sympy.Symbol("i2")
        r3 = sympy.Symbol("r3")

        var_ranges = {i0: 3136, i1: 64, i2: 32, r3: 3}
        expr = (
            128 * i2
            + ModularIndexing(i1, 1, 64)
            + 64 * ModularIndexing(i1 + 64 * r3, 64, 2)
        )
        # check that `i1//64` is removed when i1 is always less than 64,
        # and the next simplificaton doesn't happen
        self.assertEqual(
            sizevars.simplify_with_ranges(expr, var_ranges),
            i1 + 128 * i2 + 64 * ModularIndexing(r3, 1, 2),
        )
        # all the modular indexing should be removed when the body cant be larger than the modulus
        var_ranges[r3] = 2
        self.assertEqual(
            sizevars.simplify_with_ranges(expr, var_ranges), i1 + 128 * i2 + 64 * r3
        )

        # always-zero terms should be removed from IndexingDiv too
        self.assertEqual(
            sizevars.simplify_with_ranges(IndexingDiv(r3 + i2 + i1, 32), var_ranges),
            IndexingDiv(i1, 32),
        )
        self.assertEqual(
            sizevars.simplify_with_ranges(
                IndexingDiv(r3 + 2 * i2 + i1, 32), var_ranges
            ),
            IndexingDiv(i1 + 2 * i2, 32),
        )

        # check the same thing but with symbolic divisor
        self.assertEqual(IndexingDiv(r3 * i0, r3), i0)
        self.assertEqual(ModularIndexing(r3 * i0, r3, 10), ModularIndexing(i0, 1, 10))

        # (10*i) % 10 is always zero and should get optimized away
        self.assertEqual(
            ModularIndexing(i0 + i1 * 10, 1, 10), ModularIndexing(i0, 1, 10)
        )

        # ((20*i)//2) % 10 is always zero and should get optimized away
        self.assertEqual(
            ModularIndexing(i0 + i1 * 20, 2, 10), ModularIndexing(i0, 2, 10)
        )

        # the same things happens with symbolic divisor
        self.assertEqual(
            ModularIndexing(i0 + i1 * i2 * r3, i2, r3), ModularIndexing(i0, i2, r3)
        )

        # Constant fold from divisor into base
        self.assertEqual(ModularIndexing(i0 * 4, 2, 10), ModularIndexing(i0 * 2, 1, 10))
        self.assertEqual(IndexingDiv(i0 * 4, 2), i0 * 2)

    def test_indexing_join(self):
        sizevars = SizeVarAllocator()
        i0 = sympy.Symbol("i0")
        i1 = sympy.Symbol("i1")
        i2 = sympy.Symbol("i2")

        # join two ModularIndexing calls into one larger one when possible
        expr1 = ModularIndexing(i0, 1, 32) + 32 * ModularIndexing(i0, 32, 4)
        self.assertEqual(
            sizevars.simplify_with_ranges(expr1, {}), ModularIndexing(i0, 1, 128)
        )

        # it should also work with a scale
        self.assertEqual(
            sizevars.simplify_with_ranges(2 * expr1, {}),
            2 * ModularIndexing(i0, 1, 128),
        )

        # it should not happen in this case as the modulus is wrong
        expr2 = ModularIndexing(i0, 1, 30) + 32 * ModularIndexing(i0, 32, 4)
        self.assertEqual(sizevars.simplify_with_ranges(expr2, {}), expr2)

        # check that it also works with a modulus>1
        expr3 = ModularIndexing(i0, 10, i1) + i1 * ModularIndexing(i0, i1, i2)
        self.assertEqual(
            sizevars.simplify_with_ranges(expr3, {}), ModularIndexing(i0, 10, i1 * i2)
        )

        # and also works with an offset
        self.assertEqual(
            sizevars.simplify_with_ranges(expr3 + 10, {}),
            ModularIndexing(i0, 10, i1 * i2) + 10,
        )


class CommonTemplate:
    @classmethod
    def install(my_cls, other_cls, suffix):
        for name, value in my_cls.__dict__.items():
            if name.startswith("test_"):
                setattr(other_cls, f"{name}_{suffix}", value)

    def test_add_const_int(self):
        def fn(a):
            return (a + 1,)

        self.common(fn, (torch.randn(32),))

    def test_add_const_float(self):
        def fn(a):
            return (a + 1.5,)

        self.common(fn, (torch.randn(32),))

    def test_abs(self):
        def fn(a):
            return (a / (torch.abs(a) + 1),)

        self.common(fn, (torch.randn(17),))

    def test_max_min(self):
        def fn(a, b):
            return (torch.maximum(a, b), torch.minimum(a, b))

        self.common(fn, (torch.randn(8), torch.randn(8)))

    def test_horizonal_fusion1(self):
        def fn(a, b, c):
            return (a + b, a - c, b * c)

        self.common(
            fn, (torch.randn(8, 16, 16), torch.randn(8, 16, 16), torch.randn(1, 16, 1))
        )

    def test_horizonal_fusion2(self):
        def fn(a, b, c):
            return a + 1, b + 2, c + 3

        self.common(fn, (torch.randn(8, 16, 8), torch.randn(8, 16), torch.randn(16, 8)))

    def test_sum1(self):
        def fn(a, b):
            return ((a + b).sum(-1),)

        self.common(fn, (torch.randn(8, 8), torch.randn(8, 8)))

    def test_sum2(self):
        def fn(a, b):
            return ((a + b).sum([1, 2]), (a + b).sum(-1))

        self.common(fn, (torch.randn(8, 9, 3, 21), torch.randn(8, 9, 3, 21)))

    def test_sum3(self):
        def fn(a, b):
            r1 = a + b
            r2 = r1.sum(-1)
            r3 = torch.squeeze(b) + 10
            return (r1, r2, r3)

        self.common(fn, (torch.randn(10, 10), torch.randn(1, 10)))

    def test_sum4(self):
        def fn(a):
            b = a + 1
            c = b.sum(-1)
            d = c + 3
            e = d.sum(-1)
            f = e + 5
            return (f, e, d, c, b)

        self.common(fn, (torch.randn(1, 16, 8, 8),))

    def test_sum5(self):
        def fn(a):
            b = a + 1
            c = b.sum(-1)
            d = c + 3
            e = d.sum(-1)
            f = e + 5
            return (f,)

        self.common(fn, (torch.randn(1, 17, 8, 9),))

    def test_min_max_reduction(self):
        def fn(a, b):
            return ((a + b).max(), (a + b).min(), torch.amax(a + 1, keepdim=True))

        self.common(fn, (torch.randn(8, 8), torch.randn(8, 8)))

    def test_clamp(self):
        def fn(a, b):
            return (a.clamp(-0.1, 0.1), b.clamp(0), torch.clamp(a + b, max=0))

        self.common(fn, (torch.randn(8, 8), torch.randn(8, 8)))

    def test_arange(self):
        def fn(x):
            rng1 = torch.arange(8 * 8, dtype=torch.float32, device=x.device).view(8, 8)
            rng2 = torch.arange(10, 18, device=x.device)
            tmp = x * rng1
            return tmp, tmp + rng2

        self.common(fn, (torch.randn(8, 8),))

    def test_linspace(self):
        def fn(x):
            return torch.linspace(0.125, 0.875, 7, device=x.device) + x

        self.common(fn, (torch.randn(1, 7),))

    def test_tensor1(self):
        def fn(x):
            return torch.tensor([1], device=x.device) + x, torch.tensor(
                5, device=x.device
            )

        self.common(fn, (torch.randn(10),))

    def test_tensor2(self):
        def fn(x):
            return torch.tensor(list(range(2, 40, 2)), device=x.device) + x

        self.common(fn, (torch.randn(1),))

    def test_tensor3(self):
        def fn(x):
            return (
                torch.tensor([], device=x.device),
                torch.tensor([1, 2], device=x.device) + 1,
                torch.tensor([1, 2, 3], device=x.device) + 2,
                torch.tensor([1, 2, 3, 4], device=x.device) + x,
            )

        self.common(fn, [torch.randn(4)])

    def test_views1(self):
        def fn1(x, y):
            return (x.view(size2) + y,)

        def fn2(x, y):
            return ((x + 1).view(size2) + y,)

        views = [
            ([5 * 7], [5, 7]),
            ([2 * 3 * 4 * 5 * 6 * 7], [2, 3, 4, 5, 6, 7]),
            ([2 * 3, 4, 5, 6 * 7], [2, 3, 4, 5, 6, 7]),
            ([10 * 5, 20], [10, 5, 20]),
            ([1, 10, 1], [10]),
            ([10, 1, 10, 1, 10], [10, 100]),
            ([2, 2, 2, 2], [4, 4]),
        ]
        for size1, size2 in views:
            self.common(fn1, (torch.randn(size1), torch.randn(size2)))
            self.common(fn2, (torch.randn(size1), torch.randn(size2)))

        for size2, size1 in views:
            self.common(fn1, (torch.randn(size1), torch.randn(size2)))
            self.common(fn2, (torch.randn(size1), torch.randn(size2)))

    def test_views2(self):
        def fn1(x):
            return (x.view(size2) + 1,)

        def fn2(x):
            return ((x * 2).view(size2) + 1,)

        for size1, size2 in [
            ([2, 2, 2, 2], [4, -1]),
            ([10, 1, 10, 1, 10], [-1, 100]),
            ([10 * 5, 20], [10, -1, 20]),
        ]:
            self.common(fn1, (torch.randn(size1),))
            self.common(fn2, (torch.randn(size1),))

    def test_views3(self):
        # example taken from hf_BigBird
        def forward(arg1, arg2):
            index = torch.ops.aten.index(arg1, [arg2])
            view_1 = torch.ops.aten.view(index, [1, 2232, 64])
            view_2 = torch.ops.aten.view(view_1, [1, 12, 62, 192])
            return view_2

        self.common(
            forward,
            (
                rand_strided((64, 64), (64, 1), torch.float32),
                rand_strided((2232,), (1,), torch.int64),
            ),
        )

    def test_relu(self):
        def fn(a, b):
            return (torch.relu(a), torch.relu(a + b) / 10)

        self.common(fn, (torch.randn(8, 8), torch.randn(8, 8)))

    def test_exp(self):
        def fn(a, b):
            return (torch.exp(a), torch.exp(a + b))

        self.common(fn, (torch.randn(8, 8), torch.randn(8, 8)))

    def test_sigmoid(self):
        def fn(a, b):
            return (torch.sigmoid(a), torch.sigmoid(a + b))

        self.common(fn, (torch.randn(8, 8), torch.randn(8, 8)))

    def test_round(self):
        def fn(a, b):
            return torch.round(a), torch.round(b + 1), torch.round(a, decimals=2)

        # with *100 we are always getting a number exactly at .5 which we don't do right in half
        self.common(
            fn, (torch.randn(8, 8) * 100, torch.randn(8, 8) * 10), check_lowp=False
        )

    def test_silu(self):
        def fn(a):
            return (torch.nn.functional.silu(a),)

        self.common(fn, (torch.randn(8, 8),))

    def test_nan_to_num(self):
        def fn(a):
            return (
                torch.nan_to_num(a),
                torch.nan_to_num(a, nan=3.0),
                torch.nan_to_num(a, nan=None),
                torch.nan_to_num(a, posinf=4.0),
                torch.nan_to_num(a, neginf=5.0),
                torch.nan_to_num(a, nan=3.0, posinf=4.0, neginf=5.0),
            )

        self.common(
            fn,
            (torch.tensor((float("nan"), float("inf"), float("-inf"), 1.0)),),
            check_lowp=False,  # a much more elaborate test is required to match finfo max's for float and half
        )

    def test_div(self):
        def fn(a, b):
            return (
                aten.div(a, b, rounding_mode=None),
                aten.div(a, b, rounding_mode="floor"),
                aten.div(a, b, rounding_mode="trunc"),
            )

        self.common(fn, (torch.randn(8, 8) * 100, torch.randn(8, 8) * 100))

    def test_sum_keepdims(self):
        def fn(a, b):
            return (torch.sum(a + b, -1, keepdim=True),)

        self.common(fn, (torch.randn(8, 8), torch.randn(8, 8)))

    def test_softmax(self):
        def fn(a, b):
            return (torch.softmax(a + b, -1), torch.softmax(a, 0), torch.softmax(b, 1))

        self.common(fn, (torch.randn(8, 8), torch.randn(8, 8)))

    def test_log_softmax(self):
        def fn(a, b):
            return (F.log_softmax(a + b, -1), F.log_softmax(a, 0), F.log_softmax(b, 1))

        self.common(fn, (torch.randn(8, 8), torch.randn(8, 8)))

    def test_transpose(self):
        def fn(a, b):
            return (
                torch.t(a) + b,
                torch.transpose(b * 2, 0, 1) + 10,
            )

        self.common(fn, (torch.randn(8, 8), torch.randn(8, 8)))

    def test_permute(self):
        def fn(a):
            return (
                torch.permute(a + 1, [2, 1, 4, 0, 3]) + 2,
                torch.permute(a, [2, 1, 4, 0, 3]) + 2,
            )

        self.common(fn, (torch.randn(2, 2, 2, 2, 2),))

    def test_expand(self):
        def fn(a):
            return (
                (a + 1).expand(3, 4, 2, 3, 2) + 2,
                a.expand(2, 1, 2, 3, 2) + 2,
            ), a.expand(2, -1, 5, -1)

        self.common(fn, (torch.randn(2, 1, 2),))

    def test_squeeze1(self):
        def fn(a):
            return ((a + 1).squeeze() + 2, a.squeeze() + 2)

        self.common(fn, (torch.randn(1, 2, 1, 2, 2, 1, 1),))

    def test_squeeze2(self):
        def fn(a):
            return ((a + 1).squeeze(-1).squeeze(2) + 2, a.squeeze(0) + 2)

        self.common(fn, (torch.randn(1, 2, 1, 2, 2, 2, 1),))

    def test_simplify_loops(self):
        def fn(a, b):
            return a + b

        self.common(
            fn,
            (
                torch.randn(2, 3, 4, 5, 6),
                torch.randn(4, 2, 3, 5, 6).permute(1, 2, 0, 3, 4),
            ),
        )

    def test_unsqueeze(self):
        def fn(a):
            return (
                torch.unsqueeze(a + 1, -1) + 2,
                torch.unsqueeze(a, 2) + 2,
                torch.unsqueeze(a + 1, 0) + 2,
                torch.unsqueeze(a, -2) + 2,
            )

        self.common(
            fn,
            (
                torch.randn(
                    2,
                    2,
                    2,
                    2,
                ),
            ),
        )

    def test_unsqueeze_inplace(self):
        def fn(a):
            tmp1 = a + 1
            aten.unsqueeze_(tmp1, 2)
            tmp2 = aten.unsqueeze_(a + 1, 0) + 2
            return (tmp1, tmp2)

        self.common(
            fn,
            (
                torch.randn(
                    2,
                    2,
                    2,
                    2,
                ),
            ),
        )

    def test_addmm(self):
        def fn(a, b, c):
            return (torch.addmm(a + 1, b + 2, c + 3) + 4,)

        self.common(
            fn,
            (
                torch.randn(8, 8),
                torch.randn(8, 8),
                torch.randn(8, 8),
            ),
        )

    def test_linear1(self):
        mod = torch.nn.Sequential(
            torch.nn.Linear(8, 16),
            torch.nn.Sigmoid(),
            ToTuple(),
        )
        self.common(mod, (torch.randn(2, 8),))

    def test_linear2(self):
        mod = torch.nn.Sequential(
            torch.nn.Linear(8, 8),
            torch.nn.ReLU(),
            torch.nn.Linear(8, 8),
            torch.nn.ReLU(),
            torch.nn.Linear(8, 8),
            torch.nn.ReLU(),
            torch.nn.Linear(8, 8),
            torch.nn.ReLU(),
        )
        self.common(mod, (torch.randn(2, 8),))

    def test_bmm(self):
        def fn(a, b):
            return (
                torch.bmm(a, b),
                torch.bmm(a + 1, b + 2) + 3,
            )

        self.common(
            fn,
            (
                torch.randn(2, 8, 8),
                torch.randn(2, 8, 8),
            ),
            check_lowp=False,
        )
        self.common(
            fn,
            (
                torch.randn(1, 16, 8),
                torch.randn(1, 8, 10),
            ),
            check_lowp=False,
        )

    def test_gather(self):
        def fn(a, b):
            return (torch.gather(a.expand([4, 5, 10, 6]), 3, b + 1),)

        self.common(
            fn,
            (
                torch.randn([1, 1, 10, 6]),
                torch.randint(5, [4, 5, 10, 1], dtype=torch.int64),
            ),
        )

    def test_slice1(self):
        def fn(a):
            return (
                a[:, :10, 0] + a[:, 10:, 0],
                (a + 1)[:, :10, 0] + (a + 1)[:, 10:, 0],
            )

        self.common(
            fn,
            (torch.randn([2, 20, 2]),),
        )

    def test_slice2(self):
        def fn(a):
            return (
                a[:-1, ::2, -1] + a[-1:, 1::2, -2],
                (a + 1)[:-1, ::2, -1] + (a + 2)[-1:, 1::2, -2],
            )

        self.common(
            fn,
            (torch.randn([2, 20, 2]),),
        )

    def test_split_with_sizes(self):
        def fn(a, sizes):
            return [t + 1.0 for t in torch.split(a * 2.0, sizes, -1)]

        self.common(fn, (torch.randn(2, 2, 10), [3, 3, 4]))
        self.common(fn, (torch.randn(2, 2, 10), [4, 3, 3]))
        self.common(fn, (torch.randn(2, 2, 10), [1, 2, 3, 4]))

    def test_split(self):
        def fn(a):
            t = torch.split(a, 3, -1)
            return (t[0], t[1], t[2], t[3])

        def fn2(a):
            return fn(a + 1)

        self.common(
            fn,
            (torch.randn([2, 2, 10]),),
        )

        self.common(
            fn2,
            (torch.randn([2, 2, 10]),),
        )

    def test_to_dtype(self):
        def fn(a, b):
            return (
                aten._to_copy(a, dtype=6),
                aten._to_copy(b + 1, dtype=6),
                aten.to(b, torch.float64),
            )

        self.common(
            fn,
            (
                torch.randn([2, 2, 10]),
                torch.randn([2, 2, 10], dtype=torch.float64),
            ),
        )

    @requires_cuda()
    def test_to_device(self):
        def fn(a):
            if a.device.type == "cpu":
                return aten._to_copy(a, device=torch.device("cuda"), dtype=6, layout=0)
            else:
                return aten._to_copy(a, device=torch.device("cpu"), dtype=6, layout=0)

        self.common(
            fn,
            (torch.randn([2, 2, 10]),),
        )

    @requires_cuda()
    def test_to_device_constant(self):
        def fn(a):
            d1 = a.device.type
            if d1 == "cpu":
                d2 = "cuda"
            else:
                d2 = "cpu"

            const1 = torch.as_tensor(list(range(64)), device=d2)
            return (
                torch.arange(10, device=d2).to(d1) + a,
                const1.to(d1),
                (const1 + 1).to(d1),
            )

        self.common(
            fn,
            (torch.randn([10]),),
        )

    @requires_cuda()
    def test_multi_device(self):
        def fn(x):
            x = x + 1
            x = x + 2
            x = x.cuda()
            x = x + 3
            x = x + 4
            x = x.cpu()
            x = x + 5
            x = x + 6
            x = x.cuda()
            x = x + 7
            x = x + 8
            x = x.cpu()
            x = x + 9
            x = x + 10
            return x

        self.common(
            fn,
            (torch.randn([2, 2, 10]),),
            check_lowp=False,  # cpu doesn't understand fp16, and there are explicit .cpu() calls
        )

    def test_unbind(self):
        def fn(a):
            return torch.unbind(a), torch.unbind(a, -1)

        self.common(
            fn,
            (torch.randn([4, 4, 4]),),
        )

    def test_convolution1(self):
        m = torch.nn.Sequential(
            torch.nn.Conv2d(5, 6, [3, 3]),
            torch.nn.ReLU(),
            ToTuple(),
        )

        self.common(
            m,
            (torch.randn([2, 5, 16, 16]),),
        )

    def test_convolution2(self):
        def fn(x, w, b):
            # transposed conv
            return (aten.convolution(x, w, b, [4], [0], [1], True, [0], 1),)

        self.common(
            fn,
            (
                torch.randn([2, 32, 90]),
                torch.randn([32, 16, 8]),
                torch.randn([16]),
            ),
            check_lowp=False,
        )

    def test_adaptive_avg_pool2d1(self):
        def fn(x):
            return aten._adaptive_avg_pool2d(x, (6, 6)), aten._adaptive_avg_pool2d(
                x + 1, (4, 5)
            )

        self.common(
            fn,
            (torch.randn(2, 4, 16, 16),),
        )

    def test_max_pool2d1(self):
        def fn(x):
            return aten.max_pool2d_with_indices(x, [3, 3], [2, 2])

        self.common(
            fn,
            (torch.randn(2, 4, 16, 16),),
        )

    def test_max_pool2d2(self):
        def fn(x):
            return aten.max_pool2d_with_indices(x, [3, 3], [2, 2])

        self.common(
            fn,
            (torch.randn([16, 64, 55, 55]),),
        )

    def test_max_pool2d3(self):
        def fn(x):
            # with padding
            return aten.max_pool2d_with_indices(x, [3, 3], [2, 2], [1, 1])

        self.common(
            fn,
            (-torch.arange(1 * 8 * 8, dtype=torch.float32).view(1, 1, 8, 8),),
        )

    def test_max_pool2d4(self):
        def fn(x):
            # with padding
            return aten.max_pool2d_with_indices(x, [3, 3], [2, 2], [0, 0], [1, 1], True)

        self.common(
            fn,
            (torch.randn([2, 8, 111, 111]),),
        )

    def test_avg_pool2d1(self):
        def fn(x):
            return aten.avg_pool2d(x, [3, 3], [2, 2])

        self.common(
            fn,
            (torch.randn(2, 4, 16, 16),),
        )

    def test_avg_pool2d2(self):
        def fn(x):
            return aten.avg_pool2d(x, [3, 3], [2, 2])

        self.common(
            fn,
            (torch.randn([16, 64, 55, 55]),),
        )

    def test_avg_pool2d3(self):
        def fn(x):
            return aten.avg_pool2d(x, [3, 3], [2, 2], [1, 1])

        self.common(
            fn,
            (-torch.arange(1 * 8 * 8, dtype=torch.float32).view(1, 1, 8, 8),),
        )

    def test_avg_pool2d4(self):
        def fn(x):
            return aten.avg_pool2d(x, [3, 3], [2, 2], [0, 0], True)

        self.common(
            fn,
            (torch.randn([2, 8, 111, 111]),),
        )

    def test_avg_pool2d5(self):
        def fn(x):
            return aten.avg_pool2d(x, [3, 3], [2, 2], [1, 1], count_include_pad=False)

        self.common(
            fn,
            (-torch.arange(1 * 8 * 8, dtype=torch.float32).view(1, 1, 8, 8),),
        )

    def test_alexnet_prefix(self):
        def forward(arg6, arg7, arg16):
            convolution = torch.ops.aten.convolution(
                arg16, arg7, arg6, [4, 4], [2, 2], [1, 1], False, [0, 0], 1
            )
            relu = torch.ops.aten.relu(convolution)
            max_pool2d_with_indices = torch.ops.aten.max_pool2d_with_indices(
                relu, [3, 3], [2, 2]
            )
            getitem = max_pool2d_with_indices[0]
            return (getitem,)

        self.common(
            forward,
            (
                rand_strided((64,), (1,), torch.float32, "cpu"),
                rand_strided((64, 3, 11, 11), (363, 121, 11, 1), torch.float32, "cpu"),
                rand_strided(
                    (16, 3, 224, 224), (150528, 50176, 224, 1), torch.float32, "cpu"
                ),
            ),
        )

    def test_elu(self):
        def fn(x):
            return aten.elu(x, 1.6732632423543772, 1.0507009873554805) + 2, aten.elu(
                x + 1, 2, 3, 4
            )

        self.common(
            fn,
            (torch.randn([16, 16]),),
        )

    def test_tanh(self):
        def fn(x):
            return aten.tanh(x) + 2, aten.tanh(x + 1)

        self.common(
            fn,
            (torch.randn([16, 16]),),
        )

    def test_repeat(self):
        def fn(x):
            return (
                x.repeat(2, 2, 3, 1),
                x.repeat(8, 1, 1, 1),
                x.repeat(2, 1, 1, 1, 1, 1),
            )

        self.common(
            fn,
            (torch.randn([1, 2, 4, 8]),),
        )

    def test_embedding(self):
        m = torch.nn.Sequential(
            torch.nn.Embedding(10, 4, padding_idx=0),
            torch.nn.ReLU(),
            ToTuple(),
        )

        self.common(
            m,
            (torch.randint(10, [2, 8]),),
        )

    def test_mean(self):
        def fn(x):
            return (
                x.mean(),
                x.mean(-1),
                torch.mean(x, -2, keepdim=True),
                x.mean([0, 1]),
            )

        self.common(
            fn,
            (torch.randn([1, 2, 4, 8]),),
        )

    def test_var_mean(self):
        def fn(x):
            return (
                *torch.var_mean(x, -1),
                *torch.var_mean(x, [1, 3]),
            )

        self.common(
            fn,
            (torch.randn([1, 2, 4, 8]),),
        )

    @patch.object(config, "pick_loop_orders", True)
    def test_transposed_propagates(self):
        @torchdynamo.optimize("inductor", nopython=True)
        def fn(x, y):
            return x + y

        a = torch.randn(1, 4, 4, 4, device=self.device).permute(0, 2, 3, 1)
        b = torch.randn(4, 4, 4, device=self.device).permute(1, 2, 0)
        c = fn(a, b)
        self.assertEqual(a.stride(), c.stride())
        self.assertEqual(c.stride()[2], 1)

    @requires_cuda()
    @patch.object(config.triton, "convolution", "triton")
    def test_triton_conv(self):
        @torchdynamo.optimize("inductor", nopython=True)
        def triton_conv(
            x,
            w,
            bias,
            stride,
            padding,
            dilation,
            groups,
        ):
            y = torch.conv2d(x, w, bias, stride, padding, dilation, groups)
            return y

        stride, padding, dilation, groups = (1, 1), (0, 0), (1, 1), 1
        dtype = torch.float32
        x = torch.randn((32, 128, 32, 32), dtype=dtype, device=self.device)
        w = torch.randn((32, 128, 1, 1), dtype=dtype, device=self.device)
        bias = torch.randn((32), dtype=dtype, device=self.device)

        y = triton_conv(x, w, bias, stride, padding, dilation, groups)
        y_correct = torch.conv2d(x, w, bias, stride, padding, dilation, groups)
        self.assertTrue(same(y, y_correct, cos_similarity=True, tol=0.1))

<<<<<<< HEAD
    @requires_cuda()
    @patch.object(config.triton, "convolution", "autotune")
    def test_conv_autotune(self):
        @torchdynamo.optimize("inductor", nopython=True)
        def triton_conv(
            x,
            w,
            bias,
            stride,
            padding,
            dilation,
            groups,
        ):
            y = torch.conv2d(x, w, bias, stride, padding, dilation, groups)
            return y

        stride, padding, dilation, groups = (1, 1), (0, 0), (1, 1), 1
        dtype = torch.float32
        x = torch.randn((32, 128, 32, 32), dtype=dtype, device=self.device)
        w = torch.randn((32, 128, 1, 1), dtype=dtype, device=self.device)
        bias = torch.randn((32), dtype=dtype, device=self.device)

        y = triton_conv(x, w, bias, stride, padding, dilation, groups)
        y_correct = torch.conv2d(x, w, bias, stride, padding, dilation, groups)
        self.assertTrue(same(y, y_correct, cos_similarity=True, tol=0.1))
=======
    @patch.object(config.triton, "use_mm", True)
    def test_triton_mm2(self):
        @torchdynamo.optimize("inductor", nopython=True)
        def fn(x, y):
            return torch.mm(x, y)

        N = 1024
        a = torch.randn([N, N], device=self.device, dtype=torch.float32)
        b = torch.randn([N, N], device=self.device, dtype=torch.float32)
        c1 = torch.mm(a, b)
        c = fn(a, b)
        assert torch.allclose(c1, c, atol=1e-3, rtol=1e-3)
>>>>>>> 140d6db1

    def test_std(self):
        def fn(x):
            return (
                torch.var(x, True),
                torch.var(x, False),
                torch.var(x, -1, True),
                torch.var(x, -1, False),
                torch.std(x, False),
                torch.std(x, [0, 1], True),
                torch.std(x, [0, 1], False),
                torch.std(x, -2, True, keepdim=True),
            )

        self.common(
            fn,
            (torch.randn([2, 4, 4, 8]),),
        )

    def test_embedding_bag(self):
        def fn(w, i, o):
            return aten._embedding_bag(w, i, o, False, 0, False, None)

        self.common(
            fn,
            (torch.randn([10, 4]), torch.randint(10, [8]), torch.tensor([0, 2, 6])),
        )

    def test_batch_norm_2d(self):
        m = torch.nn.Sequential(
            torch.nn.BatchNorm2d(10),
            torch.nn.ReLU(),
        )
        m.eval()
        self.common(m, (torch.randn([2, 10, 8, 8]),), check_lowp=False)
        self.common(
            m,
            (torch.randn([3, 10, 16, 16]),),
            check_lowp=False,  # too painful to match types of bn model
        )

    def test_leaky_relu(self):
        def fn(x):
            return aten.leaky_relu(x, 0.2) + 2, aten.leaky_relu(x + 1)

        self.common(
            fn,
            (torch.randn([16, 16]),),
        )

    def test_gelu(self):
        def fn(x):
            return aten.gelu(x) + 2, aten.gelu(x + 1)

        self.common(
            fn,
            (torch.randn([16, 16]),),
        )

    def test_clone(self):
        def fn(x):
            return aten.clone(x) + 2, aten.clone(x + 1)

        self.common(
            fn,
            (torch.randn([16, 16]),),
        )

    def test_masked_fill(self):
        def fn(mask, value):
            return aten.masked_fill(value, mask, -10000.0) + 2, aten.masked_fill(
                value / 2.0, torch.logical_not(mask), 667
            )

        self.common(
            fn,
            (
                torch.randint(0, 1, [1, 16], dtype=torch.bool),
                torch.randn([16, 16]),
            ),
        )

    def test_pow(self):
        def fn(x):
            return [aten.pow(x, e) for e in range(-8, 9)]

        self.common(
            fn,
            (torch.randn([16, 16]),),
        )

    def test_glu(self):
        def fn(x):
            return aten.glu(x, -1), aten.glu(x, 1), aten.glu(x, 2)

        self.common(
            fn,
            (torch.randn([8, 16, 8, 8]),),
        )

    def test_cat(self):
        def fn(a):
            tmp = a * 2
            return torch.cat((a, a[:, :4] + 1, a + 2), -1), torch.cat((tmp, tmp), 0)

        self.common(
            fn,
            (torch.randn([8, 16]),),
        )

    def test_stack(self):
        def fn(a, b):
            return torch.stack(
                [
                    a.expand(12, 16),
                    b.expand(12, 16),
                ],
                2,
            )

        self.common(fn, (torch.randn([1, 16]), torch.randn([12, 1])))

    def test_hardtanh(self):
        def fn(x):
            return F.hardtanh(x), F.hardtanh(x + 1), F.hardtanh(x - 1)

        self.common(
            fn,
            (torch.randn([64]),),
        )

    def test_hardsigmoid(self):
        def fn(x):
            return F.hardsigmoid(x), F.hardsigmoid(x + 3), F.hardsigmoid(x - 3)

        self.common(
            fn,
            (torch.randn([64]),),
        )

    def test_hardswish(self):
        def fn(x):
            return F.hardswish(x), F.hardswish(x + 3), F.hardswish(x - 3)

        self.common(
            fn,
            (torch.randn([64]),),
        )

    def test_rsqrt(self):
        def fn(x):
            return torch.rsqrt(x), torch.rsqrt(x + 1) - 2

        self.common(
            fn,
            (torch.randn([64]),),
        )

    def test_log2(self):
        def fn(x):
            return torch.log2(x), torch.log2(x + 1) - 2

        self.common(
            fn,
            (torch.randn([64]) + 10,),
        )

    def test_logsumexp(self):
        def fn(x):
            return torch.logsumexp(x, -1), torch.logsumexp(x, 0) - 2

        self.common(
            fn,
            (torch.randn([8, 8]) + 10,),
        )

    def test_bitwise(self):
        def fn(x, y):
            return (
                torch.bitwise_not(x),
                torch.bitwise_or(x, y),
                torch.bitwise_xor(x, y),
                torch.bitwise_and(x, y),
            )

        self.common(
            fn,
            (
                torch.randint(0, 2**30, [64], dtype=torch.int32),
                torch.randint(0, 2**30, [64], dtype=torch.int32),
            ),
        )

    def test_bitwise2(self):
        # again with bool types
        def fn(x, y):
            return (
                torch.bitwise_not(x),
                torch.bitwise_or(x, y),
                torch.bitwise_xor(x, y),
                torch.bitwise_and(x, y),
            )

        self.common(
            fn,
            (
                torch.randint(0, 2, (2, 20), dtype=torch.bool),
                torch.randint(0, 2, (2, 20), dtype=torch.bool),
            ),
        )

    def test_inf(self):
        def fn(a):
            return a + float("inf"), a + float("-inf"), a * -float("inf")

        self.common(fn, (torch.randn(8),))

    def test_remainder(self):
        def fn(a, b):
            return (
                torch.remainder(a, b),
                torch.remainder(a + 1, b - 1),
                torch.remainder(a - 1, b + 1),
            )

        self.common(fn, (torch.randn(64), torch.randn(64)))

    def test_zeros(self):
        def fn(a):
            return (
                a + 1,
                torch.zeros(
                    (1, 8, 64, 64),
                    dtype=torch.float32,
                    device=a.device,
                ),
                torch.zeros(
                    1,
                    8,
                    64,
                    64,
                    dtype=torch.float32,
                    device=a.device,
                ),
                a + torch.ones(8, device=a.device),
                torch.full((2, 3), 3.1416, device=a.device),
            )

        self.common(fn, (torch.randn(8),))

    def test_new_ones(self):
        def fn(a):
            return (
                aten.new_ones(
                    a, [], device=a.device, dtype=6, layout=0, pin_memory=False
                ),
                aten.new_zeros(
                    a, [], device=a.device, dtype=6, layout=0, pin_memory=False
                ),
            )

        self.common(fn, (torch.randn(8),))

    def test_full_like(self):
        def fn(a):
            return torch.full_like(a, 7.777) - 1

        self.common(fn, (torch.randn(8),))

    def test_index1(self):
        def fn(a, b, c):
            return aten.index(a, [b, c])

        self.common(
            fn,
            (
                torch.randn(8, 8, 12),
                torch.tensor([0, 0, 2, 2], dtype=torch.int64),
                torch.tensor([3, 4, 4, 3], dtype=torch.int64),
            ),
        )

    def test_index2(self):
        def fn(a, b):
            return (
                aten.index(a, [b]),
                aten.index(a, [None, b]),
            )

        self.common(
            fn,
            (
                torch.randn(8, 8, 8),
                torch.tensor([[0, 0, 2, 2]], dtype=torch.int64),
            ),
        )

    def test_index_select(self):
        def fn(a, b):
            return (
                torch.index_select(a, 0, b),
                torch.index_select(a, 1, b),
                torch.index_select(torch.index_select(a, 2, b), 1, b),
            )

        self.common(
            fn,
            (
                torch.randn(8, 8, 8),
                torch.tensor([0, 0, 2, 1], dtype=torch.int64),
            ),
        )

    def test_cudnn_rnn(self):
        if self.device == "cpu":
            raise unittest.SkipTest("requires CUDA")

        def fn(
            a0,
            b0,
            b1,
            b2,
            b3,
            b4,
            b5,
            b6,
            b7,
            b8,
            b9,
            b10,
            b11,
            b12,
            b13,
            b14,
            b15,
            a3,
            a4,
            a5,
        ):
            a1 = [
                b0,
                b1,
                b2,
                b3,
                b4,
                b5,
                b6,
                b7,
                b8,
                b9,
                b10,
                b11,
                b12,
                b13,
                b14,
                b15,
            ]
            return aten._cudnn_rnn(
                a0,
                a1,
                4,
                a3,
                a4,
                a5,
                2,
                2048,
                0,
                2,
                False,
                0.0,
                False,
                True,
                [],
                None,
            )

        self.common(
            fn,
            (
                torch.randn([92, 8, 2048]),
                torch.randn([8192, 2048]),
                torch.randn([8192, 2048]),
                torch.randn([8192]),
                torch.randn([8192]),
                torch.randn([8192, 2048]),
                torch.randn([8192, 2048]),
                torch.randn([8192]),
                torch.randn([8192]),
                torch.randn([8192, 4096]),
                torch.randn([8192, 2048]),
                torch.randn([8192]),
                torch.randn([8192]),
                torch.randn([8192, 4096]),
                torch.randn([8192, 2048]),
                torch.randn([8192]),
                torch.randn([8192]),
                torch.randn([167837696]),
                torch.randn([4, 8, 2048]),
                torch.randn([4, 8, 2048]),
            ),
            check_lowp=False,  # difference in rnn is too large between half and float inputs
        )

    def test_upsample_nearest2d(self):
        def fn(a):
            return (
                aten.upsample_nearest2d(a, [74, 76], None),
                aten.upsample_nearest2d(a, [70, 75], None),
                aten.upsample_nearest2d(a, [45, 74], None),
                aten.upsample_nearest2d(a, [36, 39], None),
                aten.upsample_nearest2d(a, None, [2.0, 2.0]),
            )

        self.common(fn, (torch.randn([2, 4, 37, 38]),))

    def test_upsample_bilinear2d(self):
        def fn(a):
            return (
                aten.upsample_bilinear2d(a, [45, 45], False, None),
                aten.upsample_bilinear2d(a, None, True, [2.0, 2.0]),
            )

        self.common(fn, (torch.randn([2, 4, 37, 38]),))

    def test_reflection_pad2d(self):
        def fn(a):
            return (
                aten.reflection_pad2d(a, [1, 1, 1, 1]),
                aten.reflection_pad2d(a, [1, 2, 3, 4]),
            )

        self.common(
            fn, (torch.randint(0, 999, size=[1, 1, 8, 8], dtype=torch.float32),)
        )

    def test_sort(self):
        def fn(a):
            return torch.sort(a)

        self.common(
            fn, (torch.randint(0, 999, size=[1, 1, 8, 8], dtype=torch.float32),)
        )

    def test_topk(self):
        def fn(a):
            return torch.topk(a, 2, -1)

        self.common(
            fn, (torch.randint(0, 999, size=[1, 1, 8, 8], dtype=torch.float32),)
        )

    def test_long_tensor(self):
        def fn(a):
            return (
                torch.LongTensor([294]).to(a.device) - a,
                torch.as_tensor([295]).to(a.device) + a,
            )

        self.common(fn, (torch.randint(0, 999, size=[8, 8]),))

    def test_constant_pad_2d(self):
        def fn(a):
            return (
                aten.constant_pad_nd(a, [1, 1, 1, 1], 6.0),
                aten.constant_pad_nd(a, [1, 2, 3, 4], 99.0),
            )

        self.common(
            fn, (torch.randint(0, 999, size=[1, 1, 8, 8], dtype=torch.float32),)
        )

    def test_l1_loss(self):
        def fn(a, b):
            return torch.nn.functional.l1_loss(a, b), torch.nn.functional.mse_loss(a, b)

        self.common(
            fn,
            (
                torch.randn([2, 3, 16, 16]),
                torch.randn([2, 3, 16, 16]),
            ),
            check_lowp=False,
        )

    def test_triu(self):
        def fn(a):
            return aten.triu(a, 1), aten.triu(a, 0), aten.triu(a, 2)

        self.common(fn, (torch.randn([2, 10, 10]),))

    def test_no_op_reduction(self):
        def fn(a):
            return a.sum(-1), torch.amax(a + 1, 1, keepdim=True)

        self.common(fn, (torch.randn([8, 1, 1]),))

    @patch.object(config.triton, "cudagraphs", True)
    def test_input_mutation1(self):
        def fn(a):
            b = a + 1
            a.copy_(b)
            c = a + 2
            return a * b / c

        arg1 = torch.randn(64, device=self.device)
        arg2 = arg1.clone()
        arg3 = torch.randn(64, device=self.device)
        arg4 = arg3.clone()
        correct1 = fn(arg1)
        correct2 = fn(arg3)
        with torchdynamo.optimize_assert(compile_fx):
            actual1 = fn(arg2)
            actual2 = fn(arg4)

        self.assertTrue(same(actual1, correct1))
        self.assertTrue(same(actual2, correct2))
        self.assertTrue(same(arg1, arg2))
        self.assertTrue(same(arg3, arg4))

    def test_input_mutation2(self):
        def fn(a):
            b = a + 1
            a.view(64).copy_(torch.tensor([66.0], device=a.device))
            c = a + 2
            return b, c

        arg1 = torch.randn([1, 64], device=self.device)
        arg2 = arg1.clone()
        correct1 = fn(arg1)
        with torchdynamo.optimize_assert(compile_fx):
            actual1 = fn(arg2)

        self.assertTrue(same(actual1, correct1))
        self.assertTrue(same(arg1, arg2))

    def test_input_mutation3(self):
        def fn(a):
            a += 1
            a *= 2
            aten.sigmoid_(a)
            a = a.view(64)
            a += 3
            a *= 4
            aten.relu_(a)
            return a

        arg1 = torch.randn([1, 64], device=self.device)
        arg2 = arg1.clone()
        correct1 = fn(arg1)
        with torchdynamo.optimize_assert(compile_fx):
            actual1 = fn(arg2)

        self.assertTrue(same(actual1, correct1))
        self.assertTrue(same(arg1, arg2))

    def test_slice_mutation1(self):
        def fn(a):
            x = torch.zeros_like(a)
            b = x + 1
            x[:, 3] = 3.0
            c = torch.clone(x)
            x[4, :] = 4.0
            d = x + 1
            return x, b, c, d

        self.common(fn, (torch.randn([8, 8]),))

    def test_slice_mutation2(self):
        def fn(a):
            a[:, 20:40] = a[:, 20:40] + 1
            a[:, 2:11] = a[:, 1:10] + 2

        arg1 = torch.randn([1, 64], device=self.device)
        arg2 = arg1.clone()
        fn(arg1)
        with torchdynamo.optimize_assert(compile_fx):
            fn(arg2)

        self.assertTrue(same(arg1, arg2))

    def test_indirect_load_broadcast(self):
        def fn(in_ptr0, in_ptr1, in_ptr2):
            return torch.gather(in_ptr1, 0, in_ptr2) + in_ptr0

        arg190 = rand_strided((32, 21), (1, 32), device=self.device, dtype=torch.int64)
        arg190.fill_(0)
        arg111 = rand_strided(
            (9521, 512), (512, 1), device=self.device, dtype=torch.float32
        )
        self.common(
            fn,
            (
                torch.randn(32, 1),
                arg111,
                arg190,
            ),
        )

    def test_isinf(self):
        def fn(x):
            return x.isinf(), x.isnan()

        self.common(
            fn, [torch.tensor([1, float("inf"), 2, float("-inf"), float("nan")])]
        )

    def test_any(self):
        def fn(x):
            return (
                x.isinf().any(),
                torch.all(x.isinf(), dim=0),
                torch.all(torch.logical_not(x.isinf())),
            )

        self.common(fn, [torch.randn(64)])
        tmp = torch.randn(16, 8)
        tmp[1, 1] = float("inf")
        self.common(fn, [tmp])

    def test_inplace_activations(self):
        def fn(x):
            a = aten.hardswish_(x + 1)
            b = aten.hardtanh_(x + 1)
            c = aten.leaky_relu_(x + 1)
            d = aten.silu_(x + 1)
            e = aten.log1p(x + 1)
            f = aten.masked_fill_(x + 1, torch.zeros_like(x, dtype=torch.bool), 99.0)
            h = aten.masked_fill_(x + 1, torch.ones_like(x, dtype=torch.bool), 99.0)
            return (a, b, c, d, e, f, h)

        self.common(fn, [torch.randn(64) * 10])


if HAS_CPU:

    class CpuTests(TestCase):
        common = check_model
        device = "cpu"

    CommonTemplate.install(CpuTests, "cpu")

if HAS_CUDA:

    class SweepInputsCudaTest(SweepInputs2, TestCase):
        gen = InputGen(10, "cuda")

    SweepInputsCudaTest.populate()

    class GpuTests(TestCase):
        common = check_model_cuda
        device = "cuda"

        def test_simplify_dims(self):
            def fn(a):
                return (a + 1,)

            self.common(
                fn, (torch.randn(2, 3, 10, 5, 6, device="cuda")[:, :, 2::2, :, :],)
            )

    CommonTemplate.install(GpuTests, "cuda")<|MERGE_RESOLUTION|>--- conflicted
+++ resolved
@@ -1146,7 +1146,6 @@
         y_correct = torch.conv2d(x, w, bias, stride, padding, dilation, groups)
         self.assertTrue(same(y, y_correct, cos_similarity=True, tol=0.1))
 
-<<<<<<< HEAD
     @requires_cuda()
     @patch.object(config.triton, "convolution", "autotune")
     def test_conv_autotune(self):
@@ -1172,7 +1171,7 @@
         y = triton_conv(x, w, bias, stride, padding, dilation, groups)
         y_correct = torch.conv2d(x, w, bias, stride, padding, dilation, groups)
         self.assertTrue(same(y, y_correct, cos_similarity=True, tol=0.1))
-=======
+
     @patch.object(config.triton, "use_mm", True)
     def test_triton_mm2(self):
         @torchdynamo.optimize("inductor", nopython=True)
@@ -1185,7 +1184,6 @@
         c1 = torch.mm(a, b)
         c = fn(a, b)
         assert torch.allclose(c1, c, atol=1e-3, rtol=1e-3)
->>>>>>> 140d6db1
 
     def test_std(self):
         def fn(x):
