--- conflicted
+++ resolved
@@ -13,16 +13,8 @@
 from torch.utils._pytree import tree_unflatten
 
 import torchdynamo
-import torchinductor.config
 from torchdynamo.testing import rand_strided
 from torchdynamo.testing import same
-<<<<<<< HEAD
-from torchinductor.ir import IndexingDiv
-from torchinductor.ir import ModularIndexing
-from torchinductor.lowering import has_torchvision_roi_align
-from torchinductor.sizevars import SizeVarAllocator
-=======
->>>>>>> df478179
 
 try:
     importlib.import_module("sympy")
@@ -30,10 +22,12 @@
 
     from torch._decomp import get_decompositions
 
+    import torchinductor.config
+    from torchinductor.compile_fx import compile_fx
     from torchinductor import config
-    from torchinductor.compile_fx import compile_fx
     from torchinductor.ir import IndexingDiv
     from torchinductor.ir import ModularIndexing
+    from torchinductor.lowering import has_torchvision_roi_align
     from torchinductor.sizevars import SizeVarAllocator
 
     # This will only pass on pytorch builds newer than roughly 5/15/2022
