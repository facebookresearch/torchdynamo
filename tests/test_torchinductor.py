--- conflicted
+++ resolved
@@ -437,7 +437,7 @@
 
     def test_expand(self):
         def fn(a):
-            return ((a + 1).expand(3, 4, 2, 3, 2) + 2, a.expand(2, 1, 2, 3, 2) + 2)
+            return ((a + 1).expand(3, 4, 2, 3, 2) + 2, a.expand(2, 1, 2, 3, 2) + 2), a.expand(2, -1, 5, -1)
 
         self.common(fn, (torch.randn(2, 1, 2),))
 
@@ -488,7 +488,7 @@
 
     def test_unsqueeze_inplace(self):
         def fn(a):
-            tmp1 = (a+1)
+            tmp1 = a + 1
             aten.unsqueeze_(tmp1, 2)
             tmp2 = aten.unsqueeze_(a + 1, 0) + 2
             return (tmp1, tmp2)
@@ -1443,17 +1443,11 @@
         def fn(a):
             a += 1
             a *= 2
-<<<<<<< HEAD
             aten.sigmoid_(a)
             a = a.view(64)
             a += 3
             a *= 4
             aten.relu_(a)
-=======
-            a = a.view(64)
-            a += 3
-            a *= 4
->>>>>>> f8315597
             return a
 
         arg1 = torch.randn([1, 64], device=self.device)
