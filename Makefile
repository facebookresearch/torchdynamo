.PHONY: default develop test torchbench format lint setup clean

PY_FILES := $(wildcard *.py) $(wildcard torchdynamo/*.py) $(wildcard torchdynamo/*/*.py) \
            $(wildcard test/*.py) $(wildcard torchinductor/*.py) $(wildcard torchinductor/*/*.py) \
            $(wildcard benchmarks/*.py) $(wildcard benchmarks/*/*.py) $(wildcard .circleci/*.py)
C_FILES := $(wildcard torchdynamo/*.c torchdynamo/*.cpp)
CLANG_TIDY ?= clang-tidy-10
CLANG_FORMAT ?= clang-format-10
PIP ?= python -m pip

# versions used in CI
<<<<<<< HEAD
PYTORCH_VERSION ?= dev20220909
=======
PYTORCH_VERSION ?= dev20220911
>>>>>>> 67d255ca
TRITON_VERSION ?= 5b04331dd2efdd23f4475823761fa975de60a514


default: develop

develop:
	python setup.py develop

test: develop
	pytest test -o log_cli=False

torchbench: develop
	python benchmarks/torchbench.py --fast

overhead: develop
	python benchmarks/torchbench.py --overhead

format:
	isort $(PY_FILES)
	black $(PY_FILES)
	! which $(CLANG_FORMAT) >/dev/null 2>&1 || $(CLANG_FORMAT) -i $(C_FILES)

lint:
	black --check --diff $(PY_FILES)
	isort --check --diff $(PY_FILES)
	flake8 $(PY_FILES)
	mypy
	! which $(CLANG_TIDY) >/dev/null 2>&1 || $(CLANG_TIDY) $(C_FILES) -- \
		-I`python -c 'from distutils.sysconfig import get_python_inc as X; print(X())'` \
		`python -c 'from torch.utils.cpp_extension import include_paths; print(" ".join(map("-I{}".format, include_paths())))'`

lint-deps:
	grep -E '(black|flake8|isort|click|torch|mypy)' requirements.txt | xargs $(PIP) install

setup_lint: lint-deps

setup:
	$(PIP) install -r requirements.txt

setup_nightly:
	$(PIP) install ninja
	$(PIP) install --pre torch==1.13.0.$(PYTORCH_VERSION) --extra-index-url https://download.pytorch.org/whl/nightly/cpu
	$(PIP) install -v "git+https://github.com/pytorch/pytorch.git@`python -c "import torch.version; print(torch.version.git_version)"`#subdirectory=functorch"
	$(PIP) install -r requirements.txt

setup_nightly_gpu:
	conda install -y -c pytorch magma-cuda116 cudatoolkit=11.6 -c conda-forge
	$(PIP) install --pre torch==1.13.0.$(PYTORCH_VERSION) \
                      torchvision==0.14.0.$(PYTORCH_VERSION) \
                      torchaudio==0.13.0.$(PYTORCH_VERSION) \
                      torchtext==0.14.0.$(PYTORCH_VERSION) \
                      --extra-index-url https://download.pytorch.org/whl/nightly/cu116
	$(PIP) install ninja
	$(PIP) install -v "git+https://github.com/pytorch/pytorch.git@`python -c "import torch.version; print(torch.version.git_version)"`#subdirectory=functorch"
	$(PIP) install -U "git+https://github.com/openai/triton@$(TRITON_VERSION)#subdirectory=python"
	$(PIP) install -r requirements.txt

clean:
	python setup.py clean
	rm -rf build torchdynamo.egg-info torchdynamo/*.so __pycache__ .pytest_cache .benchmarks *.csv dist

clone-deps:
	(cd .. \
		&& (test -e pytorch || git clone --recursive https://github.com/pytorch/pytorch pytorch) \
		&& (test -e torchvision || git clone --recursive https://github.com/pytorch/vision torchvision) \
		&& (test -e torchtext || git clone --recursive https://github.com/pytorch/text torchtext) \
		&& (test -e torchaudio || git clone --recursive https://github.com/pytorch/audio torchaudio) \
		&& (test -e detectron2 || git clone --recursive https://github.com/facebookresearch/detectron2) \
		&& (test -e torchbenchmark || git clone --recursive https://github.com/pytorch/benchmark torchbenchmark) \
		&& (test -e triton || git clone --recursive https://github.com/openai/triton.git) \
	)

pull-deps:
	(cd ../pytorch        && git pull && git submodule update --init --recursive)
	(cd ../torchvision    && git pull && git submodule update --init --recursive)
	(cd ../torchtext      && git pull && git submodule update --init --recursive)
	(cd ../torchaudio     && git pull && git submodule update --init --recursive)
	(cd ../detectron2     && git pull && git submodule update --init --recursive)
	(cd ../torchbenchmark && git pull && git submodule update --init --recursive)
	(cd ../triton         && git pull && git submodule update --init --recursive)

build-deps: clone-deps
	# conda env remove --name torchdynamo
	# conda create --name torchdynamo -y python=3.8
	# conda activate torchdynamo
	conda install -y astunparse numpy scipy ninja pyyaml mkl mkl-include setuptools cmake \
        cffi typing_extensions future six requests dataclasses protobuf numba cython scikit-learn
	conda install -y -c pytorch magma-cuda116
	conda install -y -c conda-forge librosa

	make setup && $(PIP) uninstall -y torch
	(cd ../pytorch     && python setup.py clean && python setup.py develop)
	(cd ../torchvision && python setup.py clean && python setup.py develop)
	(cd ../torchtext   && python setup.py clean && python setup.py develop)
	(cd ../torchaudio  && python setup.py clean && python setup.py develop)
	(cd ../detectron2  && python setup.py clean && python setup.py develop)
	(cd ../pytorch/functorch   && python setup.py clean && python setup.py develop)
	(cd ../torchbenchmark && python install.py --continue_on_fail)
	(cd ../triton/python && python setup.py clean && python setup.py develop)
	make setup_lint
	python setup.py develop

baseline-cpu: develop
	 rm -f baseline_*.csv
	 python benchmarks/torchbench.py -n50 --overhead
	 python benchmarks/torchbench.py -n50 --speedup-ts
	 python benchmarks/torchbench.py -n50 --speedup-sr
	 python benchmarks/torchbench.py -n50 --speedup-onnx
	 paste -d, baseline_ts.csv baseline_sr.csv baseline_onnx.csv > baseline_all.csv

baseline-gpu: develop
	 rm -f baseline_*.csv
	 python benchmarks/torchbench.py -dcuda -n100 --overhead
	 python benchmarks/torchbench.py -dcuda -n100 --speedup-ts && mv baseline_ts.csv baseline_nnc.csv
	 python benchmarks/torchbench.py -dcuda -n100 --speedup-ts --nvfuser && mv baseline_ts.csv baseline_nvfuser.csv
	 python benchmarks/torchbench.py -dcuda -n100 --speedup-trt
	 python benchmarks/torchbench.py -dcuda -n100 --speedup-onnx
	 paste -d, baseline_nnc.csv baseline_nvfuser.csv baseline_trt.csv baseline_onnx.csv > baseline_all.csv

gpu-inductor-cudagraphs-fp32: develop
	rm -f inductor.csv baseline_cudagraphs.csv baseline_cg_nvfuser.csv baseline_cg_nnc.csv inductor_gpu_cudagraphs_fp32.csv
	python benchmarks/torchbench.py -dcuda --inductor-settings --float32 -n50 --inductor
	python benchmarks/torchbench.py -dcuda --inductor-settings --float32 -n50 --backend=cudagraphs
	mv speedup_cudagraphs.csv baseline_cudagraphs.csv
	python benchmarks/torchbench.py -dcuda --inductor-settings --float32 -n50 --backend=cudagraphs_ts --nvfuser
	mv speedup_cudagraphs_ts.csv baseline_cg_nvfuser.csv
	python benchmarks/torchbench.py -dcuda --inductor-settings --float32 -n50 --backend=cudagraphs_ts
	mv speedup_cudagraphs_ts.csv baseline_cg_nnc.csv
	paste -d, inductor.csv baseline_cudagraphs.csv baseline_cg_nvfuser.csv baseline_cg_nnc.csv > inductor_gpu_cudagraphs_fp32.csv

gpu-inductor-cudagraphs-fp16: develop
	rm -f inductor.csv baseline_cudagraphs.csv baseline_cg_nvfuser.csv baseline_cg_nnc.csv inductor_gpu_cudagraphs_fp16.csv
	python benchmarks/torchbench.py -dcuda --inductor-settings --float16 -n50 --inductor
	python benchmarks/torchbench.py -dcuda --inductor-settings --float16 -n50 --backend=cudagraphs
	mv speedup_cudagraphs.csv baseline_cudagraphs.csv
	python benchmarks/torchbench.py -dcuda --inductor-settings --float16 -n50 --backend=cudagraphs_ts --nvfuser
	mv speedup_cudagraphs_ts.csv baseline_cg_nvfuser.csv
	python benchmarks/torchbench.py -dcuda --inductor-settings --float16 -n50 --backend=cudagraphs_ts
	mv speedup_cudagraphs_ts.csv baseline_cg_nnc.csv
	paste -d, inductor.csv baseline_cudagraphs.csv baseline_cg_nvfuser.csv baseline_cg_nnc.csv > inductor_gpu_cudagraphs_fp16.csv

gpu-inductor-dynamic: develop
	rm -f inductor.csv baseline_nvfuser.csv baseline_nnc.csv inductor_gpu_dynamic.csv
	python benchmarks/torchbench.py -dcuda --inductor-settings --float32 -n50 --inductor-dynamic
	python benchmarks/torchbench.py -dcuda --inductor-settings --float32 -n50 --backend=ts --nvfuser
	mv speedup_ts.csv baseline_nvfuser.csv
	python benchmarks/torchbench.py -dcuda --inductor-settings --float32 -n50 --backend=ts
	mv speedup_ts.csv baseline_nnc.csv
	paste -d, inductor.csv baseline_nvfuser.csv baseline_nnc.csv > inductor_gpu_dynamic.csv

cpu-inductor: develop
	rm -f inductor.csv speedup_ts.csv cpu_mt_inductor.csv
	python torchbench.py --inductor-settings --fast --inductor
	python torchbench.py --inductor-settings --fast --backend=ts
	paste -d, inductor.csv speedup_ts.csv > cpu_mt_inductor.csv

cpu-inductor-seq: develop
	rm -f inductor.csv speedup_ts.csv cpu_1t_inductor.csv
	taskset 1 python benchmarks/torchbench.py --inductor-settings --fast --inductor --threads=1
	taskset 1 python benchmarks/torchbench.py --inductor-settings --fast --backend=ts --threads=1
	paste -d, inductor.csv speedup_ts.csv > cpu_1t_inductor.csv

gpu-inductor-bw-fp16: develop
	rm -f inductor.csv speedup_aot_nvfuser.csv speedup_aot_cudagraphs.csv
	python benchmarks/torchbench.py --training -dcuda --inductor-settings --float16 -n100 --backend=aot_nvfuser --nvfuser
	python benchmarks/torchbench.py --training -dcuda --inductor-settings --float16 -n100 --backend=aot_cudagraphs
	python benchmarks/torchbench.py --training -dcuda --inductor-settings --float16 -n100 --inductor
	paste -d, inductor.csv speedup_aot_nvfuser.csv speedup_aot_cudagraphs.csv > inductor_bw_fp16.csv

gpu-inductor-bw-fp32: develop
	rm -f inductor.csv speedup_aot_nvfuser.csv speedup_aot_cudagraphs.csv
	python benchmarks/torchbench.py --training -dcuda --inductor-settings --float32 -n100 --backend=aot_nvfuser --nvfuser
	python benchmarks/torchbench.py --training -dcuda --inductor-settings --float32 -n100 --backend=aot_cudagraphs
	python benchmarks/torchbench.py --training -dcuda --inductor-settings --float32 -n100 --inductor
	paste -d, inductor.csv speedup_aot_nvfuser.csv speedup_aot_cudagraphs.csv > inductor_bw_fp32.csv

<|MERGE_RESOLUTION|>--- conflicted
+++ resolved
@@ -9,11 +9,7 @@
 PIP ?= python -m pip
 
 # versions used in CI
-<<<<<<< HEAD
-PYTORCH_VERSION ?= dev20220909
-=======
 PYTORCH_VERSION ?= dev20220911
->>>>>>> 67d255ca
 TRITON_VERSION ?= 5b04331dd2efdd23f4475823761fa975de60a514
 
 
