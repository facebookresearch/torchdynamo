--- conflicted
+++ resolved
@@ -6,11 +6,6 @@
 ninja
 pytest
 tabulate
-<<<<<<< HEAD
-tensorflow-gpu
 torch
 sympy
-triton>=2.0
-=======
-torch
->>>>>>> e1fff484
+triton>=2.0