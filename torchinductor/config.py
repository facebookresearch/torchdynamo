# add some debug printouts
debug = False

# dead code elimination
dce = False

# assume there will be no backwards
forward_only = False

# assume input tensors are dynamic
dynamic_shapes = True

# assume weight tensors are fixed size
static_weight_shapes = True

# enable some approximation algorithms
approximations = False

# put correctness assertions in generated code
size_asserts = True

# enable loop reordering based on input orders
pick_loop_orders = True

# generate inplace computations
inplace_buffers = False

# codegen benchmark harness
benchmark_harness = True

# control store vs recompute heuristic
realize_reads_threshold = 4
realize_bytes_threshold = 2000

# fallback to eager for random/dropout, this is slow but useful for debugging
fallback_random = False

# python_key_normalize versus aot_autograd
aot_autograd = True

# automatically create fallbacks when encountering an unhandled op
implicit_fallbacks = True

# Enables a fusion pass that groups nodes together before the scheduler
prefuse_nodes = True

# do bench to decide best layout, currently only for aten.conv
tune_layout = False

<<<<<<< HEAD
# Inductor compilation debug info
# 0: Nothing printed out when compilation fails
# 1: Dump the graph out to repro.py if compilation fails
# 2: Dumps the graph out to minify_repro.py with a minifier if compilation fails
# 3: Always dumps the last graph ran out to minify_repro.py, useful for segfaults/irrecoverable errors
repro_level = int(os.environ.get("INDUCTOR_REPRO_LEVEL", 0))

# fuse even in cases without common reads
aggressive_fusion = True

# how many nodes to allow into a single fusion
max_fusion_size = 64

=======
>>>>>>> 6c37dfef

# config specific to codegen/cpp.pp
class cpp:
    threads = -1  # set to cpu_count()
    simdlen = None
    min_chunk_size = 4096
    cxx = (
        None,  # download gcc12 from conda-forge if conda is installed
        "g++-12",
        "g++-11",
        "g++-10",
        "clang++-12",
        "clang++-11",
        "clang++-10",
        "g++",
    )


# config specific to codegen/triton.py
class triton:

    # Use cudagraphs on output code
    cudagraphs = True

    # Monkey patching to lower overheads
    hackery = False

    # choose conv backend, "aten" or "triton" or "autotune"
    convolution = "aten"

    # choose mm backend, "aten" or "triton" or "autotune"
    mm = "aten"

    # Always load full blocks (rather than broadcasting inside the block)
    # Set default as True because otherwise will encouter `map::at` error
    # in triton if loading from 1-dim tensor using 2-dim pointer offset
    # https://triton-lang.slack.com/archives/C01L1FLTX70/p1656023403343639
    # could be set as False if triton fixes the bug later
    dense_indexing = False

    # limit tiling dimensions
    max_tiles = 2

    # put each kernel in its own file
    many_files = False

    # use triton.autotune?
    autotune = True

    use_bmm = False

    # should we stop a fusion to allow better tiling?
    tiling_prevents_pointwise_fusion = True
    tiling_prevents_reduction_fusion = True<|MERGE_RESOLUTION|>--- conflicted
+++ resolved
@@ -47,22 +47,12 @@
 # do bench to decide best layout, currently only for aten.conv
 tune_layout = False
 
-<<<<<<< HEAD
-# Inductor compilation debug info
-# 0: Nothing printed out when compilation fails
-# 1: Dump the graph out to repro.py if compilation fails
-# 2: Dumps the graph out to minify_repro.py with a minifier if compilation fails
-# 3: Always dumps the last graph ran out to minify_repro.py, useful for segfaults/irrecoverable errors
-repro_level = int(os.environ.get("INDUCTOR_REPRO_LEVEL", 0))
-
 # fuse even in cases without common reads
 aggressive_fusion = True
 
 # how many nodes to allow into a single fusion
 max_fusion_size = 64
 
-=======
->>>>>>> 6c37dfef
 
 # config specific to codegen/cpp.pp
 class cpp:
