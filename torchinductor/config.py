--- conflicted
+++ resolved
@@ -67,11 +67,7 @@
 
     # limit tiling dimensions
     # Disable tiling until we figure out how tiling and fusion work together
-<<<<<<< HEAD
-    max_tiles = 2
-=======
     max_tiles = 1
->>>>>>> 48aa8cc8
     tile_broadcasting = False
 
     # put each kernel in its own file
