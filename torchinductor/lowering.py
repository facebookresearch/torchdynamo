import functools
import itertools
import logging
from typing import List

import sympy
import torch
import torch.fx

from . import config
from . import ir
from .ir import ExpandView
from .ir import PermuteView
from .ir import Pointwise
from .ir import Reduction
from .ir import SqueezeView
from .ir import TensorBox
from .ir import View
from .utils import has_torchvision_roi_align
from .utils import sympy_product
from .virtualized import V
from .virtualized import ops

lowerings = {}
aten = torch.ops.aten
prims = torch.ops.prims
needs_realized_inputs = set()


def add_needs_realized_inputs(fn):
    if isinstance(fn, (list, tuple, set)):
        return [add_needs_realized_inputs(x) for x in fn]
    needs_realized_inputs.add(fn)
    if isinstance(fn, torch._ops.OpOverloadPacket):
        for overload in fn.overloads():
            needs_realized_inputs.add(getattr(fn, overload))


add_needs_realized_inputs(
    [
        aten.as_strided,
        aten.avg_pool2d,
        aten.avg_pool2d_backward,
        aten.bmm,
        aten.constant_pad_nd,
        aten.convolution,
        aten.convolution_backward,
        aten.max_pool2d_with_indices,
        aten.max_pool2d_with_indices_backward,
        aten.mm,
        aten.reflection_pad2d,
        aten.upsample_nearest2d,
    ]
)

# TODO(jansel): ezyang says we won't need this in the future, try removing it
# based on https://github.com/pytorch/pytorch/blob/9e3eb329df8f701/c10/core/ScalarType.h#L28
DTYPE_ID_LOOKUP = {
    0: torch.uint8,
    1: torch.int8,
    2: torch.int16,
    3: torch.int32,
    4: torch.int64,
    5: torch.float16,
    6: torch.float32,
    7: torch.float64,
    8: torch.complex32,
    9: torch.complex64,
    10: torch.complex32,
    11: torch.bool,
    15: torch.bfloat16,
    # TODO(jansel): add quantized types?
    #  _(c10::qint8, QInt8) /* 12 */
    # _(c10::quint8, QUInt8) /* 13 */
    # _(c10::qint32, QInt32) /* 14 */
    # _(c10::quint4x2, QUInt4x2) /* 16 */
    # _(c10::quint2x4, QUInt2x4) /* 17 */
}


def decode_dtype(dtype: int):
    if not isinstance(dtype, int):
        return dtype
    assert dtype in DTYPE_ID_LOOKUP, f"id {dtype} missing from DTYPE_ID_LOOKUP"
    dtype = DTYPE_ID_LOOKUP[dtype]
    return dtype


def decode_device(device):
    if device is None:
        return torch.tensor(0.0).device  # default device
    if isinstance(device, str):
        return torch.device(device)
    return device


def _register_lowering(aten_fn, decomp_fn, broadcast, type_promote):
    """
    Add a lowering to lowerings dict

    Arguments:
        aten_fn: torch.ops.aten.* fn we are lowering
        decomp_fn: alternate implementation on our IR
        broadcast: True to apply broadcasting to tensor inputs
        type_promote: True to apply type promotion to tensor inputs
    """

    @functools.wraps(decomp_fn)
    def wrapped(*args, **kwargs):
        args = list(args)
        # Only look at args that are Tensors
        indices = [i for i, x in enumerate(args) if isinstance(x, TensorBox)]
        # kwargs tensors not supported yet
        assert not any(isinstance(x, TensorBox) for x in kwargs.values())

        if type_promote and indices:
            dtype = functools.reduce(
                torch.promote_types, [args[i].get_dtype() for i in indices]
            )
            for i in indices:
                args[i] = to_dtype(args[i], dtype)
            for i in range(len(args)):
                if isinstance(args[i], ir.Constant):
                    args[i] = ir.Constant(
                        args[i].value, dtype, args[indices[0]].get_device()
                    )

        if broadcast and indices:
            for i, x in zip(indices, broadcast_tensors(*[args[i] for i in indices])):
                args[i] = x
            for i in range(len(args)):
                if isinstance(args[i], ir.Constant):
                    args[i] = ExpandView.create(
                        args[i], list(args[indices[0]].get_size())
                    )

        return decomp_fn(*args, **kwargs)

    if not isinstance(aten_fn, (list, tuple)):
        aten_fn = [aten_fn]
    else:
        aten_fn = list(aten_fn)

    for fn in list(aten_fn):
        if isinstance(fn, torch._ops.OpOverloadPacket):
            for overload in fn.overloads():
                other_fn = getattr(fn, overload)
                if other_fn not in lowerings:
                    aten_fn.append(other_fn)

    lowerings.update({fn: wrapped for fn in aten_fn})
    return wrapped


def register_lowering(aten_fn, broadcast=False, type_promote=True):
    """
    Shim to support decorator syntax.
    """
    return functools.partial(
        _register_lowering, aten_fn, broadcast=broadcast, type_promote=type_promote
    )


def broadcast_symbolic_shapes(a, b):
    """
    Broadcasting logic based on symbolic shapes.

    We give the shapes 0 and 1 concrete values, while all other shapes
    are symbolic sympy formulas.
    """
    output = []
    for a, b in itertools.zip_longest(
        reversed(a), reversed(b), fillvalue=sympy.Integer(1)
    ):
        if b == 1:
            output.append(a)
        elif a == 1:
            output.append(b)
        else:
            V.graph.sizevars.guard_equals(a, b)
            if len(sympy.expand(b).free_symbols) < len(sympy.expand(a).free_symbols):
                output.append(b)  # prefer shorter formula
            else:
                output.append(a)
    return tuple(reversed(output))


def promote_constants(inputs):
    if not any(isinstance(x, (int, float)) for x in inputs):
        return inputs
    ex = next(x for x in inputs if isinstance(x, TensorBox))
    return [
        (
            ExpandView.create(
                ir.Constant(x, ex.get_dtype(), ex.get_device()), list(ex.get_size())
            )
            if isinstance(x, (int, float))
            else x
        )
        for x in inputs
    ]


def make_pointwise(fn, override_dtype=None, override_device=None, override_bool=None):
    def inner(*inputs: List[TensorBox]):
        inputs = promote_constants(inputs)
        loaders = [x.make_loader() for x in inputs]
        ranges = inputs[0].get_size()
        dtype = override_dtype or inputs[0].get_dtype()

        for other in inputs[1:]:
            assert isinstance(other, ir.BaseConstant) or len(ranges) == len(
                other.get_size()
            ), f"ndim mismatch {fn} {ranges} {other.get_size()}"

        def inner_fn(index):
            assert len(index) == len(ranges), f"wrong ndim {index} {ranges}"
            if dtype == torch.bool and override_bool is not None:
                return override_bool(*[load(index) for load in loaders])
            else:
                return fn(*[load(index) for load in loaders])

        return Pointwise.create(
            device=override_device or inputs[0].get_device(),
            dtype=dtype,
            inner_fn=inner_fn,
            ranges=ranges,
        )

    return inner


@register_lowering(prims.convert_element_type, type_promote=False)
def to_dtype(x: TensorBox, dtype: torch.dtype):
    if x.get_dtype() == dtype:
        return x

    def _to_dtype(x):
        return ops.to_dtype(x, dtype)

    return make_pointwise(_to_dtype, override_dtype=dtype)(x)


def to_device(x: TensorBox, device=torch.device):
    if x.get_device() == device:
        return x
    return TensorBox.create(ir.DeviceCopy.create(x, device))


@register_lowering(aten._to_copy)
def _to_copy(
    x,
    *,
    dtype=None,
    layout=None,
    device=None,
    pin_memory=None,
    non_blocking=False,
    memory_format=None,
):
    assert not layout or layout == torch.strided, "TODO"
    assert not pin_memory, "TODO"
    assert not memory_format, "TODO"
    if dtype is not None:
        x = to_dtype(x, decode_dtype(dtype))
    if device is not None and device != x.get_device():
        x = to_device(x, device)
    return x


@register_lowering(aten.to)
def to(x, device_or_dtype, non_blocking=False, copy=False, memory_format=None):
    assert not memory_format, "TODO"
    if isinstance(device_or_dtype, torch.dtype):
        return to_dtype(x, device_or_dtype)
    if isinstance(device_or_dtype, torch.device):
        return to_device(x, device_or_dtype)
    assert False, device_or_dtype


def ops_wrapper(name):
    assert isinstance(name, str)

    def fn(*args, **kwargs):
        return getattr(ops, name)(*args, **kwargs)

    return fn


def register_pointwise(
    aten_fn,
    name=None,
    broadcast=True,
    type_promote=True,
    override_dtype=None,
    override_device=None,
    override_bool=None,
):
    """A pointwise function that maps ops.{name} to inputs"""
    name = name or aten_fn.__name__
    fn = ops_wrapper(name)
    if override_bool is not None:
        override_bool = ops_wrapper(override_bool)

    fn = make_pointwise(
        fn,
        override_dtype=override_dtype,
        override_device=override_device,
        override_bool=override_bool,
    )
    fn = register_lowering(aten_fn, broadcast=broadcast, type_promote=type_promote)(fn)

    if hasattr(prims, name):
        register_lowering(getattr(prims, name), type_promote=False)(fn)
    return fn


@register_lowering(aten.where, broadcast=True, type_promote=False)
def where(cond, a, b):
    def fn(*args):
        return ops.where(*args)

    if isinstance(a, (float, int)):
        a = constant_like(a)(b)
    if isinstance(b, (float, int)):
        b = constant_like(b)(a)

    dtype = torch.promote_types(a.get_dtype(), b.get_dtype())
    return make_pointwise(fn, override_dtype=dtype)(
        cond, to_dtype(a, dtype), to_dtype(b, dtype)
    )


@register_lowering(aten.broadcast_tensors, broadcast=False, type_promote=False)
def broadcast_tensors(*inputs):
    if len(inputs) == 1 and isinstance(inputs[0], (list, tuple)):
        return broadcast_tensors(*inputs[0])
    target = functools.reduce(
        broadcast_symbolic_shapes, [x.get_size() for x in inputs], ()
    )
    outputs = []
    for x in inputs:
        sizes = x.get_size()
        if len(sizes) != len(target) or any(
            ((a == 1 and b != 1) or (a != 1 and b == 1)) for a, b in zip(sizes, target)
        ):
            x = expand(x, target)
        outputs.append(x)
    return outputs


@register_lowering(aten.alias)
@register_lowering(aten.detach)
def detach(x):
    assert isinstance(x, TensorBox)
    return x  # AOT autograd handles this for us


@register_lowering(aten.squeeze)
def squeeze(x, dim=None):
    assert isinstance(x, TensorBox)
    if dim is None:
        return TensorBox(SqueezeView.create(x.data))

    dim = _validate_dim(x, dim, 0)
    new_shape = list(x.get_size())
    removed = new_shape.pop(dim)
    assert removed == 1, removed
    return view(x, new_shape)


@register_lowering(aten.expand)
def expand(x, sizes):
    if isinstance(x, ir.BaseConstant):
        return ExpandView.create(x, tuple(sizes))
    assert isinstance(x, TensorBox)
    assert isinstance(sizes, (list, tuple))
    if tuple(x.get_size()) == tuple(sizes):
        return x
    x.mark_reuse(
        V.graph.sizevars.size_hint(sympy_product(sizes) / sympy_product(x.get_size()))
    )
    return TensorBox(ExpandView.create(x.data, tuple(sizes)))


@register_lowering(prims.broadcast_in_dim)
def broadcast_in_dim(a, shape, broadcast_dimensions):
    s = list(shape)
    for broadcast_dimension in broadcast_dimensions:
        s[broadcast_dimension] = -1

    v = a
    for idx, x in enumerate(s):
        if x != -1:
            v = unsqueeze(v, idx)

    return expand(v, shape)


@register_lowering(aten.expand_as)
def expand_as(x, y):
    return expand(x, y.get_size())


@register_lowering(aten.repeat)
def repeat(x, repeats):
    old_size = list(x.get_size())
    if len(repeats) > len(old_size):
        old_size = [sympy.Integer(1)] * (len(repeats) - len(old_size)) + old_size
        x = view(x, list(old_size))
    assert len(repeats) == len(x.get_size())

    new_size = list(x.get_size())

    for i in range(len(repeats)):
        assert repeats[i] >= 1
        if repeats[i] > 1:
            new_size[i] = new_size[i] * repeats[i]

    if all((a == 1 or b == 1) for a, b in zip(repeats, old_size)):
        return expand(x, new_size)

    def inner_fn(index):
        assert len(index) == len(repeats)
        index = list(index)
        for i in range(len(repeats)):
            if repeats[i] > 1:
                if old_size[i] == 1:
                    index[i] = sympy.Integer(0)
                else:
                    index[i] = ir.ModularIndexing(index[i], 1, old_size[i])
        return x_loader(index)

    x.mark_reuse(
        V.graph.sizevars.size_hint(sympy_product(new_size) / sympy_product(old_size))
    )
    x_loader = x.make_loader()
    return Pointwise.create(
        device=x.get_device(),
        dtype=x.get_dtype(),
        inner_fn=inner_fn,
        ranges=list(new_size),
    )


@register_lowering(aten._unsafe_view)
@register_lowering(aten.view)
@register_lowering(aten.reshape)
def view(x, sizes):
    assert isinstance(x, TensorBox)
    assert isinstance(sizes, (list, tuple))
    return TensorBox(View.create(x.data, sizes))


@register_lowering(aten.permute)
def permute(x, dims):
    assert isinstance(x, TensorBox)
    assert isinstance(dims, (list, tuple))
    return TensorBox(PermuteView.create(x.data, tuple(dims)))


@register_lowering(aten.slice)
def slice_(x, dim, start, end, step=1):
    assert isinstance(x, TensorBox)
    dim = _validate_dim(x, dim, 0)
    return TensorBox(ir.SliceView.create(x.data, dim, start, end, step))


@register_lowering(aten.as_strided)
def as_strided(x, size, stride, storage_offset=None):
    x.realize()
    if not ir.is_storage_and_layout(x):
        raise NotImplementedError(f"unrealized as_strided({x}, ...)")
    storage, old_layout = ir.as_storage_and_layout(x)
    new_layout = ir.FixedLayout(
        old_layout.device,
        old_layout.dtype,
        [sympy.expand(s) for s in size],
        [sympy.expand(s) for s in stride],
        sympy.expand(storage_offset or 0),
    )
    return TensorBox(ir.ReinterpretView(storage, new_layout))


@register_lowering(aten.cat)
def cat(inputs, dim=0):
    if len(inputs) == 1:
        return inputs[0]
    dim = _validate_dim(inputs[0], dim, 0)
    return TensorBox(ir.ConcatKernel.create(inputs, dim))


@register_lowering(aten.select)
def select(x, dim, idx):
    idx = View.handle_negative_index(idx, x.get_size()[dim])
    return squeeze(slice_(x, dim, idx, idx + 1), dim)


@register_lowering(aten.split)
def split(x, sizes, dim=0):
    dim = _validate_dim(x, dim, 0)
    x_size = V.graph.sizevars.guard_static_shape(x.get_size()[dim])
    if isinstance(sizes, int):
        sizes = [sizes] * ((x_size + sizes - 1) // sizes)
    result = []
    start = 0
    for size in sizes:
        end = start + size
        result.append(slice_(x, dim, start, end))
        start = end
    return result


@register_lowering(aten.split_with_sizes)
def split_with_sizes(x, sizes, dim=0):
    return split(x, sizes, dim)


@register_lowering(aten.unbind)
def unbind(x, dim=0):
    dim = _validate_dim(x, dim, 0)
    x_size = V.graph.sizevars.guard_static_shape(x.get_size()[dim])
    result = []
    for i in range(x_size):
        result.append(select(x, dim, i))
    return result


@register_lowering(aten.unsqueeze)
def unsqueeze(x, dim):
    dim = _validate_dim(x, dim, 1)
    new_shape = list(x.get_size())
    new_shape.insert(dim, sympy.Integer(1))
    return view(x, new_shape)


@register_lowering(aten.unsqueeze_)
def unsqueeze_(x, dim):
    val = unsqueeze(x, dim)
    assert isinstance(x, TensorBox)
    assert isinstance(val, TensorBox)
    x.data = val.data
    return x


def _validate_dim(x, dim, offset):
    assert isinstance(dim, int)
    ndim = len(x.get_size())
    if dim < 0:
        dim += ndim + offset
    assert 0 <= dim < ndim + offset
    return dim


@register_lowering(aten.glu)
def glu(x, dim=-1):
    dim = _validate_dim(x, dim, 0)
    new_len = V.graph.sizevars.guard_static_shape(x.get_size()[dim]) // 2
    a = slice_(x, dim, 0, new_len)
    b = slice_(x, dim, new_len, new_len * 2)
    return mul(a, sigmoid(b))


@register_lowering(aten.mm)
def mm(a: TensorBox, b: TensorBox):
    return TensorBox.create(ir.MatrixMultiply.create(a, b))


@register_lowering(aten.bmm)
def bmm(a: TensorBox, b: TensorBox):
    return TensorBox.create(ir.BatchMatrixMultiply.create(a, b))


@register_lowering(aten._embedding_bag, type_promote=False)
def _embedding_bag(
    weight,
    indices,
    offsets,
    scale_grad_by_freq=False,
    mode=0,
    sparse=False,
    per_sample_weights=None,
    include_last_offset=False,
):
    kernel = (
        aten._embedding_bag_forward_only if config.forward_only else aten._embedding_bag
    )
    return list(
        map(
            TensorBox.create,
            ir.FallbackKernel.create(
                kernel,
                weight,
                indices,
                offsets,
                scale_grad_by_freq,
                mode,
                False,  # TODO(jansel): support sparse
                per_sample_weights,
                include_last_offset,
            ),
        )
    )


def make_fallback(kernel):
    add_needs_realized_inputs(kernel)

    @register_lowering(kernel, type_promote=False)
    def handler(*args):
        result = ir.FallbackKernel.create(kernel, *args)
        if isinstance(result, (list, tuple)):
            return list(map(TensorBox.create, result))
        else:
            return TensorBox.create(result)


if config.fallback_random:

    @register_lowering(aten.native_dropout, type_promote=False)
    def native_dropout(x, p, train):
        # There is a decomp in core for this, but it produces different answers than eager
        if train:
            return list(
                map(
                    TensorBox.create,
                    ir.FallbackKernel.create(aten.native_dropout, x, p, train),
                )
            )
        return x, ones_like(x, dtype=torch.bool)

    @register_lowering(aten.bernoulli_, type_promote=False)
    def bernoulli_(x, *args):
        x.realize()
        V.graph.realize_users_of(x.get_name())
        ir.InplaceBernoulliFallback(x, *args)
        return x

    make_fallback(aten.rand)
else:
    # native_dropout handled in decomps
    # bernoulli_ handled in decomps

    @register_lowering(aten.rand)
    def rand(
        *size, dtype=None, layout=0, device=None, pin_memory=False, memory_format=None
    ):
        logging.warning("using triton random, expect difference from eager")
        assert not pin_memory
        assert layout in (0, torch.strided)
        assert memory_format in (None, torch.contiguous_format)
        device = decode_device(device)
        dtype = dtype or torch.get_default_dtype()
        if len(size) == 1 and isinstance(size[0], (list, tuple, torch.Size)):
            size = tuple(size[0])
        size = [sympy.expand(s) for s in size]
        offset = V.graph.increment_randomness_offset(sympy_product(size))

        if device.type == "cuda":
            random_pos = ir.FixedLayout(
                device,
                dtype,
                size,
                ir.FlexibleLayout.contiguous_strides(size),
                offset=offset,
            ).make_indexer()
            seed_buffer = V.graph.random_seed_buffer(device)

            def inner_fn(index):
                return ops.rand(
                    ops.load(seed_buffer, sympy.Integer(0)),
                    ops.index_expr(random_pos(index), torch.int32),
                )

        else:
            # on CPU we use mt19937 which doesn't use the offset
            # TODO(jansel): we should rewrite CPU RNG to be closer to cuda and deterministic
            seed_var = V.graph.sizevars.seed()

            def inner_fn(index):
                return ops.rand_cpu(ops.index_expr(seed_var, torch.int32), dtype)

        return Pointwise.create(
            device=device,
            dtype=dtype,
            inner_fn=inner_fn,
            ranges=list(size),
        )


if has_torchvision_roi_align():
    make_fallback(torch.ops.torchvision.roi_align)

# TODO(jansel): we should implement decomps for these
make_fallback(aten._adaptive_avg_pool2d_backward)
make_fallback(aten.convolution_backward)
make_fallback(aten._cudnn_rnn)
make_fallback(aten._cudnn_rnn_backward)
make_fallback(aten.cumsum)
make_fallback(aten._fused_moving_avg_obs_fq_helper)
make_fallback(aten.grid_sampler_2d)
make_fallback(aten.native_batch_norm_backward)
make_fallback(aten.randperm)
make_fallback(aten.reflection_pad2d_backward)
make_fallback(aten.sort)
make_fallback(aten.topk)
make_fallback(aten.upsample_bilinear2d_backward)
make_fallback(aten.upsample_nearest2d_backward)


@register_lowering(aten.convolution)
def convolution(
    x: TensorBox,
    weight: TensorBox,
    bias: TensorBox,
    stride: List[int],
    padding: List[int],
    dilation: List[int],
    transposed: bool,
    output_padding: List[int],
    groups: int,
):
    result = TensorBox.create(
        ir.Convolution.create(
            x,
            weight,
            None,  # bias handled below
            stride,
            padding,
            dilation,
            transposed,
            output_padding,
            groups,
        )
    )
    if bias is not None:
        kernel_dims = len(weight.get_size()) - 2
        out_chan = result.get_size()[-1 - kernel_dims]
        bias = view(bias, [out_chan] + kernel_dims * [1])
        result = add(result, bias)
    return result


@register_lowering(aten.clone)
def clone(x, *, memory_format=0):
    # TODO(jansel): memory format
    return Pointwise.create(
        device=x.get_device(),
        dtype=x.get_dtype(),
        inner_fn=x.make_loader(),
        ranges=list(x.get_size()),
    )


@register_lowering([torch.arange, aten.arange])
def arange(
    start,
    end=None,
    step=1,
    *,
    dtype=None,
    device=None,
    layout=torch.strided,
    pin_memory=False,
):
    assert layout == torch.strided
    assert not pin_memory
    if end is None:
        end = start
        start = 0

    assert isinstance(start, int)
    assert isinstance(end, int)
    assert isinstance(step, int)

    dtype = dtype or torch.get_default_dtype()
    length = (end - start) // step
    start = sympy.Integer(start)
    step = sympy.Integer(step)

    return Pointwise.create(
        device=decode_device(device),
        dtype=dtype,
        inner_fn=lambda index: ops.index_expr(step * index[0] + start, dtype),
        ranges=[sympy.Integer(length)],
    )


@register_lowering(torch.linspace)
def linspace(start, end, steps, *, dtype=None, device=None):
    dtype = dtype or torch.get_default_dtype()

    step_size = (end - start) / (steps - 1)

    def inner_fn(index):
        return ops.add(
            ops.mul(ops.constant(step_size, dtype), ops.index_expr(index[0], dtype)),
            ops.constant(start, dtype),
        )

    return Pointwise.create(
        device=decode_device(device),
        dtype=dtype,
        inner_fn=inner_fn,
        ranges=[sympy.Integer(steps)],
    )


@register_lowering(aten.triu)
def triu(x, diagonal=0):
    x_loader = x.make_loader()
    dtype = x.get_dtype()

    def inner_fn(index):
        *_, i, j = index
        return ops.where(
            ops.ge(
                ops.index_expr(j - i - diagonal, torch.int32),
                ops.constant(0, torch.int32),
            ),
            x_loader(index),
            ops.constant(0, dtype),
        )

    return Pointwise.create(
        device=x.get_device(),
        dtype=dtype,
        inner_fn=inner_fn,
        ranges=list(x.get_size()),
    )


@register_lowering(aten.select_scatter)
def select_scatter(x, src, dim: int, index: int):
    x_loader = x.make_loader()
    dim = _validate_dim(x, dim, 0)
    src = expand(unsqueeze(src, dim), x.get_size())
    src_loader = src.make_loader()

    def inner_fn(idx):
        return ops.where(
            ops.eq(
                ops.index_expr(idx[dim], torch.int32),
                ops.constant(index, torch.int32),
            ),
            src_loader(idx),
            x_loader(idx),
        )

    return Pointwise.create(
        device=x.get_device(),
        dtype=x.get_dtype(),
        inner_fn=inner_fn,
        ranges=list(x.get_size()),
    )


@register_lowering(aten.slice_scatter)
def slice_scatter(x, src, dim=0, start=None, end=None, step=1):
    x_loader = x.make_loader()
    dim = _validate_dim(x, dim, 0)
    dim_size = x.get_size()[dim]
    if start is not None and start < 0:
        start = start + dim_size
    if end is not None and end < 0:
        end = end + dim_size
    if start is None:
        start = 0
    if end is None or V.graph.sizevars.maybe_guard_leq(x.get_size()[dim], end):
        end = dim_size

    src_size = list(x.get_size())
    src_size[dim] = ir.IndexingDiv(sympy.expand(end - start), sympy.expand(step))
    src = expand(src, src_size)
    src_loader = src.make_loader()

    def inner_fn(idx):
        if start == 0 and end == dim_size and step == 1:
            # selecting every element is the same as just src.clone()
            return src_loader(idx)

        idx_dim = ops.index_expr(idx[dim], torch.int32)
        src_idx = list(idx)
        src_idx[dim] = ir.IndexingDiv(idx[dim] - start, step)

        mask = []
        if start != 0:
            mask.append(
                ops.ge(
                    idx_dim,
                    ops.index_expr(sympy.expand(start), torch.int32),
                )
            )
        if end != dim_size:
            mask.append(
                ops.lt(
                    idx_dim,
                    ops.index_expr(sympy.expand(end), torch.int32),
                )
            )
        if step != 1:
            mask.append(
                ops.eq(
                    ops.index_expr(
                        ir.ModularIndexing(idx[dim] - start, 1, step), torch.int32
                    ),
                    ops.constant(0, torch.int32),
                )
            )
        assert mask
        mask = functools.reduce(ops.and_, mask)
        src_val = ops.masked(mask, lambda: src_loader(src_idx), 0.0)
        return ops.where(
            mask,
            src_val,
            x_loader(idx),
        )

    return Pointwise.create(
        device=x.get_device(),
        dtype=x.get_dtype(),
        inner_fn=inner_fn,
        ranges=list(x.get_size()),
    )


def _unwrap(x):
    if isinstance(x, (list, tuple)) and len(x) > 0:
        return _unwrap(x[0])
    return x


@register_lowering(torch.tensor)
def tensor(data, *, dtype=None, device=None):
    if isinstance(_unwrap(data), int):
        dtype = dtype or torch.int64
    else:
        dtype = dtype or torch.get_default_dtype()

    if isinstance(data, (float, int)):
        ranges = []

        def inner_fn(index):
            return ops.constant(data, dtype)

    elif len(data) == 0 or isinstance(data[0], (float, int)) and len(data) <= 8:
        # inline small tensors
        ranges = [sympy.Integer(len(data))]

        def inner_fn(index):
            def binary_search(start, end):
                assert start < end
                if end - start == 1:
                    return ops.constant(data[start], dtype)
                mid = (end - start) // 2 + start
                return ops.where(
                    ops.lt(
                        ops.index_expr(index[0], torch.int64),
                        ops.constant(mid, torch.int64),
                    ),
                    binary_search(start, mid),
                    binary_search(mid, end),
                )

            if len(data) == 0:
                return ops.constant(0, dtype)
            return binary_search(0, len(data))

    else:
        return V.graph.add_tensor_constant(
            torch.tensor(data, dtype=dtype, device=device)
        )

    return Pointwise.create(
        device=decode_device(device),
        dtype=dtype,
        inner_fn=inner_fn,
        ranges=ranges,
    )


@register_lowering(torch.as_tensor)
def as_tensor(data, dtype=None, device=None):
    if isinstance(data, TensorBox):
        if dtype is not None:
            data = to(data, dtype)
        if device is not None:
            data = to(data, device)
        return data
    return tensor(data, dtype=dtype, device=device)


@register_lowering(torch.LongTensor)
def long_tensor(data):
    return tensor(data, dtype=torch.int64)


@register_lowering(aten._local_scalar_dense)
def _local_scalar_dense(data):
    return ir.DynamicScalar()


def _full(fill_value, device, dtype, size):
    if isinstance(fill_value, ir.Constant):
        fill_value = fill_value.value
    assert isinstance(fill_value, (int, float)), fill_value
    return Pointwise.create(
        device=device,
        dtype=dtype,
        inner_fn=lambda index: ops.constant(fill_value, dtype),
        ranges=list(size),
    )


@register_lowering(aten.full_like)
def full_like(x, fill_value, **kwargs):
    return create_tensor_like(tensor_constructor(fill_value))(x, **kwargs)


def tensor_constructor(fill_value):
    # torch.zeros, torch.ones, etc
    def inner(
        *size, dtype=None, device=None, layout=0, pin_memory=False, memory_format=None
    ):
        assert not pin_memory
        assert layout in (0, torch.strided)
        assert memory_format in (None, torch.contiguous_format)
        device = decode_device(device)
        dtype = dtype or torch.get_default_dtype()
        if len(size) == 1 and isinstance(size[0], (list, tuple, torch.Size)):
            size = tuple(size[0])
        size = [sympy.expand(s) for s in size]
        return _full(fill_value, device, dtype, size)

    return inner


empty = register_lowering([torch.empty, aten.empty])(tensor_constructor(0))
zeros = register_lowering([torch.zeros, aten.zeros])(tensor_constructor(0))
ones = register_lowering([torch.ones, aten.ones])(tensor_constructor(1))


def create_tensor_like(creation_fn):
    """
    Shim to convert X_like(...) into X(...).  For example zeros_like() into zeros().
    """

    def _constant_like(
        x, *, dtype=None, device=None, layout=0, pin_memory=False, memory_format=None
    ):
        assert not pin_memory
        assert layout in (0, torch.strided)
        assert memory_format in (None, torch.contiguous_format)
        if dtype is None:
            dtype = x.get_dtype()
        else:
            dtype = decode_dtype(dtype)
        device = device or x.get_device()
        size = list(x.get_size())
        return creation_fn(
            size,
            dtype=dtype,
            device=device,
            layout=layout,
            pin_memory=pin_memory,
            memory_format=memory_format,
        )

    return _constant_like


def constant_like(fill_value):
    return create_tensor_like(tensor_constructor(fill_value))


empty_like = register_lowering(aten.empty_like)(create_tensor_like(empty))
zeros_like = register_lowering(aten.zeros_like)(create_tensor_like(zeros))
ones_like = register_lowering(aten.ones_like)(create_tensor_like(ones))
rand_like = register_lowering(aten.rand_like)(create_tensor_like(rand))


def new_constant(fill_value):
    def _new_constant(
        x, size, *, dtype=None, layout=None, device=None, pin_memory=None
    ):
        assert isinstance(size, (list, type))
        assert not pin_memory
        assert not layout or layout == torch.strided
        dtype = decode_dtype(dtype) or x.get_dtype()
        device = device or x.get_device()
        size = [sympy.Integer(s) for s in size]
        return _full(fill_value, device, dtype, size)

    return _new_constant


register_lowering(aten.new_empty)(new_constant(0))
register_lowering(aten.new_zeros)(new_constant(0))
register_lowering(aten.new_ones)(new_constant(1))


@register_lowering(aten.empty_strided)
def empty_strided(
    size, stride, *, dtype=None, layout=None, device=None, pin_memory=None
):
    assert isinstance(size, (list, type))
    assert isinstance(stride, (list, type))
    assert not pin_memory
    assert not layout or layout == torch.strided
    dtype = decode_dtype(dtype) or torch.get_default_dtype()
    device = device or torch.tensor(0.0).device
    pointwise = _full(fill_value=0, device=device, dtype=dtype, size=size)
    if tuple(ir.FlexibleLayout.contiguous_strides(size)) == tuple(stride):
        # fast path, no need to realize it
        return pointwise
    pointwise.realize()
    buffer = pointwise.data.data
    assert isinstance(buffer, ir.ComputedBuffer)
    buffer.layout = ir.FixedLayout(
        device=device,
        dtype=dtype,
        size=[sympy.expand(s) for s in size],
        stride=[sympy.expand(s) for s in stride],
    )
    return pointwise


@register_lowering(aten.new_empty_strided)
def new_empty_strided(
    x, size, stride, *, dtype=None, layout=None, device=None, pin_memory=None
):
    if dtype is None:
        dtype = x.get_dtype()
    if device is None:
        device = x.get_device()
    return empty_strided(
        size, stride, dtype=dtype, layout=layout, device=device, pin_memory=pin_memory
    )


@register_lowering([torch.full, aten.full])
def full(size, fill_value, **kwargs):
    return tensor_constructor(fill_value)(size, **kwargs)


@register_lowering(aten.gather, type_promote=False)
def gather(x, dim, index):
    assert isinstance(x, TensorBox)
    assert isinstance(dim, int)
    assert "int" in str(index.get_dtype())
    assert 0 <= dim < len(x.get_size())

    x_loader = x.make_loader()
    index_loader = index.make_loader()

    def fn(idx):
        idx = list(idx)
        idx[dim] = ops.indirect_indexing(index_loader(idx))
        return x_loader(idx)

    return Pointwise.create(
        device=x.get_device(),
        dtype=x.get_dtype(),
        inner_fn=fn,
        ranges=index.get_size(),
    )


@register_lowering(aten.embedding, type_promote=False)
def embedding(weight, indices, padding_idx=-1, scale_grad_by_freq=False, sparse=False):
    assert not sparse
    assert isinstance(weight, TensorBox)
    assert isinstance(indices, TensorBox)
    assert "int" in str(indices.get_dtype())

    weight_loader = weight.make_loader()
    indices_loader = indices.make_loader()
    indices_ndim = len(indices.get_size())
    new_size = [*indices.get_size(), *weight.get_size()[1:]]

    def fn(idx):
        assert len(idx) == len(new_size), f"{idx} != {new_size}"
        var_index = indices_loader(idx[:indices_ndim])
        weight_idx = [ops.indirect_indexing(var_index)] + [*idx[indices_ndim:]]
        return weight_loader(weight_idx)

    return Pointwise.create(
        device=weight.get_device(),
        dtype=weight.get_dtype(),
        inner_fn=fn,
        ranges=new_size,
    )


@register_lowering(aten.index, type_promote=False)
def index(x, indices):
    assert isinstance(indices, (list, tuple))
    x_loader = x.make_loader()
    indices_loaders = [i.make_loader() for i in indices if i is not None]
    indices_sizes = [i.get_size() for i in indices if i is not None]
    output_size = list(indices_sizes[0])
    for i in range(1, len(indices_sizes)):
        assert len(indices_sizes[i]) == len(output_size)
        for j in range(len(output_size)):
            output_size[j] = V.graph.sizevars.guard_equals(
                output_size[j], indices_sizes[i][j]
            )

    start_offset = 0
    # only support None at start or end for now
    tmp = list(indices)
    while tmp and tmp[-1] is None:
        tmp.pop()
    while tmp and tmp[0] is None:
        tmp.pop(0)
        start_offset += 1
    assert all((i is not None) for i in tmp)
    end_offset = len(output_size) + start_offset

    x_size = x.get_size()
    output_size = [
        *x_size[:start_offset],
        *output_size,
        *x_size[start_offset + len(indices_loaders) :],
    ]

    def fn(idx):
        assert len(idx) == len(output_size)
        new_index = [
            ops.indirect_indexing(loader(idx[start_offset:end_offset]))
            for loader in indices_loaders
        ]
        new_index = [*idx[:start_offset], *new_index, *idx[end_offset:]]
        return x_loader(new_index)

    return Pointwise.create(
        device=x.get_device(),
        dtype=x.get_dtype(),
        inner_fn=fn,
        ranges=output_size,
    )


@register_lowering(aten.index_put_, type_promote=False)
def index_put_(self, indices, values, accumulate=False):
    values = to_dtype(values, self.get_dtype())
    assert isinstance(self, TensorBox)
    self.realize()
    V.graph.realize_users_of(self.get_name())

    iter_ranges = []
    index_loaders = []

    for s_size, idx, v_size in itertools.zip_longest(
        self.get_size(), indices, values.get_size()
    ):
        assert s_size is not None
        assert v_size is not None
        if idx is not None:
            (i_size,) = idx.get_size()
            iter_ranges.append(V.graph.sizevars.guard_equals(i_size, v_size))
            index_loaders.append(idx.make_loader())
        else:
            iter_ranges.append(V.graph.sizevars.guard_equals(s_size, v_size))
            index_loaders.append(None)

    def output_indexer(index):
        assert len(index) == len(index_loaders)
        index = list(index)
        for i, loader in enumerate(index_loaders):
            if loader is not None:
                index[i] = ops.indirect_indexing(loader([index[i]]))
        return index

    scatter = ir.Scatter(
        device=self.get_device(),
        dtype=self.get_dtype(),
        inner_fn=values.make_loader(),
        ranges=iter_ranges,
        output_indexer=output_indexer,
        scatter_mode="atomic_add" if accumulate else None,
    )
    buffer = ir.ComputedBuffer(
        None,
        ir.MutationLayout(self),
        scatter,
    )
    buffer.name = V.graph.register_buffer(buffer)
    return self


@register_lowering(aten.index_select, type_promote=False)
def index_select(x, dim, indices):
    x_loader = x.make_loader()
    index_loader = indices.make_loader()
    dim = _validate_dim(x, dim, 0)

    sizes = list(x.get_size())
    (sizes[dim],) = indices.get_size()

    def fn(idx):
        assert len(idx) == len(sizes)
        idx = list(idx)
        idx[dim] = ops.indirect_indexing(index_loader([idx[dim]]))
        return x_loader(idx)

    return Pointwise.create(
        device=x.get_device(),
        dtype=x.get_dtype(),
        inner_fn=fn,
        ranges=sizes,
    )


@register_lowering(aten.upsample_nearest2d)
def upsample_nearest2d(x, output_size=None, scale_factors=None):
    x.realize()  # elements are reused
    x_loader = x.make_loader()

    *batch, ih, iw = x.get_size()
    ih = V.graph.sizevars.guard_static_shape(ih)
    iw = V.graph.sizevars.guard_static_shape(iw)

    if scale_factors:
        assert not output_size
        sh, sw = scale_factors
        oh = int(ih * sh)
        ow = int(iw * sw)
    else:
        oh, ow = output_size

    scale_h = ih / oh
    scale_w = iw / ow

    def scale(x, scale):
        x = ops.index_expr(x, torch.float32)
        x = ops.mul(x, ops.constant(scale, torch.float32))
        x = ops.to_dtype(x, torch.int32)
        return ops.indirect_indexing(x)

    def fn(idx):
        *b, x, y = idx
        return x_loader([*b, scale(x, scale_h), scale(y, scale_w)])

    return Pointwise.create(
        device=x.get_device(),
        dtype=x.get_dtype(),
        inner_fn=fn,
        ranges=[*batch, sympy.Integer(oh), sympy.Integer(ow)],
    )


@register_lowering(aten.upsample_bilinear2d)
def upsample_bilinear2d(x, output_size=None, align_corners=False, scale_factors=None):
    return TensorBox.create(
        ir.FallbackKernel.create(
            aten.upsample_bilinear2d, x, output_size, align_corners, scale_factors
        )
    )


@register_lowering(aten.reflection_pad2d)
def reflection_pad2d(x, padding):
    assert len(padding) == 4
    left, right, top, bot = padding
    x.realize()  # elements are reused

    x_loader = x.make_loader()
    *batch, h, w = x.get_size()
    h = V.graph.sizevars.guard_static_shape(h)
    w = V.graph.sizevars.guard_static_shape(w)

    def reflect(x, size, offset):
        size = ops.constant(size - 1, torch.int32)
        x = ops.index_expr(x, torch.int32)
        x = ops.sub(x, ops.constant(offset, torch.int32))
        x = ops.sub(size, ops.abs(ops.sub(size, ops.abs(x))))
        return ops.indirect_indexing(x)

    def fn(idx):
        *b, x, y = idx
        x = reflect(x, h, top)
        y = reflect(y, w, left)
        return x_loader([*b, x, y])

    return Pointwise.create(
        device=x.get_device(),
        dtype=x.get_dtype(),
        inner_fn=fn,
        ranges=[*batch, sympy.Integer(h + top + bot), sympy.Integer(w + left + right)],
    )


def constant_pad_2d(x, padding, fill_value):
    assert len(padding) == 4
    left, right, top, bot = padding
    x.realize()  # elements are reused

    x_loader = constant_boundary_condition_2d(x, fill_value, padding)
    *batch, h, w = x.get_size()
    h = V.graph.sizevars.guard_static_shape(h)
    w = V.graph.sizevars.guard_static_shape(w)

    def fn(idx):
        *b, x, y = idx
        return x_loader([*b, x - top, y - left])

    return Pointwise.create(
        device=x.get_device(),
        dtype=x.get_dtype(),
        inner_fn=fn,
        ranges=[*batch, sympy.Integer(h + top + bot), sympy.Integer(w + left + right)],
    )


@register_lowering(aten.constant_pad_nd)
def constant_pad_nd(x, padding, fill_value=0):
    assert len(padding) == 4
    return constant_pad_2d(x, padding, fill_value)


def constant_boundary_condition_2d(x, fill_value, padding):
    *_, h, w = x.get_size()
    x_loader = x.make_loader()

    def load(index):
        *prefix, ih, iw = index
        mask = ops.and_(
            ops.and_(
                ops.ge(
                    ops.index_expr(ih, torch.int64),
                    ops.index_expr(sympy.Integer(0), torch.int64),
                ),
                ops.ge(
                    ops.index_expr(iw, torch.int64),
                    ops.index_expr(sympy.Integer(0), torch.int64),
                ),
            ),
            ops.and_(
                ops.lt(
                    ops.index_expr(ih, torch.int64),
                    ops.index_expr(h, torch.int64),
                ),
                ops.lt(
                    ops.index_expr(iw, torch.int64),
                    ops.index_expr(w, torch.int64),
                ),
            ),
        )
        return ops.masked(mask, lambda: x_loader([*prefix, ih, iw]), fill_value)

    return load


def pooling_size(x, i, kernel_size, stride, padding, ceil_mode):

    x_out = ir.IndexingDiv(
        x + 2 * padding[i] - (kernel_size[i] - 1) + (stride[i] - 1), stride[i]
    )

    if ceil_mode:
        x_alt = ir.IndexingDiv(
            x + 2 * padding[i] - (kernel_size[i] - 1) + 2 * (stride[i] - 1), stride[i]
        )

        if V.graph.sizevars.size_hint(x_out - x_alt) == 0:
            # ceil mode is actually a no-op, lets guard on that
            V.graph.sizevars.guard_equals(x_out, x_alt)
            ceil_mode = False
        else:
            x_out = x_alt
    return x_out, ceil_mode


@register_lowering(aten.max_pool2d_with_indices, type_promote=False)
def max_pool2d_with_indices(
    x, kernel_size, stride=None, padding=0, dilation=1, ceil_mode=False
):
    assert dilation == 1 or all(d == 1 for d in dilation)
    assert isinstance(x, TensorBox)
    assert len(kernel_size) == 2
    assert len(stride) == 2
    assert padding == 0 or len(padding) == 2
    assert len(x.get_size()) in (3, 4)
    if padding == 0:
        padding = [0, 0]
    if stride is None:
        stride = kernel_size

    x.realize()  # we will read this many times, so make sure it is computed

    *batch, h, w = x.get_size()

    h_out, ceil_mode1 = pooling_size(h, 0, kernel_size, stride, padding, ceil_mode)
    w_out, ceil_mode2 = pooling_size(w, 1, kernel_size, stride, padding, ceil_mode)

    if padding[0] or padding[1] or ceil_mode1 or ceil_mode2:
        x_loader = constant_boundary_condition_2d(x, float("-inf"), padding)
    else:
        x_loader = x.make_loader()

    new_size = list(batch) + [h_out, w_out]

    def fn(idx, return_index):
        *prefix, bh, bw = idx
        maxval = None
        maxindex = None
        for ih, iw in itertools.product(range(kernel_size[0]), range(kernel_size[1])):
            ih = bh * stride[0] + ih - padding[0]
            iw = bw * stride[1] + iw - padding[1]
            val = x_loader([*prefix, ih, iw])
            index = ops.index_expr(ih * w + iw, torch.int64)
            if maxval is None:
                maxindex = index
                maxval = val
            else:
                maxindex = ops.where(ops.gt(val, maxval), index, maxindex)
                maxval = ops.maximum(val, maxval)
        if return_index:
            return maxindex
        else:
            return maxval

    r1 = Pointwise.create(
        device=x.get_device(),
        dtype=x.get_dtype(),
        inner_fn=functools.partial(fn, return_index=False),
        ranges=new_size,
    )
    r2 = Pointwise.create(
        device=x.get_device(),
        dtype=torch.int64,
        inner_fn=functools.partial(fn, return_index=True),
        ranges=new_size,
    )
    # TODO(jansel): should we force these to be realized?
    return r1, r2


<<<<<<< HEAD
@register_lowering(aten.max_pool2d_with_indices_backward, type_promote=False)
def max_pool2d_with_indices_backward(
    grad_output, x, kernel_size, stride, padding, dilation, ceil_mode, indices
):
    assert dilation == 1 or all(d == 1 for d in dilation)
    assert isinstance(x, TensorBox)
    assert len(kernel_size) == 2
    assert len(stride) == 2
    assert padding == 0 or len(padding) == 2
    assert len(x.get_size()) in (3, 4)
    if padding == 0:
        padding = [0, 0]
    if stride is None:
        stride = kernel_size

    # we will read this many times, so make sure it is computed
    grad_output.realize()
    indices.realize()

    *batch, height, width = x.get_size()
    *_, pooled_height, pooled_width = grad_output.get_size()

    indices_loader = indices.make_loader()
    grad_loader = grad_output.make_loader()
    new_size = list(x.get_size())

    h_window_size = max(
        [
            h // stride[0] - max(0, (h - kernel_size[0]) // stride[0])
            for h in range(kernel_size[0] * 2)
        ]
    )
    w_window_size = max(
        [
            w // stride[1] - max(0, (w - kernel_size[1]) // stride[1])
            for w in range(kernel_size[1] * 2)
        ]
    )

    def fn(idx):
        *prefix, h, w = idx
        index_test = ops.index_expr(h * width + w, torch.int32)
        h = h + padding[0]
        w = w + padding[1]
        phstart = ops.index_expr(
            ir.IndexingDiv(h - kernel_size[0] + stride[0], stride[0]), torch.int32
        )
        pwstart = ops.index_expr(
            ir.IndexingDiv(w - kernel_size[1] + stride[1], stride[1]), torch.int32
        )
        phend = ops.index_expr(ir.IndexingDiv(h, stride[0]) + 1, torch.int32)
        pwend = ops.index_expr(ir.IndexingDiv(w, stride[1]) + 1, torch.int32)

        phstart = ops.maximum(phstart, ops.constant(0, torch.int32))
        pwstart = ops.maximum(pwstart, ops.constant(0, torch.int32))
        phend = ops.minimum(phend, ops.index_expr(pooled_height, torch.int32))
        pwend = ops.minimum(pwend, ops.index_expr(pooled_width, torch.int32))

        gradient = None
        for ph_ in range(h_window_size):
            for pw_ in range(w_window_size):
                ph = ops.add(phstart, ops.constant(ph_, torch.int32))
                pw = ops.add(pwstart, ops.constant(pw_, torch.int32))
                grad_index = [
                    *prefix,
                    ops.indirect_indexing(
                        ops.minimum(ph, ops.sub(phend, ops.constant(1, torch.int32)))
                    ),
                    ops.indirect_indexing(
                        ops.minimum(pw, ops.sub(pwend, ops.constant(1, torch.int32)))
                    ),
                ]

                index_actual = indices_loader(grad_index)
                grad_part = grad_loader(grad_index)
                check = ops.eq(index_actual, index_test)

                if gradient is None:
                    # don't need mask for 0, 0
                    gradient = ops.where(
                        check, grad_part, ops.constant(0.0, torch.float32)
                    )
                else:
                    mask = ops.and_(
                        ops.and_(
                            ops.lt(ph, phend),
                            ops.lt(pw, pwend),
                        ),
                        check,
                    )
                    gradient = ops.where(mask, ops.add(gradient, grad_part), gradient)
        return gradient

    return Pointwise.create(
        device=grad_output.get_device(),
        dtype=grad_output.get_dtype(),
        inner_fn=fn,
        ranges=new_size,
    )


@register_lowering(aten.avg_pool2d)
=======
@register_lowering(aten.avg_pool2d, type_promote=False)
>>>>>>> 7e1d4409
def avg_pool2d(
    x,
    kernel_size,
    stride=[],
    padding=0,
    ceil_mode=False,
    count_include_pad=True,
    divisor_override=None,
):
    assert not divisor_override
    if not stride:
        stride = kernel_size
    if not padding:
        padding = [0, 0]

    assert isinstance(x, TensorBox)
    assert len(kernel_size) == 2
    assert len(stride) == 2
    assert len(padding) == 2
    assert len(x.get_size()) in (3, 4)

    # TODO(jansel): realize after padding?
    x.realize()  # we will read this many times, so make sure it is computed

    *batch, h, w = x.get_size()

    h_out, ceil_mode1 = pooling_size(h, 0, kernel_size, stride, padding, ceil_mode)
    w_out, ceil_mode2 = pooling_size(w, 1, kernel_size, stride, padding, ceil_mode)

    if padding[0] or padding[1] or ceil_mode1 or ceil_mode2:
        x_loader = constant_boundary_condition_2d(x, 0.0, padding)
        had_padding = True
    else:
        x_loader = x.make_loader()
        had_padding = False

    new_size = list(batch) + [h_out, w_out]
    dtype = x.get_dtype()

    def fn_sum(idx, loader):
        *prefix, bh, bw = idx
        total = None
        for ih, iw in itertools.product(range(kernel_size[0]), range(kernel_size[1])):
            ih = bh * stride[0] + ih - padding[0]
            iw = bw * stride[1] + iw - padding[1]
            val = loader([*prefix, ih, iw])
            if total is None:
                total = val
            else:
                total = ops.add(val, total)
        return total

    if count_include_pad or not had_padding:
        scale = 1.0 / (kernel_size[0] * kernel_size[1])

        def fn(idx):
            return ops.mul(fn_sum(idx, x_loader), ops.constant(scale, dtype))

    else:
        ones_loader = constant_boundary_condition_2d(ones_like(x), 0.0, padding)

        def fn(idx):
            # TODO(jansel): optimize to do `int(x<h)` rather than `x<h?1:0`
            return ops.div(fn_sum(idx, x_loader), fn_sum(idx, ones_loader))

    rv = Pointwise.create(
        device=x.get_device(),
        dtype=dtype,
        inner_fn=fn,
        ranges=new_size,
    )
    # TODO(jansel): should we force these to be realized?
    return rv


@register_lowering(aten.avg_pool2d_backward, type_promote=False)
def avg_pool2d_backward(
    grad_output,
    x,
    kernel_size,
    stride,
    padding,
    ceil_mode,
    count_include_pad,
    divisor_override=None,
):

    assert not divisor_override
    if not stride:
        stride = kernel_size
    if not padding:
        padding = [0, 0]

    assert isinstance(grad_output, TensorBox)
    assert isinstance(x, TensorBox)
    assert len(kernel_size) == 2
    assert len(stride) == 2
    assert len(padding) == 2
    assert len(x.get_size()) in (3, 4)

    grad_output.realize()  # we will read this many times, so make sure it is computed

    *batch, height, width = x.get_size()

    h_out, ceil_mode1 = pooling_size(height, 0, kernel_size, stride, padding, ceil_mode)
    w_out, ceil_mode2 = pooling_size(width, 1, kernel_size, stride, padding, ceil_mode)

    grad_loader = grad_output.make_loader()

    had_padding = padding[0] or padding[1] or ceil_mode1 or ceil_mode2

    *_, pooled_height, pooled_width = grad_output.get_size()
    new_size = list(x.get_size())
    dtype = x.get_dtype()

    h_window_size = max(
        [
            h // stride[0] - max(0, (h - kernel_size[0]) // stride[0])
            for h in range(kernel_size[0] * 2)
        ]
    )
    w_window_size = max(
        [
            w // stride[1] - max(0, (w - kernel_size[1]) // stride[1])
            for w in range(kernel_size[1] * 2)
        ]
    )

    def compute_pool_size_without_padding(ph, pw):
        """
        This computes the scaling factor that we will divide an element
        by when `count_include_pad=False`
        """
        stride_h = ops.constant(stride[0], torch.int32)
        stride_w = ops.constant(stride[1], torch.int32)
        pad_h = ops.constant(padding[0], torch.int32)
        pad_w = ops.constant(padding[1], torch.int32)
        kernel_h = ops.constant(kernel_size[0], torch.int32)
        kernel_w = ops.constant(kernel_size[1], torch.int32)
        hstart = ops.sub(ops.mul(ph, stride_h), pad_h)
        wstart = ops.sub(ops.mul(pw, stride_w), pad_w)
        hend = ops.minimum(
            ops.add(hstart, kernel_h),
            ops.add(ops.index_expr(height, torch.int32), pad_h),
        )
        wend = ops.minimum(
            ops.add(wstart, kernel_w),
            ops.add(ops.index_expr(width, torch.int32), pad_w),
        )
        hstart = ops.maximum(hstart, ops.constant(0, torch.int32))
        wstart = ops.maximum(wstart, ops.constant(0, torch.int32))
        hend = ops.minimum(hend, ops.index_expr(height, torch.int32))
        wend = ops.minimum(wend, ops.index_expr(width, torch.int32))
        divide_factor = ops.mul(ops.sub(hend, hstart), ops.sub(wend, wstart))
        return divide_factor

    def fn(idx):
        *prefix, h, w = idx
        h = h + padding[0]
        w = w + padding[1]
        phstart = ops.index_expr(
            ir.IndexingDiv(h - kernel_size[0] + stride[0], stride[0]), torch.int32
        )
        pwstart = ops.index_expr(
            ir.IndexingDiv(w - kernel_size[1] + stride[1], stride[1]), torch.int32
        )
        phend = ops.index_expr(ir.IndexingDiv(h, stride[0]) + 1, torch.int32)
        pwend = ops.index_expr(ir.IndexingDiv(w, stride[1]) + 1, torch.int32)

        phstart = ops.maximum(phstart, ops.constant(0, torch.int32))
        pwstart = ops.maximum(pwstart, ops.constant(0, torch.int32))
        phend = ops.minimum(phend, ops.index_expr(pooled_height, torch.int32))
        pwend = ops.minimum(pwend, ops.index_expr(pooled_width, torch.int32))

        gradient = None
        for ph_ in range(h_window_size):
            for pw_ in range(w_window_size):
                ph = ops.add(phstart, ops.constant(ph_, torch.int32))
                pw = ops.add(pwstart, ops.constant(pw_, torch.int32))

                if count_include_pad or not had_padding:
                    scale = kernel_size[0] * kernel_size[1]
                else:
                    scale = compute_pool_size_without_padding(ph, pw)

                part = ops.truediv(
                    grad_loader(
                        [
                            *prefix,
                            ops.indirect_indexing(
                                ops.minimum(
                                    ph, ops.sub(phend, ops.constant(1, torch.int32))
                                )
                            ),
                            ops.indirect_indexing(
                                ops.minimum(
                                    pw, ops.sub(pwend, ops.constant(1, torch.int32))
                                )
                            ),
                        ]
                    ),
                    scale,
                )

                if gradient is None:
                    # don't need mask for 0, 0
                    gradient = part
                else:
                    mask = ops.and_(
                        ops.lt(ph, phend),
                        ops.lt(pw, pwend),
                    )
                    gradient = ops.where(mask, ops.add(gradient, part), gradient)
        return gradient

    rv = Pointwise.create(
        device=grad_output.get_device(),
        dtype=dtype,
        inner_fn=fn,
        ranges=new_size,
    )
    return rv


@register_lowering(aten._adaptive_avg_pool2d)
def _adaptive_avg_pool2d(x, output_size):
    assert isinstance(x, TensorBox)
    assert len(output_size) == 2
    return TensorBox.create(ir.AdaptiveAvgPool2d.create(x, output_size))


def _validate_reduction_axis(x, axis):
    size = x.get_size()
    if isinstance(axis, int):
        axis = [axis]
    elif not axis:
        axis = range(len(size))
    axis = list(axis)
    for i in range(len(axis)):
        if axis[i] < 0:
            axis[i] += len(size)
        assert 0 <= axis[i] < len(size)
    assert len(set(axis)) == len(axis), "reduction axis not unique"
    return axis


def make_reduction(reduction_type: str, override_dtype=None):
    def inner(x, axis=None, keepdims=False, *, dtype=None):
        if dtype is not None:
            x = to_dtype(x, dtype)
        assert (
            reduction_type in ("sum", "amax", "amin", "any") or axis is None
        ), "TODO: max with index"
        if reduction_type == "any":
            x = to_dtype(x, torch.bool)
        size = x.get_size()
        axis = set(_validate_reduction_axis(x, axis))

        kept_sizes = []
        kept_idx = []
        reduced_sizes = []
        reduced_idx = []
        for i in range(len(size)):
            if i in axis:
                reduced_idx.append(i)
                reduced_sizes.append(size[i])
            else:
                kept_idx.append(i)
                kept_sizes.append(size[i])

        def loader(index, reduction_index):
            assert len(reduction_index) == len(reduced_idx)
            if keepdims:
                assert len(index) == len(size)
                assert all(index[i] == 0 for i in reduced_idx)
                index = [index[i] for i in kept_idx]
            assert len(index) == len(kept_idx)
            new_index = [None] * (len(index) + len(reduction_index))
            for idx, var in itertools.chain(
                zip(kept_idx, index), zip(reduced_idx, reduction_index)
            ):
                new_index[idx] = var
            return inner_loader(new_index)

        if keepdims:
            new_size = list(size)
            for i in reduced_idx:
                new_size[i] = sympy.Integer(1)
        else:
            new_size = kept_sizes

        inner_loader = x.make_loader()
        result = Reduction.create(
            device=x.get_device(),
            dtype=override_dtype or x.get_dtype(),
            inner_fn=loader,
            ranges=new_size,
            reduction_ranges=reduced_sizes,
            reduction_type={"amax": "max", "amin": "min"}.get(
                reduction_type, reduction_type
            ),
        )
        result.realize()
        return result

    return inner


@register_lowering(aten.mean)
def mean(x, axis=None, keepdim=False, *, dtype=None):
    if dtype is not None:
        x = to_dtype(x, dtype)
    size = x.get_size()
    axis = _validate_reduction_axis(x, axis)
    # compute in higher-precision until end of mean lowering
    output_dtype = x.get_dtype()
    if output_dtype in (torch.float16, torch.bfloat16):
        x = to_dtype(x, torch.float)
    sum_result = sum_(x, axis, keepdim)
    denom = sympy_product(size[i] for i in axis)
    denom = ir.IndexingConstant(denom, x.get_dtype(), x.get_device())
    denom = ExpandView.create(denom, list(sum_result.get_size()))
    return to_dtype(div(sum_result, denom), output_dtype)


@register_lowering([aten.var, prims.var])
def var_(x, axis, correction=1, keepdim=False):
    size = x.get_size()
    axis = _validate_reduction_axis(x, axis)
    diffs = square(sub(x, mean(x, axis, keepdim=True)))
    sum_result = sum_(diffs, axis, keepdim)

    denom = sympy_product(size[i] for i in axis)
    if correction:
        denom = denom - correction
    denom = ir.IndexingConstant(denom, x.get_dtype(), x.get_device())
    denom = ExpandView.create(denom, list(sum_result.get_size()))
    return div(sum_result, denom)


@register_lowering(aten.var_mean)
def var_mean(x, dim, unbiased=True, keepdim=False, correction=None):
    if correction is None:
        correction = int(unbiased)
    return [
        var_(x, dim, correction=correction, keepdim=keepdim),
        mean(x, dim, keepdim=keepdim),
    ]


@register_lowering(aten.std)
def std(x, axis, correction=1, keepdim=False):
    return sqrt(var_(x, axis, correction, keepdim=keepdim))


def pow_recursive(x, y, dtype):
    if y < 0:
        return pow_recursive(ops.reciprocal(x), -y, dtype)
    if y == 0:
        return ops.constant(1, dtype)
    if y == 1:
        return x

    result = pow_recursive(x, y // 2, dtype)
    result = ops.mul(result, result)
    if (y % 2) == 1:
        result = ops.mul(result, x)
    return result


@register_lowering(aten.pow, broadcast=True)
def pow(a, b):
    # see https://github.com/openai/triton/issues/506
    # triton doesn't support pow, so need to rewrite it
    # this is a lowering not a decomp, due to upstream pytorch being unstable
    if isinstance(b, float) and b == int(b):
        return pow(a, int(b))
    elif isinstance(b, int) and b == 1:
        return a
    elif isinstance(b, int):
        loader = a.make_loader()

        def fn(idx):
            return pow_recursive(loader(idx), b, a.get_dtype())

        return Pointwise.create(
            device=a.get_device(),
            dtype=a.get_dtype(),
            inner_fn=fn,
            ranges=a.get_size(),
        )
    else:
        assert False, "TODO: check correctness here"
        # odd integer: torch.sign(a) * torch.exp(torch.log(torch.abs(a)) * b)
        # even integer: torch.exp(torch.log(torch.abs(a)) * b)
        # else: torch.exp(torch.log(a) * b)


def mutate_to(changed, val):
    if isinstance(changed, TensorBox):
        changed_data = changed.data
    else:
        changed_data = changed
    if isinstance(val, TensorBox):
        val = val.data

    if not isinstance(val, ir.StorageBox):
        # introduce a copy to handle views
        val = Pointwise.create(
            device=changed.get_device(),
            dtype=changed.get_dtype(),
            inner_fn=val.make_loader(),
            ranges=changed.get_size(),
        ).data
        assert isinstance(val, ir.StorageBox)

    if isinstance(changed_data, ir.StorageBox):
        # Fast path, just swing the data pointer
        val.realize()
        changed_data.data = val.data
        return changed

    ir.MutationLayout.realize_into(val, changed_data)
    return changed


@register_lowering(aten.fill_)
def fill_(x, fill_value):
    return mutate_to(x, full_like(x, fill_value))


@register_lowering(aten.zero_)
def zero_(x):
    return mutate_to(x, full_like(x, 0))


@register_lowering(aten.copy_, type_promote=False)
def copy_(dst, src, non_blocking=False):
    src = to_device(src, dst.get_device())
    src = to_dtype(src, dst.get_dtype())
    src = expand(src, dst.get_size())
    return mutate_to(dst, src)


sum_ = register_lowering([prims.sum, aten.sum])(make_reduction("sum"))
register_lowering(aten.max)(make_reduction("max"))
register_lowering(aten.min)(make_reduction("min"))
register_lowering(aten.amax)(make_reduction("amax"))
register_lowering(aten.amin)(make_reduction("amin"))
register_lowering(aten.any)(make_reduction("any", override_dtype=torch.bool))

add = register_pointwise(aten.add)
div = register_pointwise(aten.div)
exp = register_pointwise(aten.exp)
mul = register_pointwise(aten.mul)
relu = register_pointwise(aten.relu)
sigmoid = register_pointwise(aten.sigmoid)
sqrt = register_pointwise(aten.sqrt)
square = register_pointwise(aten.square)
sub = register_pointwise(aten.sub)

register_pointwise(aten.cos)
register_pointwise(aten.abs)
register_pointwise(aten.bitwise_and)
register_pointwise(aten.bitwise_not, override_bool="logical_not")
register_pointwise(aten.bitwise_or)
register_pointwise(aten.bitwise_xor)
register_pointwise(aten.log)
register_pointwise(aten.logical_not)
register_pointwise(aten.maximum)
register_pointwise(aten.minimum)
register_pointwise(aten.neg)
register_pointwise(aten.reciprocal)
register_pointwise(aten.remainder)
register_pointwise(aten.round)
register_pointwise(aten.sign)
register_pointwise(aten.silu)
register_pointwise(aten.trunc)
register_pointwise(aten.floor)
register_pointwise(aten.isinf, override_dtype=torch.bool)
register_pointwise(aten.isnan, override_dtype=torch.bool)

register_pointwise(aten.le, type_promote=False, override_dtype=torch.bool)
register_pointwise(aten.lt, type_promote=False, override_dtype=torch.bool)
register_pointwise(aten.ge, type_promote=False, override_dtype=torch.bool)
register_pointwise(aten.gt, type_promote=False, override_dtype=torch.bool)
register_pointwise(aten.eq, type_promote=False, override_dtype=torch.bool)
register_pointwise(aten.ne, type_promote=False, override_dtype=torch.bool)
register_pointwise(aten.__and__, type_promote=False, override_dtype=torch.bool)
register_pointwise(aten.__or__, type_promote=False, override_dtype=torch.bool)


def register_inplace(aten_op, outplace_op):
    @register_lowering(aten_op, type_promote=False)
    def fn(*args):
        result = outplace_op(*args)
        return mutate_to(args[0], result)

    return fn


register_inplace(aten.add_, add)
register_inplace(aten.mul_, mul)
register_inplace(aten.div_, div)
register_inplace(aten.sub_, sub)
register_inplace(aten.relu_, relu)
register_inplace(aten.sigmoid_, sigmoid)<|MERGE_RESOLUTION|>--- conflicted
+++ resolved
@@ -1537,7 +1537,6 @@
     return r1, r2
 
 
-<<<<<<< HEAD
 @register_lowering(aten.max_pool2d_with_indices_backward, type_promote=False)
 def max_pool2d_with_indices_backward(
     grad_output, x, kernel_size, stride, padding, dilation, ceil_mode, indices
@@ -1639,10 +1638,7 @@
     )
 
 
-@register_lowering(aten.avg_pool2d)
-=======
 @register_lowering(aten.avg_pool2d, type_promote=False)
->>>>>>> 7e1d4409
 def avg_pool2d(
     x,
     kernel_size,
