--- conflicted
+++ resolved
@@ -672,17 +672,12 @@
 def constant_like(fill_value):
     def _constant_like(x, *, dtype=None, device=None, layout=0, pin_memory=False):
         assert not pin_memory
-<<<<<<< HEAD
-        assert layout == 0
+        assert layout in (0, torch.strided)
         if dtype is None:
             dtype = x.get_dtype()
         else:
             dtype = decode_dtype(dtype)
         device = device or x.get_device()
-=======
-        assert layout in (0, torch.strided)
-        dtype = decode_dtype(dtype)
->>>>>>> 004564db
         return _full(fill_value, device, dtype, x.get_size())
 
     return _constant_like
