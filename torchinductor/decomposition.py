import logging
import math
import numbers
from enum import Enum
from typing import Optional
from typing import Tuple

import functorch._src.decompositions
import torch
from functorch._src.aot_autograd import aot_autograd_decompositions
from torch import Tensor
from torch._decomp import get_decompositions

from torchinductor import config

log = logging.getLogger(__name__)
aten = torch.ops.aten
log = logging.getLogger(__name__)

decompositions = get_decompositions(
    [
        aten._adaptive_avg_pool2d_backward,
        aten.avg_pool2d_backward,
        aten.clamp_max,
        aten.clamp_min,
        aten.cudnn_batch_norm,
        aten.cudnn_batch_norm_backward,
        aten.elu_backward,
        aten._embedding_bag,
        aten.embedding_dense_backward,
        aten.expand_as,
        aten._fused_moving_avg_obs_fq_helper,
        aten.gelu_backward,
        aten.glu_backward,
        aten.grid_sampler_2d,
        aten.hardsigmoid,
        aten.hardsigmoid_backward,
        aten.hardswish,
        aten.hardswish_backward,
        aten.hardtanh,
        aten.hardtanh_backward,
        aten.l1_loss,
        aten.leaky_relu,
        aten.leaky_relu_backward,
        aten._log_softmax_backward_data,
        aten.logsumexp.default,
        aten.max_pool2d_with_indices_backward,
        aten.mse_loss,
        aten.narrow,
        aten.native_batch_norm,
        aten.native_batch_norm_backward,
        aten.native_group_norm,
        aten.native_layer_norm,
        aten.native_layer_norm_backward,
        aten.norm,
        aten.reflection_pad2d_backward,
        aten.select_backward,
        aten.select_scatter,
        aten.sigmoid_backward,
        aten.silu_backward,
        aten.slice_backward,
        aten._softmax_backward_data,
        aten.stack,
        aten.tanh_backward,
        aten.threshold_backward,
        aten.transpose.int,
        aten.upsample_nearest2d_backward,
    ]
)
decompositions.update(aot_autograd_decompositions)


def register_decomposition(ops):
    for op in [ops] if callable(ops) else ops:
        if op in decompositions:
            log.warning(f"duplicate decomp: {ops}")
    return functorch._src.decompositions.register_decomposition(ops, decompositions)


@register_decomposition([aten.clamp])
def clamp(x, min=None, max=None):
    if min is not None:
        x = torch.maximum(x, torch.tensor(min, dtype=x.dtype, device=x.device))
    if max is not None:
        x = torch.minimum(x, torch.tensor(max, dtype=x.dtype, device=x.device))
    return x


@register_decomposition([aten._softmax])
def _softmax(x, dim, half_to_float):
    # TODO(jansel): check numerical stability (see SoftMaxKernel.cpp)
    if half_to_float and x.dtype in (torch.bfloat16, torch.float16):
        x = x.to(torch.float32)
    x = torch.exp(x)
    x_sum = torch.sum(x, dim, keepdim=True)
    scale = torch.reciprocal(x_sum)
    return x * scale


@register_decomposition([aten._log_softmax])
def _log_softmax(x, dim, half_to_float):
    # TODO(jansel): check numerical stability (see SoftMaxKernel.cpp)
    if half_to_float and x.dtype in (torch.bfloat16, torch.float16):
        x = x.to(torch.float32)
    x_sum = torch.log(torch.sum(torch.exp(x), dim, keepdim=True))
    return x - x_sum


@register_decomposition([aten.t])
def t(x):
    ndim = x.ndimension()
    if x.ndim in (0, 1):
        return x
    assert ndim == 2
    return torch.transpose(x, 0, 1)


@register_decomposition([aten.addmm])
def addmm(input, mat1, mat2):
    return torch.mm(mat1, mat2) + input


@register_decomposition([aten.elu])
def elu(self, alpha=1, scale=1, input_scale=1):
    negcoef = alpha * scale
    return torch.where(
        self <= 0, (torch.exp(self * input_scale) - 1) * negcoef, self * scale
    )


@register_decomposition([aten.tanh])
def tanh(x):
    return 2.0 / (1.0 + torch.exp(-2.0 * x)) - 1.0


@register_decomposition([aten.rsqrt])
def rsqrt(x):
    return torch.reciprocal(torch.sqrt(x))


@register_decomposition([aten.log2])
def log2(x):
    return torch.log(x) * (1.0 / math.log(2.0))


@register_decomposition([aten.round.decimals])
def round_dec(x, decimals=0):
    ten_pow_decimals = 10.0**decimals
    return aten.round(x * ten_pow_decimals) * (1.0 / ten_pow_decimals)


@register_decomposition([aten.div.Tensor_mode])
def div_mode(a, b, rounding_mode=None):
    result = aten.div(a, b)
    if rounding_mode == "floor":
        return torch.floor(result)
    if rounding_mode == "trunc":
        return torch.trunc(result)
    return result


@register_decomposition([aten.gelu])
def gelu(x, approximate="none"):
    if config.approximations or approximate != "none":
        # tanh approximation is much faster
        return (
            0.5
            * x
            * (1 + torch.tanh(math.sqrt(2 / math.pi) * (x + 0.044715 * x * x * x)))
        )
    else:
        return x * 0.5 * (1.0 + torch.special.erf(x * math.sqrt(0.5)))


@register_decomposition([aten.special_erf, aten.erf])
def special_erf(x):
    # TODO(jansel): this might be crazy slow.  Triton doesn't have the
    #               cuda ::erf() builtin.  I've made a feature request for this,
    #               so it may be coming soon.

    # from https://www.johndcook.com/blog/2009/01/19/stand-alone-error-function-erf/
    a1 = 0.254829592
    a2 = -0.284496736
    a3 = 1.421413741
    a4 = -1.453152027
    a5 = 1.061405429
    p = 0.3275911

    sign = torch.sign(x)
    x = torch.abs(x)

    # A & S 7.1.26
    t = 1.0 / (1.0 + p * x)
    y = 1.0 - (((((a5 * t + a4) * t) + a3) * t + a2) * t + a1) * t * torch.exp(-x * x)

    return sign * y


@register_decomposition([aten.rsub.Tensor, aten.rsub.Scalar])
def rsub(a, b):
    if isinstance(b, numbers.Number):
        b = torch.tensor(b, dtype=a.dtype, device=a.device)
    return b - a


@register_decomposition([aten.masked_fill.Scalar])
def masked_fill(value, mask, other):
    if isinstance(other, numbers.Number):
        other = torch.tensor(other, dtype=value.dtype, device=value.device)
    value, mask, other = torch.broadcast_tensors(value, mask, other)
    return torch.where(mask, other, value)


@register_decomposition([aten.nan_to_num])
def nan_to_num(x, nan=0.0, posinf=None, neginf=None):
    if nan is None:
        nan = 0.0
    if posinf is None:
        posinf = torch.finfo(x.dtype).max
    if neginf is None:
        neginf = torch.finfo(x.dtype).min
    nan, posinf, neginf = (
        torch.tensor(v, dtype=x.dtype, device=x.device) for v in (nan, posinf, neginf)
    )
    x = torch.where(x != x, nan, x)
    x = torch.where(x == float("inf"), posinf, x)
    x = torch.where(x == float("-inf"), neginf, x)
    return x


@register_decomposition([aten.all.default])
def all(input):
    return torch.logical_not(torch.any(torch.logical_not(input)))


@register_decomposition([aten.all.dim])
def all_dim(input, dim, keeepdim=False):
    return torch.logical_not(torch.any(torch.logical_not(input), dim, keeepdim))


@register_decomposition(aten.hardswish_)
def hardswish_(x):
    return x.copy_(aten.hardswish(x))


@register_decomposition(aten.hardtanh_)
def hardtanh_(x, min_val=-1, max_val=1):
    return x.copy_(aten.hardtanh(x, min_val, max_val))


@register_decomposition(aten.leaky_relu_)
def leaky_relu_(x, negative_slope=0.01):
    return x.copy_(aten.leaky_relu(x, negative_slope))


@register_decomposition(aten.silu_)
def silu_(x):
    return x.copy_(aten.silu(x))


@register_decomposition(aten.masked_fill_)
def masked_fill_(x, mask, value):
    return x.copy_(aten.masked_fill(x, mask, value))


@register_decomposition([aten.log1p])
def log1p(x):
    return torch.log(x + 1)


@register_decomposition([aten.baddbmm])
def baddbmm(self, batch1, batch2, beta=1, alpha=1):
    result = torch.bmm(batch1, batch2)
    if not isinstance(alpha, numbers.Number) or alpha != 1:
        result = result * alpha
    if not isinstance(beta, numbers.Number) or beta != 1:
        self = self * beta
    return self + result


<<<<<<< HEAD
class Reduction(Enum):
    NONE = 0
    MEAN = 1
    SUM = 2


@register_decomposition(aten.nll_loss_forward)
def nll_loss_forward(
    self: Tensor,
    target: Tensor,
    weight: Optional[Tensor],
    reduction: int,
    ignore_index: int,
) -> Tuple[Tensor, Tensor]:
    """
    This is copied from:
    https://github.com/pytorch/pytorch/pull/78491

    We should remove it when that PR lands.
    """

    # self can be [N, C] or [C]
    # target can be [N] or []

    n_dims = self.dim()
    channel_dim = 1
    if n_dims < 2:
        channel_dim = 0

    if weight is not None:
        # Here is a specific case with reduction mean and non-batched tensors
        # https://github.com/pytorch/pytorch/issues/61309
        # In this case weight is cancelled: w * x[t] / w -> x[t]
        if not (reduction == Reduction.MEAN.value and n_dims < 2):
            w = weight.unsqueeze(0) if n_dims > 1 else weight
            self = self * w

    target_ = target.unsqueeze(channel_dim)
    # target can be [N, 1] or [1]

    result = -torch.gather(self, channel_dim, target_).squeeze(channel_dim)

    ignore_index_mask = None
    if ignore_index >= 0:
        ignore_index_mask = target != ignore_index
        result = result * ignore_index_mask

    if reduction == Reduction.NONE.value and n_dims > 1:
        total_weight = self.new_full((), 0.0)
        return result, total_weight

    if weight is not None:
        w = weight.unsqueeze(0).expand(self.shape) if n_dims > 1 else weight
        wsum = torch.gather(w, channel_dim, target_).squeeze(channel_dim)
        if ignore_index_mask is not None:
            wsum = wsum * ignore_index_mask
        total_weight = wsum.sum()
    elif ignore_index_mask is not None:
        total_weight = ignore_index_mask.sum().to(self)
    else:
        total_weight = self.new_full((), 1.0 * result.numel())

    if result.dim() > 0:
        if reduction == Reduction.SUM.value:
            result = result.sum()
        elif reduction == Reduction.MEAN.value:
            if weight is None:
                result = (
                    result.sum() / total_weight if ignore_index >= 0 else result.mean()
                )
            else:
                result = result.sum() / total_weight

    return result, total_weight
=======
@register_decomposition([aten.index_put])
def index_put(self, indices, values, accumulate=False):
    return torch.index_put_(self.clone(), indices, values, accumulate)


@register_decomposition([aten.narrow])
def narrow(self, dim, start, length):
    return aten.slice(self, dim, start, start + length)
>>>>>>> 10572cf8
<|MERGE_RESOLUTION|>--- conflicted
+++ resolved
@@ -278,7 +278,6 @@
     return self + result
 
 
-<<<<<<< HEAD
 class Reduction(Enum):
     NONE = 0
     MEAN = 1
@@ -353,7 +352,8 @@
                 result = result.sum() / total_weight
 
     return result, total_weight
-=======
+
+
 @register_decomposition([aten.index_put])
 def index_put(self, indices, values, accumulate=False):
     return torch.index_put_(self.clone(), indices, values, accumulate)
@@ -361,5 +361,4 @@
 
 @register_decomposition([aten.narrow])
 def narrow(self, dim, start, length):
-    return aten.slice(self, dim, start, start + length)
->>>>>>> 10572cf8
+    return aten.slice(self, dim, start, start + length)