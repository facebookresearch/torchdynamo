--- conflicted
+++ resolved
@@ -22,7 +22,6 @@
         aten._adaptive_avg_pool2d_backward,
         aten.addcmul,
         aten.avg_pool2d_backward,
-        aten.clamp,
         aten.clamp_max,
         aten.clamp_min,
         aten.cudnn_batch_norm,
@@ -103,8 +102,6 @@
     return decomp.register_decomposition(ops, decompositions, disable_meta=True)
 
 
-<<<<<<< HEAD
-=======
 @register_decomposition([aten.detach_])
 def detach_(x):
     return x
@@ -119,16 +116,6 @@
     return x
 
 
-@register_decomposition([aten.t])
-def t(x):
-    ndim = x.ndimension()
-    if x.ndim in (0, 1):
-        return x
-    assert ndim == 2
-    return torch.transpose(x, 0, 1)
-
-
->>>>>>> cec8485d
 @register_decomposition([aten.addmm])
 def addmm(input, mat1, mat2):
     return torch.mm(mat1, mat2) + input
@@ -153,30 +140,6 @@
 def round_dec(x, decimals=0):
     ten_pow_decimals = 10.0**decimals
     return aten.round(x * ten_pow_decimals) * (1.0 / ten_pow_decimals)
-
-
-<<<<<<< HEAD
-@register_decomposition([aten.div.Tensor_mode])
-def div_mode(a, b, rounding_mode=None):
-    result = aten.div(a, b)
-    if rounding_mode == "floor":
-        return torch.floor(result)
-    if rounding_mode == "trunc":
-        return torch.trunc(result)
-    return result
-=======
-@register_decomposition([aten.gelu])
-def gelu(x, approximate="none"):
-    if config.approximations or approximate != "none":
-        # tanh approximation is much faster
-        return (
-            0.5
-            * x
-            * (1 + torch.tanh(math.sqrt(2 / math.pi) * (x + 0.044715 * x * x * x)))
-        )
-    else:
-        return x * 0.5 * (1.0 + torch.special.erf(x * math.sqrt(0.5)))
->>>>>>> cec8485d
 
 
 @register_decomposition([aten.special_erf, aten.erf])
