from benchmarks.microbenchmarks import model as model
import torch
import torchdynamo
import torchinductor.config
from torchdynamo.testing import same

# torchinductor.config.debug = True
torchinductor.config.triton.dense_indexing = True
torchinductor.config.triton.convolution = "triton"
torch.manual_seed(0)

class Func(object):
    @torchdynamo.optimize("inductor")
    def conv_torchinductor(x, w, bias, stride, padding, dilation, groups):
        y =  torch.conv2d(x, w, None, stride, padding, dilation, groups)
        return y

    def conv(x, w, bias, stride, padding, dilation, groups):
        y =  torch.conv2d(x, w, None, stride, padding, dilation, groups)
        return y

    
    # conv+bias
    @torchdynamo.optimize("inductor")
    def conv_add_torchinductor(x, w, bias, stride, padding, dilation, groups):
        y =  torch.conv2d(x, w, bias, stride, padding, dilation, groups)
        return y

    # conv+bias
    def conv_add(x, w, bias, stride, padding, dilation, groups):
        y =  torch.conv2d(x, w, bias, stride, padding, dilation, groups)
        return y

    # relu(conv)
    @torchdynamo.optimize("inductor")
    def conv_relu_torchinductor(x, w, bias, stride, padding, dilation, groups):
        y =  torch.conv2d(x, w, None, stride, padding, dilation, groups)
        return torch.relu(y)

    # relu(conv)
    def conv_relu(x, w, bias, stride, padding, dilation, groups):
        y =  torch.conv2d(x, w, None, stride, padding, dilation, groups)
        return torch.relu(y)

    # relu(conv+bias)
    @torchdynamo.optimize("inductor")
    def conv_add_relu_torchinductor(x, w, bias, stride, padding, dilation, groups):
        y =  torch.conv2d(x, w, bias, stride, padding, dilation, groups)
        return torch.relu(y)

    # relu(conv+bias)
    def conv_add_relu(x, w, bias, stride, padding, dilation, groups):
        y =  torch.conv2d(x, w, bias, stride, padding, dilation, groups)
        return torch.relu(y)

    # bn(conv)
    @torchdynamo.optimize("inductor")
    def conv_bn_torchinductor(x, w, bias, stride, padding, dilation, groups):
        y = torch.conv2d(x, w, bias, stride, padding, dilation, groups)
        y = torch.batch_norm(
            y, weight=bias, bias=torch.ones_like(bias),
            running_mean=torch.zeros_like(bias), running_var=torch.zeros_like(bias),
            training=False, momentum=1, eps=1e-5, cudnn_enabled=True,
        )
        return y

    # bn(conv)
    def conv_bn(x, w, bias, stride, padding, dilation, groups):
        y = torch.conv2d(x, w, bias, stride, padding, dilation, groups)
        y = torch.batch_norm(
            y, weight=bias, bias=torch.ones_like(bias),
            running_mean=torch.zeros_like(bias), running_var=torch.zeros_like(bias),
            training=False, momentum=1, eps=1e-5, cudnn_enabled=True,
        )
        return y

    # relu(bn(conv))
    @torchdynamo.optimize("inductor")
    def conv_bn_relu_torchinductor(x, w, bias, stride, padding, dilation, groups):
        y = torch.conv2d(x, w, bias, stride, padding, dilation, groups)
        y = torch.batch_norm(
            y, weight=bias, bias=None,
            running_mean=torch.zeros_like(bias), running_var=torch.zeros_like(bias),
            training=False, momentum=1, eps=1e-5, cudnn_enabled=True,
        )
        return torch.relu(y)

    # relu(bn(conv))
    def conv_bn_relu(x, w, bias, stride, padding, dilation, groups):
        y = torch.conv2d(x, w, bias, stride, padding, dilation, groups)
        y = torch.batch_norm(
            y, weight=bias, bias=None,
            running_mean=torch.zeros_like(bias), running_var=torch.zeros_like(bias),
            training=False, momentum=1, eps=1e-5, cudnn_enabled=True,
        )
        return torch.relu(y)

def test(layer_params, fusion_type="add"):
    BATCH = 32
    IN_H, IN_W, IN_C, KERNEL_H, KERNEL_W, KERNEL_N, stride, padding = layer_params
    dilation, groups = (1,1), 1
    dtype=torch.float32

    torch.manual_seed(0)
    # allocate inputs, nchw
    x = torch.randn((BATCH, IN_C, IN_H, IN_W), dtype=dtype, device='cuda') #.to(memory_format=torch.channels_last)
    w = torch.randn((KERNEL_N, IN_C // groups, KERNEL_H, KERNEL_W),
                    dtype=dtype, device='cuda') #.to(memory_format=torch.channels_last)
    # bias = torch.randn((1, KERNEL_N, 1, 1), dtype=dtype, device='cuda') #.to(memory_format=torch.channels_last)
    bias = torch.randn((KERNEL_N), dtype=dtype, device='cuda')

    if fusion_type == "":
        conv_fusion_torchinductor = getattr(Func, f"conv_torchinductor")
        conv_fusion = getattr(Func, f"conv")
    else:
        conv_fusion_torchinductor = getattr(Func, f"conv_{fusion_type}_torchinductor")
        conv_fusion = getattr(Func, f"conv_{fusion_type}")
<<<<<<< HEAD
=======
    torchinductor.metrics.reset()
>>>>>>> e062891b
    y = conv_fusion_torchinductor(x, w, bias, stride, padding, dilation, groups)
    # 1 for layout transform, 1 for conv+
    assert(torchinductor.metrics.generated_kernel_count <= 2)
    y_correct = conv_fusion(x, w, bias, stride, padding, dilation, groups)
    # print("y", y[0])
    # print("y_correct", y_correct[0])
    assert(same(y, y_correct, cos_similarity=True))

fusion_types = ["", "add", "relu", "add_relu", "bn", "bn_relu"]
for fusion_type in fusion_types:
    print(f"testing correctness of conv+{fusion_type}")
    for id, layer in enumerate(model.alexnet_layers):
        test(layer, fusion_type)
    print("passed")<|MERGE_RESOLUTION|>--- conflicted
+++ resolved
@@ -115,10 +115,7 @@
     else:
         conv_fusion_torchinductor = getattr(Func, f"conv_{fusion_type}_torchinductor")
         conv_fusion = getattr(Func, f"conv_{fusion_type}")
-<<<<<<< HEAD
-=======
     torchinductor.metrics.reset()
->>>>>>> e062891b
     y = conv_fusion_torchinductor(x, w, bias, stride, padding, dilation, groups)
     # 1 for layout transform, 1 for conv+
     assert(torchinductor.metrics.generated_kernel_count <= 2)
