import torch
import triton
import triton.language as tl

from torchinductor.triton_ops.utils import _unpack

from .autotune import conv_heuristics


@conv_heuristics()
@triton.jit
def _kernel_delta_x_hwc(
    x,
    w,
    y,
    # stride of tensor
    stride_xn,
    stride_xc,
    stride_xh,
    stride_xw,
    stride_wn,
    stride_wc,
    stride_wh,
    stride_ww,
    stride_yn,
    stride_yc,
    stride_yh,
    stride_yw,
    stride_biasn,
    # pointer inc for x
    delta_xh_ptr,
    delta_xw_ptr,
    delta_xc_ptr,
    # Tensor dimensions
    BATCH,
    IN_C,
    IN_H,
    IN_W,
    KERNEL_N,
    KERNEL_H,
    KERNEL_W,
    OUT_H,
    OUT_W,
    # parameters of conv
    stride_h,
    stride_w,
    padding_h,
    padding_w,
    dilation_h,
    dilation_w,
    output_padding_h,
    output_padding_w,
    groups,
    # Metaparameters
    ACC_TYPE: tl.constexpr,
    CONV1X1_NHWC: tl.constexpr,
    # blocks in different dimension
    BLOCK_M: tl.constexpr,
    BLOCK_N: tl.constexpr,
    # reduction tiling parameter for matmul
    BLOCK_K: tl.constexpr,
    # Super-blocking for better L2 peformance
    GROUP_H: tl.constexpr,
):
    """
    each program instance computes a [BLOCK_BATCH, BLOCK_N, BLOCK_H, BLOCK_W] block of y
    """
    # -----------------------------------------------------------
    # Map program ids `pid` to the block of y it should compute.
    pid_nhw = tl.program_id(0)
    pid_k = tl.program_id(1)

    # offset for output y
    off_y_k = pid_k * BLOCK_N + tl.arange(0, BLOCK_N)
    off_y_nhw = pid_nhw * BLOCK_M + tl.arange(0, BLOCK_M)
    off_y_n = off_y_nhw // (OUT_H * OUT_W)
    off_y_hw = off_y_nhw % (OUT_H * OUT_W)
    off_y_h = off_y_hw // OUT_W + output_padding_h
    off_y_w = off_y_hw % OUT_W + output_padding_w

    # offset for the initial ptr for x
    off_x_n = off_y_n
    off_x_h = off_y_h * stride_h - padding_h
    off_x_w = off_y_w * stride_w - padding_w
    off_x_nhw = off_x_n * stride_xn + off_x_h * stride_xh + off_x_w * stride_xw
    off_x_crs = tl.arange(0, BLOCK_K)

    CRS = IN_C * KERNEL_H * KERNEL_W
    # load inc ptr of x, upade x_ptrs
    if not CONV1X1_NHWC:
        delta_xh_ptrs = delta_xh_ptr + off_x_crs
        delta_xw_ptrs = delta_xw_ptr + off_x_crs
        delta_xc_ptrs = delta_xc_ptr + off_x_crs
        delta_xh = tl.load(delta_xh_ptrs, mask=off_x_crs < CRS, other=0)
        delta_xw = tl.load(delta_xw_ptrs, mask=off_x_crs < CRS, other=0)
        delta_xc = tl.load(delta_xc_ptrs, mask=off_x_crs < CRS, other=0)
        off_x_crs_unpacked = (
            delta_xh * stride_xh + delta_xw * stride_xw + delta_xc * stride_xc
        )
        x_ptrs = x + off_x_nhw[:, None] + off_x_crs_unpacked[None, :]
    else:
        x_ptrs = x + off_x_nhw[:, None] + off_x_crs[None, :]
        delta_xh = 0
        delta_xw = 0

    mask_x = (
        (off_x_n < BATCH)[:, None]
        & (off_x_crs < CRS)[None, :]
        & (off_x_h[:, None] + delta_xh[None, :] >= 0)
        & (off_x_h[:, None] + delta_xh[None, :] < IN_H)
        & (off_x_w[:, None] + delta_xw[None, :] >= 0)
        & (off_x_w[:, None] + delta_xw[None, :] < IN_W)
    )

    # offset for the inital ptr for w
    off_w_crs = tl.arange(0, BLOCK_K)
    off_w_k = off_y_k
    w_ptrs = w + off_w_crs[:, None] + off_w_k[None, :] * stride_wn
    mask_w = (off_x_crs < CRS)[:, None] & (off_w_k < KERNEL_N)[None, :]

    # ------ load x ------
    matrix_x = tl.load(x_ptrs, mask=mask_x, other=0.0)
    # ------ load w ------
    matrix_w = tl.load(w_ptrs, mask=mask_w, other=0.0)

    # -----------------------------------------------------------
    # allocate accumulator
    acc = tl.zeros((BLOCK_M, BLOCK_N), dtype=ACC_TYPE)
    for crs in range(0, CRS, BLOCK_K):

        # ------ matrix multiplication ------
        acc += tl.dot(matrix_x, matrix_w)
        # ------ update ptrs ------
        w_ptrs += BLOCK_K
        # load inc ptr of x, upade x_ptrs
        off_x_crs = crs + BLOCK_K + tl.arange(0, BLOCK_K)
        if not CONV1X1_NHWC:
            delta_xh_ptrs += BLOCK_K
            delta_xw_ptrs += BLOCK_K
            delta_xc_ptrs += BLOCK_K
            delta_xh = tl.load(delta_xh_ptrs, mask=off_x_crs < CRS, other=0)
            delta_xw = tl.load(delta_xw_ptrs, mask=off_x_crs < CRS, other=0)
            delta_xc = tl.load(delta_xc_ptrs, mask=off_x_crs < CRS, other=0)
            off_x_crs_unpacked = (
                delta_xh * stride_xh + delta_xw * stride_xw + delta_xc * stride_xc
            )
            x_ptrs = x + off_x_nhw[:, None] + off_x_crs_unpacked[None, :]
        else:
            x_ptrs += BLOCK_K

        mask_x = (
            (off_x_n < BATCH)[:, None]
            & (off_x_crs < CRS)[None, :]
            & (off_x_h[:, None] + delta_xh[None, :] >= 0)
            & (off_x_h[:, None] + delta_xh[None, :] < IN_H)
            & (off_x_w[:, None] + delta_xw[None, :] >= 0)
            & (off_x_w[:, None] + delta_xw[None, :] < IN_W)
        )
        mask_w = (off_x_crs < CRS)[:, None] & (off_w_k < KERNEL_N)[None, :]
        # ------ prefetch ------
        # ------ load x ------
        matrix_x = tl.load(x_ptrs, mask=mask_x, other=0.0)
        # ------ load w ------
        matrix_w = tl.load(w_ptrs, mask=mask_w, other=0.0)

    acc = acc.to(y.dtype.element_ty)

    # rematerialize -- this saves some registers
    # offset for output y
    off_y_k = pid_k * BLOCK_N + tl.arange(0, BLOCK_N)
    off_y_nhw = pid_nhw * BLOCK_M + tl.arange(0, BLOCK_M)
    off_y_n = off_y_nhw // (OUT_H * OUT_W)
    off_y_hw = off_y_nhw % (OUT_H * OUT_W)
    # consider output padding
    off_y_h = off_y_hw // OUT_W + output_padding_h
    off_y_w = off_y_hw % OUT_W + output_padding_w

    # y ptrs in the block of [BLOCK_M, BLOCK_N]
    y_ptrs = (
        y
        + off_y_n[:, None] * stride_yn
        + off_y_h[:, None] * stride_yh
        + off_y_w[:, None] * stride_yw
        + off_y_k[None, :] * stride_yc
    )

    # out-of-bounds check
    mask_y = (
        (off_y_n < BATCH)[:, None]
        & (off_y_h < OUT_H + output_padding_h)[:, None]
        & (off_y_w < OUT_W + output_padding_w)[:, None]
        & (off_y_k < KERNEL_N)[None, :]
    )

    tl.store(y_ptrs, acc, mask=mask_y)

    return


@conv_heuristics()
@triton.jit
def _kernel_delta_x(
    x,
    w,
    y,
    # stride of tensor
    stride_xn,
    stride_xc,
    stride_xh,
    stride_xw,
    stride_wn,
    stride_wc,
    stride_wh,
    stride_ww,
    stride_yn,
    stride_yc,
    stride_yh,
    stride_yw,
    stride_biasn,
    # pointer inc for x
    delta_x_ptr,
    # Tensor dimensions
    BATCH,
    IN_C,
    IN_H,
    IN_W,
    KERNEL_N,
    KERNEL_H,
    KERNEL_W,
    OUT_H,
    OUT_W,
    # parameters of conv
    stride_h,
    stride_w,
    padding_h,
    padding_w,
    dilation_h,
    dilation_w,
    output_padding_h,
    output_padding_w,
    groups,
    # Metaparameters
    ACC_TYPE: tl.constexpr,
    CONV1X1_NHWC: tl.constexpr,
    # blocks in different dimension
    BLOCK_M: tl.constexpr,
    BLOCK_N: tl.constexpr,
    # reduction tiling parameter for matmul
    BLOCK_K: tl.constexpr,
    # Super-blocking for better L2 peformance
    GROUP_H: tl.constexpr,
):
    """
    each program instance computes a [BLOCK_BATCH, BLOCK_N, BLOCK_H, BLOCK_W] block of y
    """
    # -----------------------------------------------------------
    # Map program ids `pid` to the block of y it should compute.
    pid_nhw = tl.program_id(0)
    pid_k = tl.program_id(1)

    # offset for output y
    off_y_k = pid_k * BLOCK_N + tl.arange(0, BLOCK_N)
    off_y_nhw = pid_nhw * BLOCK_M + tl.arange(0, BLOCK_M)
    off_y_n = off_y_nhw // (OUT_H * OUT_W)
    off_y_hw = off_y_nhw % (OUT_H * OUT_W)
    off_y_h = off_y_hw // OUT_W + output_padding_h
    off_y_w = off_y_hw % OUT_W + output_padding_w

    # offset for the initial ptr for x
    off_x_n = off_y_n
    off_x_h = off_y_h * stride_h - padding_h
    off_x_w = off_y_w * stride_w - padding_w
    off_x_nhw = off_x_n * stride_xn + off_x_h * stride_xh + off_x_w * stride_xw
    off_x_crs = tl.arange(0, BLOCK_K)

    CRS = IN_C * KERNEL_H * KERNEL_W
    # load inc ptr of x, upade x_ptrs
    if not CONV1X1_NHWC:
        delta_x_ptrs = delta_x_ptr + off_x_crs
        off_x_crs_unpacked = tl.load(delta_x_ptrs, mask=off_x_crs < CRS)
        x_ptrs = x + off_x_nhw[:, None] + off_x_crs_unpacked[None, :]
    else:
        x_ptrs = x + off_x_nhw[:, None] + off_x_crs[None, :]

    mask_x = (
        (off_x_n < BATCH)
        & (off_x_h >= 0)
        & (off_x_h < IN_H)
        & (off_x_w >= 0)
        & (off_x_w < IN_W)
    )[:, None] & (off_x_crs < CRS)[None, :]

    # offset for the inital ptr for w
    off_w_crs = tl.arange(0, BLOCK_K)
    off_w_k = off_y_k
    w_ptrs = w + off_w_crs[:, None] + off_w_k[None, :] * stride_wn
    mask_w = (off_x_crs < CRS)[:, None] & (off_w_k < KERNEL_N)[None, :]

    # ------ load x ------
    matrix_x = tl.load(x_ptrs, mask=mask_x, other=0.0)
    # ------ load w ------
    matrix_w = tl.load(w_ptrs, mask=mask_w, other=0.0)

    # -----------------------------------------------------------
    # allocate accumulator
    acc = tl.zeros((BLOCK_M, BLOCK_N), dtype=ACC_TYPE)
    for crs in range(0, CRS, BLOCK_K):

        # ------ matrix multiplication ------
        acc += tl.dot(matrix_x, matrix_w)
        # ------ update ptrs ------
        w_ptrs += BLOCK_K
        # load inc ptr of x, upade x_ptrs
        if not CONV1X1_NHWC:
            delta_x_ptrs += BLOCK_K
            off_x_crs = crs + BLOCK_K + tl.arange(0, BLOCK_K)
            off_x_crs_unpacked = tl.load(delta_x_ptrs, mask=off_x_crs < CRS, other=0)
            x_ptrs = x + off_x_nhw[:, None] + off_x_crs_unpacked[None, :]
        else:
            off_x_crs = crs + BLOCK_K + tl.arange(0, BLOCK_K)
            x_ptrs += BLOCK_K

        mask_x = (
            (off_x_n < BATCH)
            & (off_x_h >= 0)
            & (off_x_h < IN_H)
            & (off_x_w >= 0)
            & (off_x_w < IN_W)
        )[:, None] & (off_x_crs < CRS)[None, :]
        mask_w = (off_x_crs < CRS)[:, None] & (off_w_k < KERNEL_N)[None, :]
        # ------ prefetch ------
        # ------ load x ------
        matrix_x = tl.load(x_ptrs, mask=mask_x, other=0.0)
        # ------ load w ------
        matrix_w = tl.load(w_ptrs, mask=mask_w, other=0.0)

    acc = acc.to(y.dtype.element_ty)

    # rematerialize -- this saves some registers
    # offset for output y
    off_y_k = pid_k * BLOCK_N + tl.arange(0, BLOCK_N)
    off_y_nhw = pid_nhw * BLOCK_M + tl.arange(0, BLOCK_M)
    off_y_n = off_y_nhw // (OUT_H * OUT_W)
    off_y_hw = off_y_nhw % (OUT_H * OUT_W)
    # consider output padding
    off_y_h = off_y_hw // OUT_W + output_padding_h
    off_y_w = off_y_hw % OUT_W + output_padding_w

    # y ptrs in the block of [BLOCK_M, BLOCK_N]
    y_ptrs = (
        y
        + off_y_n[:, None] * stride_yn
        + off_y_h[:, None] * stride_yh
        + off_y_w[:, None] * stride_yw
        + off_y_k[None, :] * stride_yc
    )

    # out-of-bounds check
    mask_y = (
        (off_y_n < BATCH)[:, None]
        & (off_y_h < OUT_H + output_padding_h)[:, None]
        & (off_y_w < OUT_W + output_padding_w)[:, None]
        & (off_y_k < KERNEL_N)[None, :]
    )

    tl.store(y_ptrs, acc, mask=mask_y)

    return


@conv_heuristics()
@triton.jit
def _kernel_delta_x(
    x,
    w,
    bias,
    y,
    # stride of tensor
    stride_xn,
    stride_xc,
    stride_xh,
    stride_xw,
    stride_wn,
    stride_wc,
    stride_wh,
    stride_ww,
    stride_yn,
    stride_yc,
    stride_yh,
    stride_yw,
    stride_biasn,
    # pointer inc for x
    delta_x_ptr,
    # Tensor dimensions
    BATCH,
    IN_C,
    IN_H,
    IN_W,
    KERNEL_N,
    KERNEL_H,
    KERNEL_W,
    OUT_H,
    OUT_W,
    # parameters of conv
    stride_h,
    stride_w,
    padding_h,
    padding_w,
    dilation_h,
    dilation_w,
    output_padding_h,
    output_padding_w,
    groups,
    # Metaparameters
    ACC_TYPE: tl.constexpr,
    CONV1X1_NHWC: tl.constexpr,
    # blocks in different dimension
    BLOCK_M: tl.constexpr,
    BLOCK_N: tl.constexpr,
    # reduction tiling parameter for matmul
    BLOCK_K: tl.constexpr,
    # Super-blocking for better L2 peformance
    GROUP_H: tl.constexpr,
):
    """
    each program instance computes a [BLOCK_BATCH, BLOCK_N, BLOCK_H, BLOCK_W] block of y
    """
    # -----------------------------------------------------------
    # Map program ids `pid` to the block of y it should compute.
    pid_nhw = tl.program_id(0)
    pid_k = tl.program_id(1)

    # offset for output y
    off_y_k = pid_k * BLOCK_N + tl.arange(0, BLOCK_N)
    off_y_nhw = pid_nhw * BLOCK_M + tl.arange(0, BLOCK_M)
    off_y_n = off_y_nhw // (OUT_H * OUT_W)
    off_y_hw = off_y_nhw % (OUT_H * OUT_W)
    off_y_h = off_y_hw // OUT_W + output_padding_h
    off_y_w = off_y_hw % OUT_W + output_padding_w

    # offset for the initial ptr for x
    off_x_n = off_y_n
    off_x_h = off_y_h * stride_h - padding_h
    off_x_w = off_y_w * stride_w - padding_w
    off_x_nhw = off_x_n * stride_xn + off_x_h * stride_xh + off_x_w * stride_xw
    off_x_crs = tl.arange(0, BLOCK_K)

    CRS = IN_C * KERNEL_H * KERNEL_W
    # load inc ptr of x, upade x_ptrs
    if not CONV1X1_NHWC:
        delta_x_ptrs = delta_x_ptr + off_x_crs
        off_x_crs_unpacked = tl.load(delta_x_ptrs, mask=off_x_crs < CRS)
        x_ptrs = x + off_x_nhw[:, None] + off_x_crs_unpacked[None, :]
    else:
        x_ptrs = x + off_x_nhw[:, None] + off_x_crs[None, :]

    mask_x = (
        (off_x_n < BATCH)
        & (off_x_h >= 0)
        & (off_x_h < IN_H)
        & (off_x_w >= 0)
        & (off_x_w < IN_W)
    )[:, None] & (off_x_crs < CRS)[None, :]

    # offset for the inital ptr for w
    off_w_crs = tl.arange(0, BLOCK_K)
    off_w_k = off_y_k
    w_ptrs = w + off_w_crs[:, None] + off_w_k[None, :] * stride_wn
    mask_w = (off_x_crs < CRS)[:, None] & (off_w_k < KERNEL_N)[None, :]

    # ------ load x ------
    matrix_x = tl.load(x_ptrs, mask=mask_x)
    # ------ load w ------
    matrix_w = tl.load(w_ptrs, mask=mask_w)

    # -----------------------------------------------------------
    # allocate accumulator
    acc = tl.zeros((BLOCK_M, BLOCK_N), dtype=ACC_TYPE)
    for crs in range(0, CRS, BLOCK_K):

        # ------ matrix multiplication ------
        acc += tl.dot(matrix_x, matrix_w)
        # ------ update ptrs ------
        w_ptrs += BLOCK_K
        # load inc ptr of x, upade x_ptrs
        if not CONV1X1_NHWC:
            delta_x_ptrs += BLOCK_K
            off_x_crs = crs + BLOCK_K + tl.arange(0, BLOCK_K)
            off_x_crs_unpacked = tl.load(delta_x_ptrs, mask=off_x_crs < CRS)
            x_ptrs = x + off_x_nhw[:, None] + off_x_crs_unpacked[None, :]
        else:
            off_x_crs = crs + BLOCK_K + tl.arange(0, BLOCK_K)
            x_ptrs += BLOCK_K

        mask_x = (
            (off_x_n < BATCH)
            & (off_x_h >= 0)
            & (off_x_h < IN_H)
            & (off_x_w >= 0)
            & (off_x_w < IN_W)
        )[:, None] & (off_x_crs < CRS)[None, :]
        mask_w = (off_x_crs < CRS)[:, None] & (off_w_k < KERNEL_N)[None, :]
        # ------ prefetch ------
        # ------ load x ------
        matrix_x = tl.load(x_ptrs, mask=mask_x)
        # ------ load w ------
        matrix_w = tl.load(w_ptrs, mask=mask_w)

    # add bias if is not None
    if bias is not None:
        off_bias_k = pid_k * BLOCK_N + tl.arange(0, BLOCK_N)
        bias_ptrs = bias + off_bias_k * stride_biasn
        mask_bias = off_bias_k < KERNEL_N
        _bias = tl.load(bias_ptrs, mask=mask_bias)
        acc += _bias[None, :]

    acc = acc.to(y.dtype.element_ty)

    # rematerialize -- this saves some registers
    # offset for output y
    off_y_k = pid_k * BLOCK_N + tl.arange(0, BLOCK_N)
    off_y_nhw = pid_nhw * BLOCK_M + tl.arange(0, BLOCK_M)
    off_y_n = off_y_nhw // (OUT_H * OUT_W)
    off_y_hw = off_y_nhw % (OUT_H * OUT_W)
    # consider output padding
    off_y_h = off_y_hw // OUT_W + output_padding_h
    off_y_w = off_y_hw % OUT_W + output_padding_w

    # y ptrs in the block of [BLOCK_M, BLOCK_N]
    y_ptrs = (
        y
        + off_y_n[:, None] * stride_yn
        + off_y_h[:, None] * stride_yh
        + off_y_w[:, None] * stride_yw
        + off_y_k[None, :] * stride_yc
    )

    # out-of-bounds check
    mask_y = (
        (off_y_n < BATCH)[:, None]
        & (off_y_h < OUT_H + output_padding_h)[:, None]
        & (off_y_w < OUT_W + output_padding_w)[:, None]
        & (off_y_k < KERNEL_N)[None, :]
    )

    tl.store(y_ptrs, acc, mask=mask_y)

    return


class _conv:
    kernel = _kernel_delta_x_hwc

    # for the contigous order of w ptr, what"s the corresponding
    # ptr changes for x in a sliding window
    @staticmethod
    def _delta_x_ptr_hwc(
        IN_C,
        KERNEL_H,
        KERNEL_W,
        dilation_h,
        dilation_w,
        stride_wc,
        stride_wh,
        stride_ww,
        stride_xc,
        stride_xh,
        stride_xw,
        device,
    ):
        # get the order of axes in w, innermost dimension outward
        stride_w_3d = [stride_wc, stride_wh, stride_ww]
        order = sorted(range(len(stride_w_3d)), key=stride_w_3d.__getitem__)
        window_size = IN_C * KERNEL_H * KERNEL_W

        r_window = torch.arange(0, window_size, 1, device=device)
        window_unpack = _unpack(r_window, order, [IN_C, KERNEL_H, KERNEL_W])
        window_unpack_c = window_unpack[order[0]]
        window_unpack_h = window_unpack[order[1]]
        window_unpack_w = window_unpack[order[2]]
        r_dilation_h = dilation_h * window_unpack_h
        r_dilation_w = dilation_w * window_unpack_w
        r_inc = window_unpack_c
        # delta_x = (
        #     r_dilation_h * stride_xh + r_dilation_w * stride_xw + r_inc * stride_xc
        # )
        # return delta_x
        return (
            r_dilation_h,
            r_dilation_w,
            r_inc,
        )

    @staticmethod
    def _delta_x_ptr(
        IN_C,
        KERNEL_H,
        KERNEL_W,
        dilation_h,
        dilation_w,
        stride_wc,
        stride_wh,
        stride_ww,
        stride_xc,
        stride_xh,
        stride_xw,
        device,
    ):
        # get the order of axes in w, innermost dimension outward
        stride_w_3d = [stride_wc, stride_wh, stride_ww]
        order = sorted(range(len(stride_w_3d)), key=stride_w_3d.__getitem__)
        window_size = IN_C * KERNEL_H * KERNEL_W

        r_window = torch.arange(0, window_size, 1, device=device)
        window_unpack = _unpack(r_window, order, [IN_C, KERNEL_H, KERNEL_W])
        window_unpack_c = window_unpack[order[0]]
        window_unpack_h = window_unpack[order[1]]
        window_unpack_w = window_unpack[order[2]]
        r_dilation_h = dilation_h * window_unpack_h
        r_dilation_w = dilation_w * window_unpack_w
        r_inc = window_unpack_c
        delta_x = (
            r_dilation_h * stride_xh + r_dilation_w * stride_xw + r_inc * stride_xc
        )
        return delta_x

    @staticmethod
    def _call(
        x,
        w,
        bias,
        stride,
        padding,
        dilation,
        transposed,
        output_padding,
        groups,
    ):
        # Q: should we check x, w, bias dtypes?
        device = x.device
        # input shapes
        shape_x = x.shape
        shape_w = w.shape
        shape_bias = bias.shape if bias is not None else None

        # indicies for the layeout
        xn, xc, xh, xw = 0, 1, 2, 3
        yn, yc, yh, yw = 0, 1, 2, 3
        wn, wc, wh, ww = 0, 1, 2, 3

        # out_channel, in_channel, kernel_height, kernel_width
        kernel_size = [shape_w[wh], shape_w[ww]]
        input_size = [shape_x[xh], shape_x[xw]]
        assert (
            not shape_bias or shape_bias[0] == shape_w[wn]
        ), f"bias shape did not match{shape_bias} != {shape_w[wn]}"
        in_channel = shape_w[wc] * groups

        assert shape_x[xc] % groups == 0, "in_channels must be divisible by groups"
        assert shape_w[wn] % groups == 0, "out_channels must be divisible by groups"
        assert (
            shape_x[xc] == in_channel
        ), f"in_channel did not match {shape_x[xc]} != {in_channel}"

        assert (
            len(stride)
            == len(padding)
            == len(dilation)
            == len(output_padding)
            == len(kernel_size)
            == len(input_size)
        )

        # output shape
        shape_y = [0] * 4
        shape_y[yn] = shape_x[xn]
        shape_y[yc] = shape_w[wn]
        shape_y[yh] = (
            input_size[0]
            + 2 * padding[0]
            - dilation[0] * (kernel_size[0] - 1)
            - 1
            + stride[0]
        ) // stride[0] + 2 * output_padding[0]
        shape_y[yw] = (
            input_size[1]
            + 2 * padding[1]
            - dilation[1] * (kernel_size[1] - 1)
            - 1
            + stride[1]
        ) // stride[1] + 2 * output_padding[1]

        BATCH = shape_x[xn]
        IN_C = shape_x[xc]
        IN_H = shape_x[xh]
        IN_W = shape_x[xw]
        KERNEL_N = shape_w[wn]
        KERNEL_H = shape_w[wh]
        KERNEL_W = shape_w[ww]
        OUT_H = shape_y[yh]
        OUT_W = shape_y[yw]

        # allocate output
        y = torch.empty(shape_y, device=device, dtype=x.dtype)

        # get strides for tensors
        stride_x = x.stride()
        stride_w = w.stride()
        stride_bias = bias.stride() if shape_bias else None
        stride_biasn = stride_bias[0] if stride_bias else None

        # output layout should be the same as x
        if stride_x[xc] < stride_x[xh] and stride_x[xc] < stride_x[xw]:
            y = y.to(memory_format=torch.channels_last)
        stride_y = y.stride()

        # allocate tmp
        # WINDOW_SIZE = KERNEL_H * KERNEL_W * IN_C
        # tmp_x = torch.empty((BATCH * OUT_H * OUT_W, WINDOW_SIZE), device=device, dtype=x.dtype)
        # tmp_w = torch.empty((WINDOW_SIZE, KERNEL_N), device=device, dtype=w.dtype)
        # accumulator types
        ACC_TYPE = (
            tl.float32
            if x.dtype in [torch.float16, torch.bfloat16, torch.float32]
            else tl.int32
        )
        # if stride_x[xc] == 1 and stride_x > 1 and stride_y > 1:
        CONV1X1_NHWC = False
        if stride_x[xc] == 1 and KERNEL_H == 1 and KERNEL_W == 1:
            CONV1X1_NHWC = True
        #  do we need delta x ptr for h, w, c dimension each or not
        DELTA_X_PTR_HWC = (
            False
            if (
                (padding[0] == 0 and padding[1] == 0)
                or (KERNEL_H == 1 and KERNEL_W == 1)
            )
            else True
        )
        if not CONV1X1_NHWC:
            if DELTA_X_PTR_HWC:
                delta_xh, delta_xw, delta_xc = _conv._delta_x_ptr_hwc(
                    IN_C,
                    KERNEL_H,
                    KERNEL_W,
                    dilation[0],
                    dilation[1],
                    stride_w[wc],
                    stride_w[wh],
                    stride_w[ww],
                    stride_x[xc],
                    stride_x[xh],
                    stride_x[xw],
                    device,
                )
            else:
                delta_x = _conv._delta_x_ptr(
                    IN_C,
                    KERNEL_H,
                    KERNEL_W,
                    dilation[0],
                    dilation[1],
                    stride_w[wc],
                    stride_w[wh],
                    stride_w[ww],
                    stride_x[xc],
                    stride_x[xh],
                    stride_x[xw],
                    device,
                )
        else:
            delta_x = None
            delta_xh, delta_xw, delta_xc = None, None, None

        # launch kernel, 2-dim, batch*h*w, kernel
        def grid(META):
            return (
                triton.cdiv(BATCH * OUT_H * OUT_W, META["BLOCK_M"]),
                triton.cdiv(KERNEL_N, META["BLOCK_N"]),
            )

        # conv1x1 or padding==0
        if CONV1X1_NHWC or not DELTA_X_PTR_HWC:
            _kernel_delta_x[grid](
                x,
                w,
<<<<<<< HEAD
                bias,
=======
>>>>>>> e062891b
                y,
                # stride nchw for x,w,y tensor
                stride_x[xn],
                stride_x[xc],
                stride_x[xh],
                stride_x[xw],
                stride_w[wn],
                stride_w[wc],
                stride_w[wh],
                stride_w[ww],
                stride_y[yn],
                stride_y[yc],
                stride_y[yh],
                stride_y[yw],
                stride_biasn,
                # pointer inc for x
                delta_x,
                # Tensor dimensions
                BATCH,
                IN_C,
                IN_H,
                IN_W,
                KERNEL_N,
                KERNEL_H,
                KERNEL_W,
                OUT_H,
                OUT_W,
                # conv parameters
                stride[0],
                stride[1],
                padding[0],
                padding[1],
                dilation[0],
                dilation[1],
                output_padding[0],
                output_padding[1],
                groups,
                # Metaparameters
                ACC_TYPE=ACC_TYPE,
                CONV1X1_NHWC=CONV1X1_NHWC,
                # BLOCK_M=128,
                # BLOCK_N=32,
                # BLOCK_K=32,
                GROUP_H=1,
            )
        # need to know ptr update for each dimension to check if
        # the sliding window is out of bounds
        else:
            # kernel = _kernel_delta_x_hwc
            _kernel_delta_x_hwc[grid](
                x,
                w,
<<<<<<< HEAD
                bias,
=======
>>>>>>> e062891b
                y,
                # stride nchw for x,w,y tensor
                stride_x[xn],
                stride_x[xc],
                stride_x[xh],
                stride_x[xw],
                stride_w[wn],
                stride_w[wc],
                stride_w[wh],
                stride_w[ww],
                stride_y[yn],
                stride_y[yc],
                stride_y[yh],
                stride_y[yw],
                stride_biasn,
                # pointer inc for x
                delta_xh,
                delta_xw,
                delta_xc,
                # Tensor dimensions
                BATCH,
                IN_C,
                IN_H,
                IN_W,
                KERNEL_N,
                KERNEL_H,
                KERNEL_W,
                OUT_H,
                OUT_W,
                # conv parameters
                stride[0],
                stride[1],
                padding[0],
                padding[1],
                dilation[0],
                dilation[1],
                output_padding[0],
                output_padding[1],
                groups,
                # Metaparameters
                ACC_TYPE=ACC_TYPE,
                CONV1X1_NHWC=CONV1X1_NHWC,
                # BLOCK_M=128,
                # BLOCK_N=32,
                # BLOCK_K=32,
                GROUP_H=1,
            )

<<<<<<< HEAD
=======
        if bias is not None:
            if len(bias.shape) == 1:
                bias = bias.reshape([1, bias.shape[0], 1, 1])
            y += bias
>>>>>>> e062891b
        return y

    @staticmethod
    def forward(
        x,
        w,
        bias,
        stride=(1, 1),
        padding=(0, 0),
        dilation=(1, 1),
        transposed=False,
        output_padding=(0, 0),
        groups=1,
    ):
        if groups != 1:
            print(f"Do not support groups = {groups}")
            return
        if transposed:
            print("Do not support transposed")
        return _conv._call(
            x,
            w,
            bias,
            stride,
            padding,
            dilation,
            transposed,
            output_padding,
            groups,
        )


conv = _conv.forward<|MERGE_RESOLUTION|>--- conflicted
+++ resolved
@@ -368,186 +368,6 @@
     return
 
 
-@conv_heuristics()
-@triton.jit
-def _kernel_delta_x(
-    x,
-    w,
-    bias,
-    y,
-    # stride of tensor
-    stride_xn,
-    stride_xc,
-    stride_xh,
-    stride_xw,
-    stride_wn,
-    stride_wc,
-    stride_wh,
-    stride_ww,
-    stride_yn,
-    stride_yc,
-    stride_yh,
-    stride_yw,
-    stride_biasn,
-    # pointer inc for x
-    delta_x_ptr,
-    # Tensor dimensions
-    BATCH,
-    IN_C,
-    IN_H,
-    IN_W,
-    KERNEL_N,
-    KERNEL_H,
-    KERNEL_W,
-    OUT_H,
-    OUT_W,
-    # parameters of conv
-    stride_h,
-    stride_w,
-    padding_h,
-    padding_w,
-    dilation_h,
-    dilation_w,
-    output_padding_h,
-    output_padding_w,
-    groups,
-    # Metaparameters
-    ACC_TYPE: tl.constexpr,
-    CONV1X1_NHWC: tl.constexpr,
-    # blocks in different dimension
-    BLOCK_M: tl.constexpr,
-    BLOCK_N: tl.constexpr,
-    # reduction tiling parameter for matmul
-    BLOCK_K: tl.constexpr,
-    # Super-blocking for better L2 peformance
-    GROUP_H: tl.constexpr,
-):
-    """
-    each program instance computes a [BLOCK_BATCH, BLOCK_N, BLOCK_H, BLOCK_W] block of y
-    """
-    # -----------------------------------------------------------
-    # Map program ids `pid` to the block of y it should compute.
-    pid_nhw = tl.program_id(0)
-    pid_k = tl.program_id(1)
-
-    # offset for output y
-    off_y_k = pid_k * BLOCK_N + tl.arange(0, BLOCK_N)
-    off_y_nhw = pid_nhw * BLOCK_M + tl.arange(0, BLOCK_M)
-    off_y_n = off_y_nhw // (OUT_H * OUT_W)
-    off_y_hw = off_y_nhw % (OUT_H * OUT_W)
-    off_y_h = off_y_hw // OUT_W + output_padding_h
-    off_y_w = off_y_hw % OUT_W + output_padding_w
-
-    # offset for the initial ptr for x
-    off_x_n = off_y_n
-    off_x_h = off_y_h * stride_h - padding_h
-    off_x_w = off_y_w * stride_w - padding_w
-    off_x_nhw = off_x_n * stride_xn + off_x_h * stride_xh + off_x_w * stride_xw
-    off_x_crs = tl.arange(0, BLOCK_K)
-
-    CRS = IN_C * KERNEL_H * KERNEL_W
-    # load inc ptr of x, upade x_ptrs
-    if not CONV1X1_NHWC:
-        delta_x_ptrs = delta_x_ptr + off_x_crs
-        off_x_crs_unpacked = tl.load(delta_x_ptrs, mask=off_x_crs < CRS)
-        x_ptrs = x + off_x_nhw[:, None] + off_x_crs_unpacked[None, :]
-    else:
-        x_ptrs = x + off_x_nhw[:, None] + off_x_crs[None, :]
-
-    mask_x = (
-        (off_x_n < BATCH)
-        & (off_x_h >= 0)
-        & (off_x_h < IN_H)
-        & (off_x_w >= 0)
-        & (off_x_w < IN_W)
-    )[:, None] & (off_x_crs < CRS)[None, :]
-
-    # offset for the inital ptr for w
-    off_w_crs = tl.arange(0, BLOCK_K)
-    off_w_k = off_y_k
-    w_ptrs = w + off_w_crs[:, None] + off_w_k[None, :] * stride_wn
-    mask_w = (off_x_crs < CRS)[:, None] & (off_w_k < KERNEL_N)[None, :]
-
-    # ------ load x ------
-    matrix_x = tl.load(x_ptrs, mask=mask_x)
-    # ------ load w ------
-    matrix_w = tl.load(w_ptrs, mask=mask_w)
-
-    # -----------------------------------------------------------
-    # allocate accumulator
-    acc = tl.zeros((BLOCK_M, BLOCK_N), dtype=ACC_TYPE)
-    for crs in range(0, CRS, BLOCK_K):
-
-        # ------ matrix multiplication ------
-        acc += tl.dot(matrix_x, matrix_w)
-        # ------ update ptrs ------
-        w_ptrs += BLOCK_K
-        # load inc ptr of x, upade x_ptrs
-        if not CONV1X1_NHWC:
-            delta_x_ptrs += BLOCK_K
-            off_x_crs = crs + BLOCK_K + tl.arange(0, BLOCK_K)
-            off_x_crs_unpacked = tl.load(delta_x_ptrs, mask=off_x_crs < CRS)
-            x_ptrs = x + off_x_nhw[:, None] + off_x_crs_unpacked[None, :]
-        else:
-            off_x_crs = crs + BLOCK_K + tl.arange(0, BLOCK_K)
-            x_ptrs += BLOCK_K
-
-        mask_x = (
-            (off_x_n < BATCH)
-            & (off_x_h >= 0)
-            & (off_x_h < IN_H)
-            & (off_x_w >= 0)
-            & (off_x_w < IN_W)
-        )[:, None] & (off_x_crs < CRS)[None, :]
-        mask_w = (off_x_crs < CRS)[:, None] & (off_w_k < KERNEL_N)[None, :]
-        # ------ prefetch ------
-        # ------ load x ------
-        matrix_x = tl.load(x_ptrs, mask=mask_x)
-        # ------ load w ------
-        matrix_w = tl.load(w_ptrs, mask=mask_w)
-
-    # add bias if is not None
-    if bias is not None:
-        off_bias_k = pid_k * BLOCK_N + tl.arange(0, BLOCK_N)
-        bias_ptrs = bias + off_bias_k * stride_biasn
-        mask_bias = off_bias_k < KERNEL_N
-        _bias = tl.load(bias_ptrs, mask=mask_bias)
-        acc += _bias[None, :]
-
-    acc = acc.to(y.dtype.element_ty)
-
-    # rematerialize -- this saves some registers
-    # offset for output y
-    off_y_k = pid_k * BLOCK_N + tl.arange(0, BLOCK_N)
-    off_y_nhw = pid_nhw * BLOCK_M + tl.arange(0, BLOCK_M)
-    off_y_n = off_y_nhw // (OUT_H * OUT_W)
-    off_y_hw = off_y_nhw % (OUT_H * OUT_W)
-    # consider output padding
-    off_y_h = off_y_hw // OUT_W + output_padding_h
-    off_y_w = off_y_hw % OUT_W + output_padding_w
-
-    # y ptrs in the block of [BLOCK_M, BLOCK_N]
-    y_ptrs = (
-        y
-        + off_y_n[:, None] * stride_yn
-        + off_y_h[:, None] * stride_yh
-        + off_y_w[:, None] * stride_yw
-        + off_y_k[None, :] * stride_yc
-    )
-
-    # out-of-bounds check
-    mask_y = (
-        (off_y_n < BATCH)[:, None]
-        & (off_y_h < OUT_H + output_padding_h)[:, None]
-        & (off_y_w < OUT_W + output_padding_w)[:, None]
-        & (off_y_k < KERNEL_N)[None, :]
-    )
-
-    tl.store(y_ptrs, acc, mask=mask_y)
-
-    return
-
-
 class _conv:
     kernel = _kernel_delta_x_hwc
 
@@ -784,10 +604,6 @@
             _kernel_delta_x[grid](
                 x,
                 w,
-<<<<<<< HEAD
-                bias,
-=======
->>>>>>> e062891b
                 y,
                 # stride nchw for x,w,y tensor
                 stride_x[xn],
@@ -840,10 +656,6 @@
             _kernel_delta_x_hwc[grid](
                 x,
                 w,
-<<<<<<< HEAD
-                bias,
-=======
->>>>>>> e062891b
                 y,
                 # stride nchw for x,w,y tensor
                 stride_x[xn],
@@ -892,13 +704,10 @@
                 GROUP_H=1,
             )
 
-<<<<<<< HEAD
-=======
         if bias is not None:
             if len(bias.shape) == 1:
                 bias = bias.reshape([1, bias.shape[0], 1, 1])
             y += bias
->>>>>>> e062891b
         return y
 
     @staticmethod
