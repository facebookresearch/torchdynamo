--- conflicted
+++ resolved
@@ -18,11 +18,8 @@
 from . import overrides
 from .decomposition import select_decomp_table
 from .graph import GraphLowering
-<<<<<<< HEAD
 from .utils import ceildiv
-=======
 from .utils import gen_gm_and_inputs
->>>>>>> 939f2a59
 from .virtualized import V
 
 log = logging.getLogger(__name__)
