--- conflicted
+++ resolved
@@ -156,13 +156,12 @@
         return f"tl.rand({seed}, {offset})"
 
     @staticmethod
-<<<<<<< HEAD
+    def randn(seed, offset, _):  # _ here to keep the contract identical to CPU randn op
+        return f"tl.randn({seed}, {offset})"
+
+    @staticmethod
     def pow(a, b):
         return f"tl.libdevice.pow({a}, {b})"
-=======
-    def randn(seed, offset, _):  # _ here to keep the contract identical to CPU randn op
-        return f"tl.randn({seed}, {offset})"
->>>>>>> 10f867dc
 
     @staticmethod
     def log(x):
