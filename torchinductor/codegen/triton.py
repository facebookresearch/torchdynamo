--- conflicted
+++ resolved
@@ -12,16 +12,11 @@
 import sympy
 import torch
 
-<<<<<<< HEAD
-import torchdynamo.logging
-import torchinductor
-
-=======
->>>>>>> 8405f2c4
 from .. import config
 from .. import ir
 from .. import scheduler
 from ..ir import ReductionHint
+from ..utils import dynamo_logging
 from ..utils import free_symbol_startswith
 from ..utils import has_triton_libdevice
 from ..utils import instance_descriptor
@@ -1207,7 +1202,7 @@
             if node not in (EnableReduction, DisableReduction):
                 node.mark_run()
 
-        log.log(torchdynamo.logging.VERBOSE, "schedule: %s", node_schedule)
+        log.log(dynamo_logging.VERBOSE, "schedule: %s", node_schedule)
         return self.codegen_node_schedule(node_schedule, numel, rnumel)
 
     @staticmethod
