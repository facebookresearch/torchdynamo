import contextlib
import dataclasses
import functools
import multiprocessing
import textwrap
from pathlib import Path
from typing import Dict
from typing import List

import sympy
import torch
from torch._prims_common import is_float_dtype

from .. import codecache
from .. import config
from ..utils import sympy_product
from ..virtualized import V
from ..virtualized import ops
from .common import BracesBuffer
from .common import DeferredIndentedBuffer
from .common import ExprPrinter
from .common import IndentedBuffer
from .common import Kernel
from .common import KernelArgs
from .common import OpOverrides

DTYPE_TO_CPP = {
    torch.float32: "float",
    torch.float64: "double",
    torch.float16: "half",
    torch.int64: "long",
    torch.int32: "int",
    torch.int16: "short",
    torch.int8: "signed char",
    torch.uint8: "unsigned char",
    torch.bool: "bool",
}
INDEX_TYPE = "long"


def reduction_init(reduction_type, dtype):
    if reduction_type in ("sum", "any"):
        return 0
    if reduction_type in {"max", "argmax"}:
        return (
            f"-std::numeric_limits<{DTYPE_TO_CPP[dtype]}>::infinity()"
            if is_float_dtype(dtype)
            else f"std::numeric_limits<{DTYPE_TO_CPP[dtype]}>::min()"
        )
    if reduction_type in {"min", "argmin"}:
        return (
            f"std::numeric_limits<{DTYPE_TO_CPP[dtype]}>::infinity()"
            if is_float_dtype(dtype)
            else f"std::numeric_limits<{DTYPE_TO_CPP[dtype]}>::max()"
        )
    assert False, reduction_type


def reduction_combine(reduction_type, var, next_value):
    if reduction_type == "sum":
        return f"{var} += {next_value}"
    if reduction_type == "any":
        return f"{var} = {var} || {next_value}"
    return f"{var} = std::{reduction_type}({var}, {next_value})"


index_value_name_counter = 1


def argmax_argmin_prefix(reduction_type, src_dtype, tmpvar):
    global index_value_name_counter
    struct_name = f"IndexValue_{index_value_name_counter}"
    index_value_name_counter += 1

    # A small annoyance, due to it being a little cumbersome to just throw {} into strings
    prefix = [
        f"struct {struct_name} {{size_t index; {DTYPE_TO_CPP[src_dtype]} value;}};",
        f"{struct_name} {tmpvar}{{0, {reduction_init(reduction_type, src_dtype)}}};",
    ]
    if reduction_type == "argmax":
        prefix.extend(
            [
                f"#pragma omp declare reduction(argmax : struct {struct_name} :\\",
                "    omp_out.value = omp_in.value < omp_out.value ? omp_out.value : omp_in.value,\\",
                "    omp_out.index = omp_in.value < omp_out.value ? omp_out.index : omp_in.index)\\",
                f"\tinitializer(omp_priv = {{0, {reduction_init(reduction_type, src_dtype)}}})",
            ]
        )
    elif reduction_type == "argmin":
        prefix.extend(
            [
                f"#pragma omp declare reduction(argmin : struct {struct_name} :\\",
                "    omp_out.value = omp_in.value > omp_out.value ? omp_out.value : omp_in.value,\\",
                "    omp_out.index = omp_in.value > omp_out.value ? omp_out.index : omp_in.index)\\",
                f"\tinitializer(omp_priv = {{0, {reduction_init(reduction_type, src_dtype)}}})",
            ]
        )
    return prefix


@functools.lru_cache()
def cpp_prefix():
<<<<<<< HEAD
    path = Path(__file__).parent / "cpp_prefix.h"
    with path.open() as f:
        _, filename = codecache.write(
            f.read(),
            "h",
        )
=======
    _, filename = codecache.write(
        textwrap.dedent(
            """
            #include <algorithm>
            #include <atomic>
            #include <cmath>
            #include <cstdlib>
            #include <limits>
            #include <omp.h>

            #include <ATen/core/PhiloxRNGEngine.h>
            #include <c10/util/Half.h>

            typedef at::Half half;

            template<typename T>
            inline T mod(T a, T b) { return a % b; }
            template<>
            inline float mod(float a, float b) { return std::fmod(a, b); }
            template<>
            inline double mod(double a, double b) { return std::fmod(a, b); }

            constexpr float uint32_to_uniform_float(uint32_t value) {
                // maximum value such that `MAX_INT * scale < 1.0` (with float rounding)
                constexpr float scale = 4.6566127342e-10;
                return static_cast<float>(value & 0x7FFFFFFF) * scale;
            }

            float normalized_rand_cpu(uint32_t seed, uint32_t offset) {
                return uint32_to_uniform_float(at::Philox4_32(seed, 0, offset)());
            }

            float randn_cpu(uint32_t seed, uint32_t offset) {
                at::Philox4_32 engine(seed, 0, offset);
                return engine.randn(10);
            }
            """
        ),
        "h",
    )
>>>>>>> 138eb96c
    return f'#include "{filename}"'


class CppPrinter(ExprPrinter):
    def _print_ModularIndexing(self, expr):
        x, div, mod = expr.args
        x = self.paren(self.doprint(x))
        div = self.paren(self.doprint(div))
        mod = self.paren(self.doprint(mod))
        if div != "1":
            x = f"({x} / {div})"
        return f"{x} % {mod}"

    def _print_IndexingDiv(self, expr):
        x, div = expr.args
        x = self.paren(self.doprint(x))
        div = self.paren(self.doprint(div))
        return f"({x} / {div})"


cexpr = CppPrinter().doprint


class CppOverrides(OpOverrides):
    """Map element-wise ops to C++"""

    @staticmethod
    def to_dtype(x, dtype):
        assert dtype in DTYPE_TO_CPP, f"{dtype} missing from {__name__}.DTYPE_TO_CPP"
        return f"static_cast<{DTYPE_TO_CPP[dtype]}>({x})"

    @staticmethod
    def abs(x):
        return f"std::abs({x})"

    @staticmethod
    def sin(x):
        return f"std::sin({x})"

    @staticmethod
    def cos(x):
        return f"std::cos({x})"

    @staticmethod
    def exp(x):
        # return f"Sleef_expf_u10({x})"
        return f"std::exp({x})"

    @staticmethod
    def sqrt(x):
        return f"std::sqrt({x})"

    @staticmethod
    def rsqrt(x):
        return f"1 / std::sqrt({x})"

    @staticmethod
    def signbit(x):
        return f"std::signbit({x})"

    @staticmethod
    def pow(a, b):
        return f"std::pow({a}, {b})"

    @staticmethod
    def log(x):
        return f"std::log({x})"

    @staticmethod
    def round(x):
        return f"std::nearbyint({x})"

    @staticmethod
    def floor(x):
        return f"std::floor({x})"

    @staticmethod
    def floordiv(a, b):
        # a and b are integer type
        quot = f"{a} / {b}"
        rem = f"{a} % {b}"
        return f"(({a} < 0) != ({b} < 0) ? ({rem} != 0 ? {quot} - 1 : {quot}) : {quot})"

    @staticmethod
    def ceil(x):
        return f"std::ceil({x})"

    @staticmethod
    def trunc(x):
        return f"std::trunc({x})"

    @staticmethod
    def truncdiv(a, b):
        # a and b are integer type
        return f"{a} / {b}"

    @staticmethod
    def fmod(a, b):
        return f"std::fmod({a}, {b})"

    @staticmethod
    def isinf(x):
        return f"std::isinf({x})"

    @staticmethod
    def isnan(x):
        return f"std::isnan({x})"

    @staticmethod
    def relu(x):
        return f"{x} * ({x}>0)"

    @staticmethod
    def minimum(a, b):
        return f"std::min({a}, {b})"

    @staticmethod
    def maximum(a, b):
        return f"std::max({a}, {b})"

    @staticmethod
    def where(a, b, c):
        return f"{a} ? {b} : {c}"

    @staticmethod
    def mod(a, b):
        return f"mod({a}, {b})"

    @staticmethod
    def constant(val, dtype):
        if val == float("inf"):
            return f"std::numeric_limits<{DTYPE_TO_CPP[dtype]}>::infinity()"
        elif val == float("-inf"):
            return f"-std::numeric_limits<{DTYPE_TO_CPP[dtype]}>::infinity()"
        elif val is True or val is False:
            return ops.to_dtype(str(val).lower(), dtype)
        return ops.to_dtype(repr(val), dtype)

    @staticmethod
    def index_expr(expr, dtype):
        return ops.to_dtype(cexpr(V.kernel.rename_indexing(expr)), dtype)

    @staticmethod
    def masked(mask, body, other):
        code = BracesBuffer()
        var = V.kernel.cse.newvar()
        if other == float("-inf"):
            code.writeline(f"float {var} = -std::numeric_limits<float>::infinity();")
        elif other == float("inf"):
            code.writeline(f"float {var} = std::numeric_limits<float>::infinity();")
        else:
            code.writeline(f"auto {var} = {other!r};")
        code.writeline(f"if({mask})")
        with V.kernel.swap_buffers(code), code.indent():
            result = body()
            code.writeline(f"{var} = {result};")
        V.kernel.compute.splice(code)
        return var

    @staticmethod
    def logical_and(a, b):
        return f"{a} && {b}"

    @staticmethod
    def logical_or(a, b):
        return f"{a} || {b}"

    @staticmethod
    def rand(seed: sympy.Expr, offset: sympy.Expr, dtype):
        return f"static_cast<{DTYPE_TO_CPP[dtype]}>(normalized_rand_cpu({seed}, {offset}));"

    @staticmethod
    def randn(seed: sympy.Expr, offset: sympy.Expr, dtype):
        return f"static_cast<{DTYPE_TO_CPP[dtype]}>(randn_cpu({seed}, {offset}));"


class CppKernel(Kernel):
    overrides = CppOverrides
    sexpr = cexpr
    newvar_prefix = "auto "
    suffix = ";"

    def __init__(self, args):
        super(CppKernel, self).__init__(args)
        self.call_ranges = None
        self.ranges = None
        self.itervars = None
        self.reduction_depth = None
        self.reduction_prefix = IndentedBuffer()
        self.reduction_suffix = DeferredIndentedBuffer()
        self.reduction_vars = {}

    def load(self, name: str, index: sympy.Expr):
        var = self.args.input(name)
        index = self.rename_indexing(index)
        line = f"{var}[{cexpr(index)}]"
        if V.graph.get_dtype(name) in (torch.float16, torch.bfloat16):
            line = f"static_cast<float>({line})"
        return self.cse.generate(self.loads, line)

    def store(self, name, index, value, mode=None):
        assert "buf" in name
        var = self.args.output(name)
        index = self.rename_indexing(index)
        if mode is None:
            line = f"{var}[{cexpr(index)}] = {value};"
        elif mode == "atomic_add":
            if config.cpp.threads == 1:
                line = f"{var}[{cexpr(index)}] += {value};"
            else:
                line = f"atomic_add(&{var}[{cexpr(index)}], {value});"
        else:
            raise NotImplementedError(f"store mode={mode}")
        self.stores.writeline(name, line)

    def reduction(self, name, dtype, src_dtype, reduction_type, index, value):
        argmax_or_argmin = reduction_type in {"argmax", "argmin"}
        tmpvar = self.cse.generate(
            self.loads, f"reduction {name} {cexpr(index)}", write=False
        )
        index = self.rename_indexing(index)
        self.reduction_vars[tmpvar] = reduction_type
        if argmax_or_argmin:
            self.reduction_prefix.writelines(
                argmax_argmin_prefix(reduction_type, src_dtype, tmpvar)
            )
            compare_op = "<" if reduction_type == "argmax" else ">"
            self.stores.writelines(
                None,
                [
                    f"if ({tmpvar}.value {compare_op} {value}) {{",
                    f"    {tmpvar}.index = {self.itervars[-1]}; {tmpvar}.value = {value};",
                    "}",
                ],
            )
        else:
            self.reduction_prefix.writeline(
                f"{DTYPE_TO_CPP[dtype]} {tmpvar} = {reduction_init(reduction_type, dtype)};"
            )
            self.stores.writeline(
                None, f"{reduction_combine(reduction_type, tmpvar, value)};"
            )

        if name not in V.graph.removed_buffers:
            var = self.args.output(name)
            member_name = ".index" if argmax_or_argmin else ""
            self.reduction_suffix.writeline(
                name, f"{var}[{cexpr(index)}] = {tmpvar}{member_name};"
            )
        self.cse.store_cache[name] = tmpvar

    def set_ranges(self, lengths, reduction_lengths):
        if self.call_ranges:
            assert self.call_ranges == tuple(lengths) + tuple(
                reduction_lengths
            ), f"{self.call_ranges} == {tuple(lengths)} + {tuple(reduction_lengths)}"
            assert self.reduction_depth == len(lengths)
        else:
            self.call_ranges = tuple(lengths) + tuple(reduction_lengths)
            self.ranges = [self.rename_indexing(x) for x in self.call_ranges]
            self.itervars = [sympy.Symbol(f"i{n}") for n in range(len(self.ranges))]
            self.reduction_depth = len(lengths)
        return (
            self.itervars[: self.reduction_depth],
            self.itervars[self.reduction_depth :],
        )

    def size_hint(self):
        return V.graph.sizevars.size_hint(sympy_product(self.call_ranges))

    def codegen_loops(self, code, worksharing):
        threads = config.cpp.threads
        if threads < 1:
            threads = multiprocessing.cpu_count()

        loops = [LoopLevel(var, size) for var, size in zip(self.itervars, self.ranges)]
        loops, reductions = LoopNest(loops[: self.reduction_depth]), LoopNest(
            loops[self.reduction_depth :]
        )
        reductions.mark_reduction(self.reduction_vars)

        if config.cpp.simdlen:
            # TODO(jansel): detect stride-1 dimension and vectorize that
            if reductions:
                reductions.loops[-1].simd = True
            else:
                loops.loops[-1].simd = True

        par_depth = 0
        reduction_par_depth = 0
        if loops:
            par_depth = self.decide_parallel_depth(
                self.call_ranges[: self.reduction_depth], threads
            )
        else:
            reduction_par_depth = self.decide_parallel_depth(
                self.call_ranges[self.reduction_depth :], threads
            )

        with contextlib.ExitStack() as stack:
            if par_depth:
                worksharing.parallel(threads)
                loops.mark_parallel(par_depth)
            elif reduction_par_depth:
                # need to close the worksharing scope to define reduction vars outside it
                worksharing.close()
                reductions.mark_parallel(reduction_par_depth)
            elif threads > 1:
                if worksharing.single():
                    stack.enter_context(code.indent())

            loops.codegen(code, stack)

            with contextlib.ExitStack() as stack_outer:
                if self.reduction_prefix:
                    stack_outer.enter_context(code.indent())
                code.splice(self.reduction_prefix)

                if reduction_par_depth:
                    worksharing.parallel(threads)

                with contextlib.ExitStack() as stack:
                    reductions.codegen(code, stack)
                    code.splice(self.loads)
                    code.splice(self.compute)
                    code.splice(self.stores)

                if reduction_par_depth:
                    worksharing.close()

                code.splice(self.reduction_suffix)

    def decide_parallel_depth(self, ranges, threads):
        if threads == 1:
            return 0
        seq = self.size_hint()
        par = 1
        depth = 0
        for expr in ranges:
            hint = V.graph.sizevars.size_hint(expr)
            if par >= 2 * threads or par == threads:
                break
            if seq // threads < config.cpp.min_chunk_size:
                # not enough work
                break
            depth += 1
            par *= hint
            seq /= hint
        return depth

    @contextlib.contextmanager
    def write_to_suffix(self):
        prior = (self.loads, self.compute, self.stores, self.cse)
        self.loads = IndentedBuffer()
        self.compute = IndentedBuffer()
        self.stores = DeferredIndentedBuffer()
        self.cse = self.cse.clone()
        yield
        self.reduction_suffix.splice(self.loads)
        self.reduction_suffix.splice(self.compute)
        self.reduction_suffix.splice(self.stores)
        (self.loads, self.compute, self.stores, self.cse) = prior


class CppScheduling:
    def __init__(self, scheduler):
        self.scheduler = scheduler
        self.kernel_group = KernelGroup()

    def group_fn(self, sizes):
        return tuple(tuple(map(V.graph.sizevars.simplify, s)) for s in sizes)

    @staticmethod
    def can_fuse_horizontal(node1, node2):
        _, (vars1, reduce1) = node1.group
        _, (vars2, reduce2) = node2.group
        if vars1 == vars2 and reduce1 == reduce2:
            return True
        if reduce1 == () and vars1 == vars2 + reduce2:
            return True
        # TODO(jansel): allow fusion pointwise (vars1, ()) suffix?
        return False

    @classmethod
    def can_fuse_vertical(cls, node1, node2):
        return cls.can_fuse_horizontal(node1, node2) and not node1.is_reduction()

    def codegen_nodes(self, nodes):
        """
        Turn an set of pre-fused nodes into a C++ kernel.
        """
        kernel_group = self.kernel_group
        scheduler = self.scheduler
        _, (group, reduction_group) = max(
            nodes, key=lambda x: int(x.is_reduction())
        ).group
        in_suffix = False

        with kernel_group.new_kernel() as kernel:
            vars, reduction_vars = kernel.set_ranges(group, reduction_group)

            for node in nodes:
                if node.group[1] in [
                    (group, reduction_group),
                    (group + reduction_group, ()),
                ]:
                    assert not in_suffix
                    node.run(vars, reduction_vars)
                else:
                    in_suffix = True
                    assert node.group[1] == (
                        group,
                        (),
                    ), f"unexpected group: {node.group[1]} != {group}, {reduction_group}"
                    # we can fuse in some extra pointwise into the suffix
                    with kernel.write_to_suffix():
                        node.run(vars, ())

        kernel_group.finalize_kernel(kernel, scheduler)

    def flush(self):
        self.kernel_group.codegen_define_and_call(V.graph.wrapper_code)
        self.kernel_group = KernelGroup()


class KernelGroup:
    def __init__(self):
        super().__init__()
        self.args = KernelArgs()
        self.loops_code = BracesBuffer()
        self.ws = WorkSharing(self.loops_code)
        self.stack = contextlib.ExitStack()
        self.stack.enter_context(self.ws)
        self.count = 0

    def new_kernel(self):
        return CppKernel(self.args)

    def finalize_kernel(self, new_kernel, scheduler):
        self.count += 1
        code = self.loops_code
        ws = self.ws
        new_kernel.codegen_loops(code, ws)

    def codegen_define_and_call(self, wrapper):
        self.stack.close()
        if self.count == 0:
            return

        arg_defs, call_args = self.args.cpp_argdefs()
        arg_defs = ",\n".ljust(25).join(arg_defs)
        code = BracesBuffer()
        code.writelines([cpp_prefix(), "" f'extern "C" void kernel({arg_defs})'])
        with code.indent():
            for old, new in self.args.aliases():
                code.writeline(f"auto {old} = {new};")
            code.splice(self.loops_code)

        codecache_def = IndentedBuffer()
        codecache_def.writeline("CppCodeCache.load('''")
        codecache_def.splice(code)
        codecache_def.writeline("''').kernel")

        kernel_name = wrapper.next_kernel_name()
        wrapper.define_kernel(kernel_name, codecache_def.getvalue())

        # generate the code to call this
        wrapper.writeline(
            "{}({})".format(kernel_name, ", ".join(call_args)),
        )


class WorkSharing:
    def __init__(self, code):
        self.code = code
        self.in_parallel = False
        self.num_threads = None
        self.stack = contextlib.ExitStack()

    def parallel(self, threads):
        if self.in_parallel and threads != self.num_threads:
            # wrong number of threads
            self.close()
        if not self.in_parallel:
            self.num_threads = threads
            self.in_parallel = True
            if threads == multiprocessing.cpu_count():
                self.code.writeline("#pragma omp parallel")
            else:
                self.code.writeline(f"#pragma omp parallel num_threads({threads})")
            self.stack.enter_context(self.code.indent())

    def single(self):
        if self.in_parallel:
            self.code.writeline("#pragma omp single")
        return self.in_parallel

    def close(self):
        self.stack.close()
        self.in_parallel = False

    def __enter__(self):
        self.stack.__enter__()
        return self

    def __exit__(self, exc_type, exc_val, exc_tb):
        self.stack.__exit__(exc_type, exc_val, exc_tb)


@dataclasses.dataclass
class LoopLevel:
    var: sympy.Expr
    size: sympy.Expr
    parallel: int = 0
    simd: bool = False
    collapsed: bool = False
    reduction_vars: Dict[str, str] = None

    def lines(self):
        if self.reduction_vars:
            lookup = {
                "sum": "+",
                "min": "min",
                "max": "max",
                "argmin": "argmin",
                "argmax": "argmax",
                "any": "||",
            }
            reduction = " " + " ".join(
                f"reduction({lookup[rtype]}:{var})"
                for var, rtype in self.reduction_vars.items()
            )
        else:
            reduction = ""
        simd = f"simd simdlen({config.cpp.simdlen})"
        if self.parallel:
            # TODO(jansel): look into chunk size and other schedules
            line1 = f"#pragma omp for{reduction}"
            if self.parallel > 1:
                line1 += f" collapse({self.parallel})"
            if self.simd:
                line1 = line1.replace(" for ", f" for {simd}")
        elif self.simd:
            line1 = f"#pragma omp {simd}{reduction}"
        elif not self.reduction_vars and codecache.is_gcc():
            line1 = "#pragma GCC ivdep"
        else:
            line1 = ""
        line2 = f"for({INDEX_TYPE} {self.var}=0; {self.var}<{cexpr(self.size)}; ++{self.var})"
        if self.collapsed or not line1:
            return [line2]
        return [line1, line2]


@dataclasses.dataclass
class LoopNest:
    loops: List[LoopLevel]

    def __bool__(self):
        return bool(self.loops)

    def mark_reduction(self, reduction_vars):
        for loop in self.loops:
            loop.reduction_vars = reduction_vars

    def mark_parallel(self, par_depth):
        loops = self.loops
        loops[0].parallel = par_depth
        for i in range(1, par_depth):
            loops[i].collapsed = True
        loops[0].simd = loops[par_depth - 1].simd

    def codegen(self, code, stack):
        for loop in self.loops:
            code.writelines(loop.lines())
            stack.enter_context(code.indent())
        else:
            stack.enter_context(code.indent())<|MERGE_RESOLUTION|>--- conflicted
+++ resolved
@@ -100,55 +100,12 @@
 
 @functools.lru_cache()
 def cpp_prefix():
-<<<<<<< HEAD
     path = Path(__file__).parent / "cpp_prefix.h"
     with path.open() as f:
         _, filename = codecache.write(
             f.read(),
             "h",
         )
-=======
-    _, filename = codecache.write(
-        textwrap.dedent(
-            """
-            #include <algorithm>
-            #include <atomic>
-            #include <cmath>
-            #include <cstdlib>
-            #include <limits>
-            #include <omp.h>
-
-            #include <ATen/core/PhiloxRNGEngine.h>
-            #include <c10/util/Half.h>
-
-            typedef at::Half half;
-
-            template<typename T>
-            inline T mod(T a, T b) { return a % b; }
-            template<>
-            inline float mod(float a, float b) { return std::fmod(a, b); }
-            template<>
-            inline double mod(double a, double b) { return std::fmod(a, b); }
-
-            constexpr float uint32_to_uniform_float(uint32_t value) {
-                // maximum value such that `MAX_INT * scale < 1.0` (with float rounding)
-                constexpr float scale = 4.6566127342e-10;
-                return static_cast<float>(value & 0x7FFFFFFF) * scale;
-            }
-
-            float normalized_rand_cpu(uint32_t seed, uint32_t offset) {
-                return uint32_to_uniform_float(at::Philox4_32(seed, 0, offset)());
-            }
-
-            float randn_cpu(uint32_t seed, uint32_t offset) {
-                at::Philox4_32 engine(seed, 0, offset);
-                return engine.randn(10);
-            }
-            """
-        ),
-        "h",
-    )
->>>>>>> 138eb96c
     return f'#include "{filename}"'
 
 
