import contextlib
import dataclasses
import functools
import multiprocessing
import textwrap
from typing import Dict
from typing import List

import sympy
import torch

from .. import codecache
from .. import config
from ..utils import sympy_product
from ..virtualized import V
from ..virtualized import ops
from .common import BracesBuffer
from .common import DeferredIndentedBuffer
from .common import ExprPrinter
from .common import IndentedBuffer
from .common import Kernel
from .common import KernelArgs
from .common import OpOverrides

DTYPE_TO_CPP = {
    torch.float32: "float",
    torch.float64: "double",
    torch.int64: "long",
    torch.int32: "int",
    torch.int16: "short",
    torch.int8: "signed char",
    torch.uint8: "unsigned char",
    torch.bool: "bool",
}
INDEX_TYPE = "long"


def reduction_init(reduction_type, dtype):
    if reduction_type in ("sum", "any"):
        return 0
    # TODO(jansel): infinity for floats?
    if reduction_type in {"max", "argmax"}:
        return f"std::numeric_limits<{DTYPE_TO_CPP[dtype]}>::min()"
    if reduction_type in {"min", "argmin"}:
        return f"std::numeric_limits<{DTYPE_TO_CPP[dtype]}>::max()"
    assert False, reduction_type


def reduction_combine(reduction_type, var, next_value):
    if reduction_type == "sum":
        return f"{var} += {next_value}"
    if reduction_type == "any":
        return f"{var} = {var} || {next_value}"
    return f"{var} = std::{reduction_type}({var}, {next_value})"


index_value_name_counter = 1


def argmax_argmin_prefix(reduction_type, src_dtype, tmpvar):
    global index_value_name_counter
    struct_name = f"IndexValue_{index_value_name_counter}"
    index_value_name_counter += 1

    # A small annoyance, due to it being a little cumbersome to just throw {} into strings
    open_brace = "{"
    close_brace = "}"
    prefix = [
<<<<<<< HEAD
        f"struct {struct_name} {{size_t index; {DTYPE_TO_CPP[dtype]} value;}};",
        f"{struct_name} {tmpvar}{open_brace}0, {reduction_init(reduction_type, dtype)}{close_brace};",
=======
        f"struct {struct_name} {{long index; {DTYPE_TO_CPP[src_dtype]} value;}};",
        f"{struct_name} {tmpvar}(0, {reduction_init(reduction_type, src_dtype)});",
>>>>>>> 042c5744
    ]
    if reduction_type == "argmax":
        prefix.extend(
            [
                f"#pragma omp declare reduction(argmax : struct {struct_name} :\\",
                "    omp_out.value = omp_in.value < omp_out.value ? omp_out.value : omp_in.value,\\",
                "    omp_out.index = omp_in.value < omp_out.value ? omp_out.index : omp_in.index)\\",
                f"\tinitializer(omp_priv = {{0, {reduction_init(reduction_type, src_dtype)}}})",
            ]
        )
    elif reduction_type == "argmin":
        prefix.extend(
            [
                f"#pragma omp declare reduction(argmin : struct {struct_name} :\\",
                "    omp_out.value = omp_in.value > omp_out.value ? omp_out.value : omp_in.value,\\",
                "    omp_out.index = omp_in.value > omp_out.value ? omp_out.index : omp_in.index)\\",
                f"\tinitializer(omp_priv = {{0, {reduction_init(reduction_type, src_dtype)}}})",
            ]
        )
    return prefix


@functools.lru_cache()
def cpp_prefix():
    _, filename = codecache.write(
        textwrap.dedent(
            """
            #include <algorithm>
            #include <atomic>
            #include <cmath>
            #include <cstdlib>
            #include <limits>
            #include <omp.h>

            #include <ATen/core/PhiloxRNGEngine.h>

            template<typename T>
            inline T mod(T a, T b) { return a % b; }
            template<>
            inline float mod(float a, float b) { return std::fmod(a, b); }
            template<>
            inline double mod(double a, double b) { return std::fmod(a, b); }

            constexpr float uint32_to_uniform_float(uint32_t value) {
                // maximum value such that `MAX_INT * scale < 1.0` (with float rounding)
                constexpr float scale = 4.6566127342e-10;
                return static_cast<float>(value & 0x7FFFFFFF) * scale;
            }

            float normalized_rand_cpu(uint32_t seed, uint32_t offset) {
                return uint32_to_uniform_float(at::Philox4_32(seed, 0, offset)());
            }

            float randn_cpu(uint32_t seed, uint32_t offset) {
                at::Philox4_32 engine(seed, 0, offset);
                return engine.randn(10);
            }
            """
        ),
        "h",
    )
    return f'#include "{filename}"'


class CppPrinter(ExprPrinter):
    def _print_ModularIndexing(self, expr):
        x, div, mod = expr.args
        x = self.paren(self.doprint(x))
        div = self.paren(self.doprint(div))
        mod = self.paren(self.doprint(mod))
        if div != "1":
            x = f"({x} / {div})"
        return f"{x} % {mod}"

    def _print_IndexingDiv(self, expr):
        x, div = expr.args
        x = self.paren(self.doprint(x))
        div = self.paren(self.doprint(div))
        return f"({x} / {div})"


cexpr = CppPrinter().doprint


class CppOverrides(OpOverrides):
    """Map element-wise ops to C++"""

    @staticmethod
    def to_dtype(x, dtype):
        assert dtype in DTYPE_TO_CPP, f"{dtype} missing from {__name__}.DTYPE_TO_CPP"
        return f"static_cast<{DTYPE_TO_CPP[dtype]}>({x})"

    @staticmethod
    def abs(x):
        return f"std::abs({x})"

    @staticmethod
    def sin(x):
        return f"std::sin({x})"

    @staticmethod
    def cos(x):
        return f"std::cos({x})"

    @staticmethod
    def exp(x):
        # return f"Sleef_expf_u10({x})"
        return f"std::exp({x})"

    @staticmethod
    def sqrt(x):
        return f"std::sqrt({x})"

    @staticmethod
    def pow(a, b):
        return f"std::pow({a}, {b})"

    @staticmethod
    def log(x):
        return f"std::log({x})"

    @staticmethod
    def round(x):
        return f"std::nearbyint({x})"

    @staticmethod
    def floor(x):
        return f"std::floor({x})"

    @staticmethod
    def floordiv(a, b):
        # a and b are integer type
        quot = f"{a} / {b}"
        rem = f"{a} % {b}"
        return f"(({a} < 0) != ({b} < 0) ? ({rem} != 0 ? {quot} - 1 : {quot}) : {quot})"

    @staticmethod
    def ceil(x):
        return f"std::ceil({x})"

    @staticmethod
    def trunc(x):
        return f"std::trunc({x})"

    @staticmethod
    def truncdiv(a, b):
        # a and b are integer type
        return f"{a} / {b}"

    @staticmethod
    def isinf(x):
        return f"std::isinf({x})"

    @staticmethod
    def isnan(x):
        return f"std::isnan({x})"

    @staticmethod
    def relu(x):
        return f"{x} * ({x}>0)"

    @staticmethod
    def minimum(a, b):
        return f"std::min({a}, {b})"

    @staticmethod
    def maximum(a, b):
        return f"std::max({a}, {b})"

    @staticmethod
    def where(a, b, c):
        return f"{a} ? {b} : {c}"

    @staticmethod
    def mod(a, b):
        return f"mod({a}, {b})"

    @staticmethod
    def constant(val, dtype):
        if val == float("inf"):
            return f"std::numeric_limits<{DTYPE_TO_CPP[dtype]}>::infinity()"
        elif val == float("-inf"):
            return f"-std::numeric_limits<{DTYPE_TO_CPP[dtype]}>::infinity()"
        return ops.to_dtype(repr(val), dtype)

    @staticmethod
    def index_expr(expr, dtype):
        return ops.to_dtype(cexpr(V.kernel.rename_indexing(expr)), dtype)

    @staticmethod
    def masked(mask, body, other):
        code = BracesBuffer()
        var = V.kernel.cse.newvar()
        assert isinstance(other, float)
        if other == float("-inf"):
            code.writeline(f"float {var} = -std::numeric_limits<float>::infinity();")
        elif other == float("inf"):
            code.writeline(f"float {var} = std::numeric_limits<float>::infinity();")
        else:
            code.writeline(f"float {var} = {other!r};")
        code.writeline(f"if({mask})")
        with V.kernel.swap_buffers(code), code.indent():
            result = body()
            code.writeline(f"{var} = {result};")
        V.kernel.compute.splice(code)
        return var

    @staticmethod
    def logical_and(a, b):
        return f"{a} && {b}"

    @staticmethod
    def logical_or(a, b):
        return f"{a} || {b}"

    @staticmethod
    def rand(seed: sympy.Expr, offset: sympy.Expr, dtype):
        return f"static_cast<{DTYPE_TO_CPP[dtype]}>(normalized_rand_cpu({seed}, {offset}));"

    @staticmethod
    def randn(seed: sympy.Expr, offset: sympy.Expr, dtype):
        return f"static_cast<{DTYPE_TO_CPP[dtype]}>(randn_cpu({seed}, {offset}));"


class CppKernel(Kernel):
    overrides = CppOverrides
    sexpr = cexpr
    newvar_prefix = "auto "
    suffix = ";"

    def __init__(self, args):
        super(CppKernel, self).__init__(args)
        self.call_ranges = None
        self.ranges = None
        self.itervars = None
        self.reduction_depth = None
        self.reduction_prefix = IndentedBuffer()
        self.reduction_suffix = DeferredIndentedBuffer()
        self.reduction_vars = {}

    def load(self, name: str, index: sympy.Expr, upcast: bool = False):
        # upcast argument is ignored on cpu
        var = self.args.input(name)
        index = self.rename_indexing(index)
        return self.cse.generate(self.loads, f"{var}[{cexpr(index)}]")

    def store(self, name, index, value, mode=None):
        assert "buf" in name
        var = self.args.output(name)
        index = self.rename_indexing(index)
        if mode is None:
            line = f"{var}[{cexpr(index)}] = {value};"
        elif mode == "atomic_add":
            if config.cpp.threads == 1:
                line = f"{var}[{cexpr(index)}] += {value};"
            else:
                line = f"std::atomic_fetch_add_explicit(&{var}[{cexpr(index)}], {value}, std::memory_order_relaxed);"
        else:
            raise NotImplementedError(f"store mode={mode}")
        self.stores.writeline(name, line)

    def reduction(self, name, dtype, src_dtype, reduction_type, index, value):
        argmax_or_argmin = reduction_type in {"argmax", "argmin"}
        tmpvar = self.cse.generate(
            self.loads, f"reduction {name} {cexpr(index)}", write=False
        )
        index = self.rename_indexing(index)
        self.reduction_vars[tmpvar] = reduction_type
        if argmax_or_argmin:
            self.reduction_prefix.writelines(
                argmax_argmin_prefix(reduction_type, src_dtype, tmpvar)
            )
            compare_op = "<" if reduction_type == "argmax" else ">"
            self.stores.writelines(
                None,
                [
                    f"if ({tmpvar}.value {compare_op} {value}) {{",
                    f"    {tmpvar}.index = {self.itervars[-1]}; {tmpvar}.value = {value};",
                    "}",
                ],
            )
        else:
            self.reduction_prefix.writeline(
                f"{DTYPE_TO_CPP[dtype]} {tmpvar} = {reduction_init(reduction_type, dtype)};"
            )
            self.stores.writeline(
                None, f"{reduction_combine(reduction_type, tmpvar, value)};"
            )

        if name not in V.graph.removed_buffers:
            var = self.args.output(name)
            member_name = ".index" if argmax_or_argmin else ""
            self.reduction_suffix.writeline(
                name, f"{var}[{cexpr(index)}] = {tmpvar}{member_name};"
            )
        self.cse.store_cache[name] = tmpvar

    def set_ranges(self, lengths, reduction_lengths):
        if self.call_ranges:
            assert self.call_ranges == tuple(lengths) + tuple(
                reduction_lengths
            ), f"{self.call_ranges} == {tuple(lengths)} + {tuple(reduction_lengths)}"
            assert self.reduction_depth == len(lengths)
        else:
            self.call_ranges = tuple(lengths) + tuple(reduction_lengths)
            self.ranges = [self.rename_indexing(x) for x in self.call_ranges]
            self.itervars = [sympy.Symbol(f"i{n}") for n in range(len(self.ranges))]
            self.reduction_depth = len(lengths)
        return (
            self.itervars[: self.reduction_depth],
            self.itervars[self.reduction_depth :],
        )

    def size_hint(self):
        return V.graph.sizevars.size_hint(sympy_product(self.call_ranges))

    def codegen_loops(self, code, worksharing):
        threads = config.cpp.threads
        if threads < 1:
            threads = multiprocessing.cpu_count() // 2

        loops = [LoopLevel(var, size) for var, size in zip(self.itervars, self.ranges)]
        loops, reductions = LoopNest(loops[: self.reduction_depth]), LoopNest(
            loops[self.reduction_depth :]
        )
        reductions.mark_reduction(self.reduction_vars)

        if config.cpp.simdlen:
            # TODO(jansel): detect stride-1 dimension and vectorize that
            if reductions:
                reductions.loops[-1].simd = True
            else:
                loops.loops[-1].simd = True

        # limit thread count for smaller sizes
        work = self.size_hint()
        if work < 2**18:
            threads = min(threads, 4)
        elif work < 2**22:
            threads = min(threads, 8)

        par_depth = 0
        reduction_par_depth = 0
        if loops:
            par_depth = self.decide_parallel_depth(
                self.call_ranges[: self.reduction_depth], threads
            )
        else:
            reduction_par_depth = self.decide_parallel_depth(
                self.call_ranges[self.reduction_depth :], threads
            )

        with contextlib.ExitStack() as stack:
            if par_depth:
                worksharing.parallel(threads)
                loops.mark_parallel(par_depth)
            elif reduction_par_depth:
                # need to close the worksharing scope to define reduction vars outside it
                worksharing.close()
                reductions.mark_parallel(reduction_par_depth)
            elif threads > 1:
                if worksharing.single():
                    stack.enter_context(code.indent())

            loops.codegen(code, stack)

            with contextlib.ExitStack() as stack_outer:
                if self.reduction_prefix:
                    stack_outer.enter_context(code.indent())
                code.splice(self.reduction_prefix)

                if reduction_par_depth:
                    worksharing.parallel(threads)

                with contextlib.ExitStack() as stack:
                    reductions.codegen(code, stack)
                    code.splice(self.loads)
                    code.splice(self.compute)
                    code.splice(self.stores)

                if reduction_par_depth:
                    worksharing.close()

                code.splice(self.reduction_suffix)

    def decide_parallel_depth(self, ranges, threads):
        if threads == 1:
            return 0
        seq = self.size_hint()
        par = 1
        depth = 0
        for expr in ranges:
            hint = V.graph.sizevars.size_hint(expr)
            if par >= 2 * threads or par == threads:
                break
            if seq // threads < config.cpp.min_chunk_size:
                # not enough work
                break
            depth += 1
            par *= hint
            seq /= hint
        return depth

    @contextlib.contextmanager
    def write_to_suffix(self):
        prior = (self.loads, self.compute, self.stores, self.cse)
        self.loads = IndentedBuffer()
        self.compute = IndentedBuffer()
        self.stores = DeferredIndentedBuffer()
        self.cse = self.cse.clone()
        yield
        self.reduction_suffix.splice(self.loads)
        self.reduction_suffix.splice(self.compute)
        self.reduction_suffix.splice(self.stores)
        (self.loads, self.compute, self.stores, self.cse) = prior


class CppScheduling:
    def __init__(self, scheduler):
        self.scheduler = scheduler
        self.kernel_group = KernelGroup()

    def group_fn(self, sizes):
        return tuple(tuple(map(V.graph.sizevars.simplify, s)) for s in sizes)

    def codegen(self, *groups):
        group, reduction_group = groups

        kernel_group = self.kernel_group
        scheduler = self.scheduler
        with scheduler.kernel(kernel_group.new_kernel()) as kernel:
            vars, reduction_vars = kernel.set_ranges(group, reduction_group)

            # first any pointwise sharing same loops
            for node in scheduler.pop_group((group + reduction_group, ())):
                node.run(vars, reduction_vars)
                node.mark_fusable()

            if reduction_group:
                # reductions
                reduction_nodes = list(scheduler.pop_group((group, reduction_group)))
                for node in reduction_nodes:
                    node.run(vars, reduction_vars)

                # can't fuse reduction into reduction, so do in seperate loop
                for node in reduction_nodes:
                    node.mark_fusable()

                # we can fuse in some extra pointwise into the suffix
                with kernel.write_to_suffix():
                    for node in scheduler.pop_group((group, ())):
                        node.run(vars, ())
                        node.mark_fusable()

        kernel_group.finalize_kernel(kernel, scheduler)

    def flush(self):
        self.kernel_group.codegen_define_and_call(V.graph.wrapper_code)
        self.kernel_group = KernelGroup()


class KernelGroup:
    def __init__(self):
        super().__init__()
        self.args = KernelArgs()
        self.loops_code = BracesBuffer()
        self.ws = WorkSharing(self.loops_code)
        self.stack = contextlib.ExitStack()
        self.stack.enter_context(self.ws)
        self.count = 0

    def new_kernel(self):
        return CppKernel(self.args)

    def finalize_kernel(self, new_kernel, scheduler):
        self.count += 1
        code = self.loops_code
        ws = self.ws
        new_kernel.codegen_loops(code, ws)
        if not ws.in_parallel:
            scheduler.barrier()
        if not scheduler.runnable_nodes and scheduler.pending_buffer_names:
            ws.barrier()
            scheduler.barrier()

    def codegen_define_and_call(self, wrapper):
        self.stack.close()
        if self.count == 0:
            return

        arg_defs, call_args = self.args.cpp_argdefs()
        arg_defs = ",\n".ljust(25).join(arg_defs)
        code = BracesBuffer()
        code.writelines([cpp_prefix(), "" f'extern "C" void kernel({arg_defs})'])
        with code.indent():
            for old, new in self.args.aliases():
                code.writeline(f"auto {old} = {new};")
            code.splice(self.loops_code)

        codecache_def = IndentedBuffer()
        codecache_def.writeline("CppCodeCache.load('''")
        codecache_def.splice(code)
        codecache_def.writeline("''').kernel")

        kernel_name = wrapper.next_kernel_name()
        wrapper.define_kernel(kernel_name, codecache_def.getvalue())

        # generate the code to call this
        wrapper.writeline(
            "{}({})".format(kernel_name, ", ".join(call_args)),
        )


class WorkSharing:
    def __init__(self, code):
        self.code = code
        self.in_parallel = False
        self.num_threads = None
        self.need_barrier = False
        self.stack = contextlib.ExitStack()

    def parallel(self, threads):
        if self.in_parallel and threads != self.num_threads:
            # wrong number of threads
            self.close()
        if not self.in_parallel:
            self.num_threads = threads
            self.in_parallel = True
            self.code.writeline(f"#pragma omp parallel num_threads({threads})")
            self.stack.enter_context(self.code.indent())
        elif self.need_barrier:
            self.code.writeline("#pragma omp barrier")
        self.need_barrier = False

    def single(self):
        if self.in_parallel:
            self.code.writeline("#pragma omp single nowait")
        return self.in_parallel

    def barrier(self):
        self.need_barrier = True

    def close(self):
        self.stack.close()
        self.in_parallel = False

    def __enter__(self):
        self.stack.__enter__()
        return self

    def __exit__(self, exc_type, exc_val, exc_tb):
        self.stack.__exit__(exc_type, exc_val, exc_tb)


@dataclasses.dataclass
class LoopLevel:
    var: sympy.Expr
    size: sympy.Expr
    parallel: int = 0
    simd: bool = False
    collapsed: bool = False
    reduction_vars: Dict[str, str] = None

    def lines(self):
        if self.reduction_vars:
            lookup = {
                "sum": "+",
                "min": "min",
                "max": "max",
                "argmin": "argmin",
                "argmax": "argmax",
                "any": "||",
            }
            reduction = " " + " ".join(
                f"reduction({lookup[rtype]}:{var})"
                for var, rtype in self.reduction_vars.items()
            )
        else:
            reduction = ""
        simd = f"simd simdlen({config.cpp.simdlen})"
        if self.parallel:
            # TODO(jansel): look into chunk size and other schedules
            line1 = f"#pragma omp for nowait{reduction}"
            if self.parallel > 1:
                line1 += f" collapse({self.parallel})"
            if self.simd:
                line1 = line1.replace(" for ", f" for {simd}")
        elif self.simd:
            line1 = f"#pragma omp {simd}{reduction}"
        elif not self.reduction_vars and codecache.is_gcc():
            line1 = "#pragma GCC ivdep"
        else:
            line1 = ""
        line2 = f"for({INDEX_TYPE} {self.var}=0; {self.var}<{cexpr(self.size)}; ++{self.var})"
        if self.collapsed or not line1:
            return [line2]
        return [line1, line2]


@dataclasses.dataclass
class LoopNest:
    loops: List[LoopLevel]

    def __bool__(self):
        return bool(self.loops)

    def mark_reduction(self, reduction_vars):
        for loop in self.loops:
            loop.reduction_vars = reduction_vars

    def mark_parallel(self, par_depth):
        loops = self.loops
        loops[0].parallel = par_depth
        for i in range(1, par_depth):
            loops[i].collapsed = True
        loops[0].simd = loops[par_depth - 1].simd

    def codegen(self, code, stack):
        for loop in self.loops:
            code.writelines(loop.lines())
            stack.enter_context(code.indent())<|MERGE_RESOLUTION|>--- conflicted
+++ resolved
@@ -66,13 +66,8 @@
     open_brace = "{"
     close_brace = "}"
     prefix = [
-<<<<<<< HEAD
         f"struct {struct_name} {{size_t index; {DTYPE_TO_CPP[dtype]} value;}};",
         f"{struct_name} {tmpvar}{open_brace}0, {reduction_init(reduction_type, dtype)}{close_brace};",
-=======
-        f"struct {struct_name} {{long index; {DTYPE_TO_CPP[src_dtype]} value;}};",
-        f"{struct_name} {tmpvar}(0, {reduction_init(reduction_type, src_dtype)});",
->>>>>>> 042c5744
     ]
     if reduction_type == "argmax":
         prefix.extend(
