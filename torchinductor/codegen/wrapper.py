--- conflicted
+++ resolved
@@ -44,23 +44,11 @@
         with self.prefix.indent():
             V.graph.sizevars.codegen(self.prefix, V.graph.graph_inputs)
 
-<<<<<<< HEAD
-=======
-        empty_like_cache = dict()
-        for name, value in V.graph.graph_inputs.items():
-            device = value.get_device()
-            dtype = value.get_dtype()
-            shape = tuple(value.get_size())
-            stride = tuple(value.get_stride())
-            empty_like_cache.setdefault((device, dtype, shape, stride), name)
-        self.empty_like_cache = empty_like_cache
-
         for name, value in V.graph.constants.items():
             # include a hash so our code cache gives different constants different files
             hashed = hashlib.sha256(repr(value).encode("utf-8")).hexdigest()
             self.header.writeline(f"{name} = None  # {hashed}")
 
->>>>>>> e929f621
         self.allocated = set()
 
     def next_kernel_name(self):
