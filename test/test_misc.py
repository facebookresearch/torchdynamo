#!/usr/bin/env pytest
import collections
import copy
import dataclasses
import dis
import enum
import functools
import math
import os
import sys
import typing
import unittest
import weakref
from unittest.mock import patch

import numpy as np
import torch
from torch.testing._internal.jit_utils import JitTestCase

import torchdynamo.testing
from torchdynamo import bytecode_transformation
from torchdynamo.testing import CompileCounter
from torchdynamo.testing import requires_static_shapes
from torchdynamo.testing import same
from torchdynamo.testing import unsupported

mytuple = collections.namedtuple("mytuple", ["a", "b", "ab"])


def my_custom_function(x):
    return x + 1


class MiscTests(torchdynamo.testing.TestCase):
    def test_boolarg(self):
        def boolarg(aa, bb, flag):
            if flag:
                return aa - bb
            else:
                return bb - aa

        a = torch.randn(10, 10)
        b = torch.randn(10, 10)
        correct1 = boolarg(a, b, True)
        correct2 = boolarg(a, b, False)
        correct3 = boolarg(a, b, None)
        counter = CompileCounter()
        opt_boolarg = torchdynamo.optimize_assert(counter)(boolarg)
        val1 = opt_boolarg(a, b, True)
        val2 = opt_boolarg(a, b, False)
        val3 = opt_boolarg(a, b, None)
        val4 = opt_boolarg(a, b, True)
        self.assertTrue(same(val1, correct1))
        self.assertTrue(same(val2, correct2))
        self.assertTrue(same(val3, correct3))
        self.assertTrue(same(val4, correct1))
        self.assertEqual(counter.frame_count, 3)

    def test_callpacked(self):
        def call_packed(args):
            a, b, c = args
            return a - b * c

        counter = CompileCounter()
        a = torch.randn(10, 10)
        b = torch.randn(10, 10)
        c = torch.randn(10, 10)
        correct = call_packed([a, b, c])
        opt_call_packed = torchdynamo.optimize_assert(counter)(call_packed)
        val1 = opt_call_packed([a, b, c])
        val2 = opt_call_packed((a, b, c))
        val3 = opt_call_packed([a, b, c])
        val4 = opt_call_packed((a, b, c))
        self.assertTrue(same(val1, correct))
        self.assertTrue(same(val2, correct))
        self.assertTrue(same(val3, correct))
        self.assertTrue(same(val4, correct))
        self.assertEqual(counter.frame_count, 2)

    def test_raises(self):
        def fn(a, b, c, cls):
            x = a + b - c * 10
            raise cls(str(x))

        counter = CompileCounter()
        a = torch.randn(10, 10)
        b = torch.randn(10, 10)
        c = torch.randn(10, 10)
        opt_fn = torchdynamo.optimize(counter)(fn)
        self.assertRaises(AssertionError, lambda: opt_fn(a, b, c, AssertionError))
        self.assertEqual(counter.frame_count, 1)
        self.assertEqual(counter.op_count, 3)

    def test_inplace(self):
        def inplace1(a, b):
            o = torch.empty((10, 10))
            o.copy_(a)
            o -= b
            return o

        torchdynamo.testing.standard_test(self, inplace1, 2, expected_ops=3)

    def test_unpack4(self):
        def unpack4(a, b):
            a = a[:5, :]
            b = b[:5, :]
            x, y = a.size()
            o = torch.empty((x, y))
            o.copy_(a / b)
            return o

        torchdynamo.testing.standard_test(
            self, unpack4, 2, expected_ops=5, expected_ops_dynamic=8
        )

    def test_unpack5(self):
        def unpack5(a, b):
            a = a[:5, :]
            b = b[:5, :]
            x, y = a.shape
            o = torch.empty((x, y))
            o.copy_(a / b)
            return o

        torchdynamo.testing.standard_test(
            self, unpack5, 2, expected_ops=5, expected_ops_dynamic=8
        )

    def test_matmul1(self):
        def matmul_op1(a, b):
            return a @ b

        # TODO(jansel): FX doesn't support this, should add upstream support
        torchdynamo.testing.standard_test(self, matmul_op1, 2, expected_ops=1)

    def test_builtin_isinstance(self):
        def fn(x):
            t = torch.arange(1, 3)
            a = isinstance(x, torch.Tensor)
            b = isinstance(t, torch.Tensor)
            c = isinstance(x, int)
            d = isinstance(3, int)
            e = isinstance([1, 2, 3], list)
            f = isinstance({"foo": 1, "bar": 2}, dict)
            res = [a, b, c, d, e, f]
            # Can't run yet due to other unimplemented instructions
            # res += [isinstance(torch.nn.LazyLinear(2, 3), torch.nn.Linear)]
            return res

        torchdynamo.testing.standard_test(self, fn, 1, expected_ops=1)

    def test_fold(self):
        def fn(a):
            return a + math.sqrt(63)

        torchdynamo.testing.standard_test(self, fn, 1, expected_ops=1)

    def test_shape_unpack(self):
        def fn(x):
            a, b = x.size()
            return x * b

        i = torch.randn(5, 10)
        r1 = fn(i)
        opt_fn = torchdynamo.optimize("eager")(fn)
        r2 = opt_fn(i)
        self.assertTrue(same(r1, r2))

    def test_empty_list(self):
        def fn(x, ll):
            if len(ll) == 0 and not ll and ll is not None:
                return x + 1

        i = torch.randn(5, 10)
        r1 = fn(i, [])
        opt_fn = torchdynamo.optimize("eager")(fn)
        r2 = opt_fn(i, [])
        r3 = opt_fn(i, tuple())
        self.assertTrue(same(r1, r2))
        self.assertTrue(same(r1, r3))

    def test_config_obj(self):
        class Cfg:
            def __init__(self):
                self.val = 0.5
                self.count = 3

        def fn(x, cfg):
            for i in range(cfg.count):
                x = x + cfg.val
            return x

        cfg1 = Cfg()
        cfg1.val = 1.0
        cfg2 = Cfg()
        v = torch.zeros(1)
        cnts = torchdynamo.testing.CompileCounter()
        opt_fn = torchdynamo.optimize(cnts)(fn)
        v = opt_fn(v, cfg1)  # 3
        v = opt_fn(v, cfg2)  # 4.5
        cfg2.count = 1
        v = opt_fn(v, cfg2)  # 5
        cfg2.val = 2.0
        v = opt_fn(v, cfg2)  # 7
        self.assertEqual(v[0], 7)
        self.assertEqual(cnts.op_count, 8)

    def test_config_getattr_default(self):
        class Cfg:
            def __init__(self):
                self.val = 0.5
                self.count = 10

        def fn(x, cfg):
            if getattr(cfg, "just_add_7", False):
                return x + 7
            for i in range(cfg.count):
                x = x + cfg.val
            return x

        cfg1 = Cfg()
        v = torch.zeros(1)
        cnts = torchdynamo.testing.CompileCounter()
        opt_fn = torchdynamo.optimize(cnts)(fn)
        self.assertEqual(opt_fn(v, cfg1)[0], 5)
        self.assertEqual(opt_fn(v, cfg1)[0], 5)
        cfg1.just_add_7 = True
        self.assertEqual(opt_fn(v, cfg1)[0], 7)
        self.assertEqual(opt_fn(v, cfg1)[0], 7)
        cfg1.just_add_7 = False
        self.assertEqual(opt_fn(v, cfg1)[0], 5)
        self.assertEqual(opt_fn(v, cfg1)[0], 5)
        self.assertEqual(cnts.frame_count, 3)

    def test_size_input(self):
        def fn(x, s):
            a, b = s
            return x + (a - b)

        v = torch.zeros(10, 20)
        cnts = torchdynamo.testing.CompileCounter()
        opt_fn = torchdynamo.optimize(cnts)(fn)
        self.assertEqual(opt_fn(v, v.size())[0, 0], -10)
        self.assertEqual(opt_fn(v, (10, 20))[0, 0], -10)
        self.assertEqual(opt_fn(v, [10, 20])[0, 0], -10)
        self.assertEqual(cnts.op_count, 2)

    def test_cell_output1(self):
        out = None

        def fn(a, b):
            nonlocal out
            out = a + b * 10

        v = torch.Tensor([100])
        cnts = torchdynamo.testing.CompileCounter()
        opt_fn = torchdynamo.optimize(cnts)(fn)
        self.assertIsNone(opt_fn(v, v))
        self.assertEqual(out[0], 1100)
        self.assertEqual(cnts.op_count, 2)

    def test_cell_output2(self):
        out = None

        def fn(a, b):
            nonlocal out
            c = unsupported(a, b)
            out = a + b * 10 + c

        v = torch.Tensor([100])
        cnts = torchdynamo.testing.CompileCounter()
        opt_fn = torchdynamo.optimize(cnts)(fn)
        self.assertIsNone(opt_fn(v, v))
        self.assertEqual(out[0], 1200)
        self.assertEqual(cnts.op_count, 3)

    def test_return_nested_function(self):
        out = None

        def fn(a, b):
            nonlocal out
            c = a + b
            d = a + 1.0

            def fn2(f: int = 7, g: float = 9.0):
                nonlocal out
                out = a + b * 10
                return c * f - d * g

            return fn2

        v1 = torch.Tensor([100])
        v2 = torch.Tensor([200])
        cnts = torchdynamo.testing.CompileCounter()
        opt_fn = torchdynamo.optimize(cnts)(fn)
        opt_fn_ret = torchdynamo.optimize(cnts)(opt_fn(v1, v2))
        self.assertEqual(opt_fn_ret(1.5)[0], -459)
        self.assertEqual(out[0], 2100)
        self.assertEqual(cnts.frame_count, 2)
        self.assertEqual(cnts.op_count, 7)

    def test_tensor_dict1(self):
        def fn(inputs):
            return inputs["a"] - inputs["b"] * 1.5

        v1 = torch.Tensor([100])
        v2 = torch.Tensor([200])
        cnts = torchdynamo.testing.CompileCounter()
        opt_fn = torchdynamo.optimize(cnts)(fn)
        self.assertEqual(opt_fn({"a": v1, "b": v2})[0], -200)
        self.assertEqual(cnts.frame_count, 1)
        self.assertEqual(cnts.op_count, 2)

    def test_tensor_dict2(self):
        def fn1(inputs):
            total = torch.zeros(1)
            for k, v in inputs.items():
                total += v
            return total

        def fn2(inputs):
            total = torch.zeros(1)
            for v in inputs.values():
                total += v
            return total

        def fn3(inputs):
            total = torch.zeros(1)
            for k in inputs.keys():
                total += inputs[k]
            return total

        v1 = torch.Tensor([100])
        v2 = torch.Tensor([200])
        cnts = torchdynamo.testing.CompileCounter()
        opt_fn1 = torchdynamo.optimize(cnts)(fn1)
        opt_fn2 = torchdynamo.optimize(cnts)(fn2)
        opt_fn3 = torchdynamo.optimize(cnts)(fn3)
        self.assertEqual(opt_fn1({"a": v1, "b": v2})[0], 300)
        self.assertEqual(opt_fn2({"a": v1, "b": v2})[0], 300)
        self.assertEqual(opt_fn3({"a": v1, "b": v2})[0], 300)
        self.assertEqual(cnts.frame_count, 3)
        self.assertEqual(cnts.op_count, 9)

    def test_dictcomp(self):
        def fn1(inputs):
            return {k: v + 1 for k, v in inputs.items()}

        v1 = torch.Tensor([100])
        v2 = torch.Tensor([200])
        cnts = torchdynamo.testing.CompileCounter()
        opt_fn1 = torchdynamo.optimize(cnts)(fn1)
        self.assertEqual(opt_fn1({"a": v1, "b": v2})["a"], 101)
        self.assertEqual(opt_fn1({"a": v1, "b": v2})["b"], 201)
        self.assertEqual(cnts.frame_count, 1)
        self.assertEqual(cnts.op_count, 2)

    def test_listcomp(self):
        def fn2(inputs):
            return torch.sum(torch.cat([v + 1 for k, v in inputs.items()], 0))

        v1 = torch.Tensor([100])
        v2 = torch.Tensor([200])
        cnts = torchdynamo.testing.CompileCounter()
        opt_fn2 = torchdynamo.optimize(cnts)(fn2)
        self.assertEqual(opt_fn2({"a": v1, "b": v2}), 302)
        self.assertEqual(cnts.frame_count, 1)
        self.assertEqual(cnts.op_count, 4)

    def test_is_floating_point(self):
        def fn(a, b):
            x = a + 1.0
            if torch.is_floating_point(b):
                x = x + b
            return x + 2.0

        return torchdynamo.testing.standard_test(self, fn=fn, nargs=2, expected_ops=3)

    def test_is_floating_point2(self):
        def fn(a, b):
            x = a + 1.0
            if b.is_floating_point():
                x = x + b
            return x + 2.0

        return torchdynamo.testing.standard_test(self, fn=fn, nargs=2, expected_ops=3)

    def test_is_tensor(self):
        def fn(a, b):
            x = a + 1.0
            if torch.is_tensor(b):
                x = x + b
            return x + 2.0

        return torchdynamo.testing.standard_test(self, fn=fn, nargs=2, expected_ops=3)

    def test_numel(self):
        def fn(a):
            return a + a.numel() + torch.numel(a)

        return torchdynamo.testing.standard_test(
            self, fn=fn, nargs=1, expected_ops=2, expected_ops_dynamic=4
        )

    def test_pair(self):
        def fn(a):
            return (
                torch.zeros(torch.nn.modules.utils._pair(a.size()))
                + a
                + torch.ones(torch.nn.modules.utils._ntuple(3)(3)).sum()
            )

        return torchdynamo.testing.standard_test(
            self, fn=fn, nargs=1, expected_ops=5, expected_ops_dynamic=8
        )

    @patch.object(torchdynamo.config, "capture_scalar_outputs", True)
    def test_tensor_item_capture(self):
        def fn(a, b):
            return (a + b).sum().item()

        v1 = torch.randn((10, 10))
        v2 = torch.randn((10, 10))
        correct = fn(v1, v2)
        cnts = torchdynamo.testing.CompileCounter()
        opt_fn = torchdynamo.optimize((cnts))(fn)
        self.assertEqual(opt_fn(v1, v2), correct)
        self.assertEqual(cnts.frame_count, 1)
        self.assertEqual(cnts.op_count, 3)

    @patch.object(torchdynamo.config, "capture_scalar_outputs", False)
    def test_tensor_item_no_capture(self):
        def fn(a, b):
            return (a + b).sum().item()

        v1 = torch.randn((10, 10))
        v2 = torch.randn((10, 10))
        correct = fn(v1, v2)
        cnts = torchdynamo.testing.CompileCounter()
        opt_fn = torchdynamo.optimize((cnts))(fn)
        self.assertEqual(opt_fn(v1, v2), correct)
        self.assertEqual(cnts.frame_count, 1)
        self.assertEqual(cnts.op_count, 2)

    def test_namedtuple1(self):
        def fn(a, b):
            tmp = mytuple(a, b, a + b)
            return mytuple(tmp.a, tmp[1], tmp.ab + b)

        v1 = torch.Tensor([10])
        v2 = torch.Tensor([20])
        cnts = torchdynamo.testing.CompileCounter()
        opt_fn = torchdynamo.optimize(cnts)(fn)
        self.assertEqual(opt_fn(v1, v2).ab, 50)
        self.assertEqual(cnts.frame_count, 1)
        self.assertEqual(cnts.op_count, 2)

    def test_namedtuple2(self):
        def fn(packed):
            a, b, c = packed
            if hasattr(packed, "b"):
                b = packed.b + 1
            c = packed[2]
            return a + b + c

        v1 = torch.Tensor([1])
        v2 = torch.Tensor([2])
        v3 = torch.Tensor([3])
        cnts = torchdynamo.testing.CompileCounter()
        opt_fn = torchdynamo.optimize(cnts)(fn)
        self.assertEqual(opt_fn(mytuple(v1, v2, v3))[0], 7)
        self.assertEqual(cnts.frame_count, 1)
        self.assertEqual(cnts.op_count, 3)

    def test_range_input(self):
        def fn(a, rng):
            x = a
            for i in rng:
                x = x + i
            return x

        return torchdynamo.testing.standard_test(
            self, fn=functools.partial(fn, rng=range(3)), nargs=1, expected_ops=3
        )

    def test_no_grad(self):
        def fn1(a, b):
            x = a + 1
            # redundant no_grad should get ignored
            with torch.no_grad():
                x = x + b
            x = x + 2
            return x

        def fn2(a, b):
            x = a + 1
            with torch.set_grad_enabled(False):
                x = x + b
            x = x + 2
            return x

        def fn3(a, b):
            x = a + 1
            with torch.enable_grad():
                x = x + b
            x = x + 2
            return x

        def fn4(a, b):
            x = a + 1
            with torch.set_grad_enabled(True):
                if torch.is_grad_enabled():
                    x = x + b
            x = x + 2
            return x

        with torch.no_grad():
            torchdynamo.testing.standard_test(self, fn=fn1, nargs=2, expected_ops=3)
            torchdynamo.testing.standard_test(self, fn=fn2, nargs=2, expected_ops=3)
            torchdynamo.testing.standard_test(self, fn=fn3, nargs=2, expected_ops=5)
            torchdynamo.testing.standard_test(self, fn=fn4, nargs=2, expected_ops=5)
        with torch.enable_grad():
            torchdynamo.testing.standard_test(self, fn=fn1, nargs=2, expected_ops=5)
            torchdynamo.testing.standard_test(self, fn=fn2, nargs=2, expected_ops=5)
            torchdynamo.testing.standard_test(self, fn=fn3, nargs=2, expected_ops=3)
            torchdynamo.testing.standard_test(self, fn=fn4, nargs=2, expected_ops=3)

    def test_build_tuple_unpack(self):
        def fn1(a, b, c):
            return a - b / c

        def fn2(a, b, c):
            tmp1 = (a,)
            tmp2 = (b, c)
            args = (*tmp1, *tmp2)
            return fn1(*args)

        def fn3(a, *args):
            return fn1(a, *args)

        torchdynamo.testing.standard_test(self, fn=fn2, nargs=3, expected_ops=2)
        torchdynamo.testing.standard_test(self, fn=fn3, nargs=3, expected_ops=2)

    def test_list_mul(self):
        def fn(count):
            head_mask = count * [None] * count
            return head_mask

        cnts = torchdynamo.testing.CompileCounter()
        opt_fn = torchdynamo.optimize(cnts)(fn)
        self.assertEqual(opt_fn(2), [None] * 4)
        self.assertEqual(cnts.frame_count, 0)
        self.assertEqual(cnts.op_count, 0)

    def test_user_getattr1(self):
        class MyConfig(dict):
            def __getattr__(self, name):
                return self[name]

        def fn(cfg, x, y):
            return x + y + cfg.offset

        x = torch.randn(10)
        cfg = MyConfig(offset=5)
        cnts = torchdynamo.testing.CompileCounter()
        opt_fn = torchdynamo.optimize(cnts)(fn)
        self.assertTrue(same(opt_fn(cfg, x, x), 2 * x + 5))
        self.assertEqual(cnts.frame_count, 1)
        self.assertEqual(cnts.op_count, 2)

    def test_user_getattr2(self):
        class MyConfig:
            defined_on_class = 1

            def __init__(self):
                self.defined_on_object = 2

            def __getattr__(self, name):
                return 3

        def fn(cfg, x):
            return x + cfg.defined_on_class - cfg.defined_on_object + cfg.not_defined

        x = torch.randn(10)
        cfg = MyConfig()
        cnts = torchdynamo.testing.CompileCounter()
        opt_fn = torchdynamo.optimize(cnts)(fn)
        self.assertTrue(same(opt_fn(cfg, x), x + 1 - 2 + 3))
        self.assertEqual(cnts.frame_count, 1)
        self.assertEqual(cnts.op_count, 3)

    def test_user_property(self):
        class MyConfig:
            @property
            def prop5(self):
                return 5

        def fn(cfg, x, y):
            return x + y + cfg.prop5

        x = torch.randn(10)
        cfg = MyConfig()
        cnts = torchdynamo.testing.CompileCounter()
        opt_fn = torchdynamo.optimize(cnts)(fn)
        self.assertTrue(same(opt_fn(cfg, x, x), 2 * x + 5))
        self.assertEqual(cnts.frame_count, 1)
        self.assertEqual(cnts.op_count, 2)

    def test_dataclass_fields(self):
        @dataclasses.dataclass
        class MyDataClass:
            a: torch.Tensor
            b: torch.Tensor = None
            c: torch.Tensor = None
            d: torch.Tensor = None
            e: torch.Tensor = None

        def fn(obj):
            class_fields = dataclasses.fields(obj)
            assert len(class_fields)
            assert all(field.default is None for field in class_fields[1:])
            other_fields_are_none = all(
                getattr(obj, field.name) is None for field in class_fields[1:]
            )
            assert not other_fields_are_none

            total = getattr(obj, class_fields[0].name)
            for field in class_fields[1:]:
                v = getattr(obj, field.name)
                if v is not None:
                    total += v

            return total

        obj1 = MyDataClass(torch.randn(10), torch.randn(10), torch.randn(10))
        obj2 = MyDataClass(torch.randn(10), e=torch.randn(10))
        correct1 = fn(obj1)
        correct2 = fn(obj2)

        cnts = torchdynamo.testing.CompileCounter()
        opt_fn = torchdynamo.optimize(cnts)(fn)
        self.assertTrue(same(opt_fn(obj1), correct1))
        self.assertEqual(cnts.frame_count, 1)
        self.assertEqual(cnts.op_count, 2)

        torchdynamo.reset()
        cnts = torchdynamo.testing.CompileCounter()
        opt_fn = torchdynamo.optimize(cnts)(fn)
        self.assertTrue(same(opt_fn(obj2), correct2))
        self.assertEqual(cnts.frame_count, 1)
        self.assertEqual(cnts.op_count, 1)

    @requires_static_shapes
    def test_tensor_build_list_unpack(self):
        def fn(x):
            # seen in fastNLP_Bert
            return torch.cat([*x], dim=-1)

        val = torch.randn([1, 1, 473, 768])
        correct = fn(val)
        cnts = torchdynamo.testing.CompileCounter()
        opt_fn = torchdynamo.optimize(cnts)(fn)
        self.assertTrue(same(opt_fn(val), correct))
        self.assertEqual(cnts.frame_count, 1)
        self.assertEqual(cnts.op_count, 2)

    def test_numpy_int_constant(self):
        def fn(x, a, b):
            return x + (a % b)

        args = [torch.randn(10), 4096, np.int64(8)]
        correct = fn(*args)
        cnts = torchdynamo.testing.CompileCounter()
        opt_fn = torchdynamo.optimize(cnts)(fn)
        self.assertTrue(same(opt_fn(*args), correct))
        self.assertTrue(same(opt_fn(*args), correct))
        self.assertEqual(cnts.frame_count, 1)
        self.assertEqual(cnts.op_count, 2)

    def test_dict_mutation_side_effect(self):
        def fn(d):
            d["c"] = d["a"] + d.pop("b")
            return d

        args1 = {"a": torch.randn(10), "b": torch.randn(10)}
        args2 = dict(args1)
        assert fn(args1) is args1
        cnts = torchdynamo.testing.CompileCounter()
        opt_fn = torchdynamo.optimize(cnts)(fn)
        self.assertIs(opt_fn(args2), args2)
        self.assertTrue(same(args1, args2))
        self.assertEqual(cnts.frame_count, 1)
        self.assertEqual(cnts.op_count, 1)

    def test_module_deepcopy(self):
        m1 = torch.nn.Sequential(
            torch.nn.Linear(10, 10),
            torch.nn.ReLU(),
            torch.nn.Linear(10, 10),
            torch.nn.ReLU(),
        )
        m2 = torch.nn.Sequential(
            torch.nn.Linear(10, 10),
            torch.nn.ReLU(),
            torch.nn.Linear(10, 10),
            torch.nn.ReLU(),
        )

        def fn(m, x):
            m_copy = copy.deepcopy(m)
            return m_copy(x)

        v = torch.randn(10)
        correct1 = fn(m1, v)
        correct2 = fn(m2, v)
        cnts = torchdynamo.testing.CompileCounter()
        opt_fn = torchdynamo.optimize(cnts)(fn)
        for _ in range(10):
            self.assertTrue(same(opt_fn(m1, v), correct1))
        for _ in range(10):
            self.assertTrue(same(opt_fn(m2, v), correct2))
        self.assertEqual(cnts.frame_count, 1)
        self.assertEqual(cnts.op_count, 4)

    def test_type_copy(self):
        def fn(seq):
            a, b = seq
            return type(seq)([a + 1, b + 2, a + b])

        args1 = [torch.randn(10), torch.randn(10)]
        args2 = tuple([torch.randn(10), torch.randn(10)])
        correct1 = fn(args1)
        correct2 = fn(args2)
        cnts = torchdynamo.testing.CompileCounter()
        opt_fn = torchdynamo.optimize(cnts)(fn)
        self.assertTrue(same(opt_fn(args1), correct1))
        self.assertTrue(same(opt_fn(args2), correct2))
        self.assertIsInstance(opt_fn(args1), list)
        self.assertIsInstance(opt_fn(args2), tuple)
        self.assertEqual(cnts.frame_count, 2)
        self.assertEqual(cnts.op_count, 6)

    def test_setattr_mutation1(self):
        class MyObj:
            def __init__(self, a, b):
                self.a = a
                self.b = b

        def fn(obj):
            obj.c = obj.a * obj.b + 1
            obj.b = obj.a * obj.c + 2
            obj.a = obj.b * obj.c + 3
            obj.c = obj.a * obj.b + 4
            obj.b = obj.a * obj.c + 5
            obj.a = obj.b * obj.c + 6
            return obj

        x1 = torch.randn(10)
        x2 = torch.randn(10)
        obj1 = MyObj(x1, x2)
        obj2 = MyObj(x1, x2)
        fn(obj2)
        cnts = torchdynamo.testing.CompileCounter()
        opt_fn = torchdynamo.optimize(cnts)(fn)
        self.assertIs(opt_fn(obj1), obj1)
        self.assertTrue(same(obj1.a, obj2.a))
        self.assertTrue(same(obj1.b, obj2.b))
        self.assertTrue(same(obj1.c, obj2.c))
        self.assertEqual(cnts.frame_count, 1)
        self.assertEqual(cnts.op_count, 12)

    def test_setattr_mutation2(self):
        class MyObj:
            def __init__(self, x):
                self.a = x + 1
                self.b = x + 2

        def fn(x):
            x = x / 3.0
            obj = MyObj(x)
            obj.c = obj.a * obj.b + 1
            obj.b = obj.a * obj.c + 2
            obj.a = obj.b * obj.c + 3
            return obj

        x1 = torch.randn(10)
        obj2 = fn(x1)

        cnts = torchdynamo.testing.CompileCounter()
        opt_fn = torchdynamo.optimize(cnts)(fn)
        obj1 = opt_fn(x1)
        self.assertTrue(same(obj1.a, obj2.a))
        self.assertTrue(same(obj1.b, obj2.b))
        self.assertTrue(same(obj1.c, obj2.c))
        self.assertEqual(cnts.frame_count, 1)
        self.assertEqual(cnts.op_count, 9)

    def test_setattr_mutation3(self):
        # TODO(jansel): dead code eliminate the object creation
        class MyObj:
            def __init__(self, x):
                super().__init__()
                self.a = x + 1
                self.b = x + 2

        def fn(x):
            x = x / 3.0
            obj = MyObj(x)
            obj.c = obj.a * obj.b + 1
            obj.b = obj.a * obj.c + 2
            obj.a = obj.b * obj.c + 3
            return obj.a, obj.b, obj.c

        x1 = torch.randn(10)
        obj2 = fn(x1)

        cnts = torchdynamo.testing.CompileCounter()
        opt_fn = torchdynamo.optimize(cnts)(fn)
        obj1 = opt_fn(x1)
        self.assertTrue(same(obj1, obj2))
        self.assertEqual(cnts.frame_count, 1)
        self.assertEqual(cnts.op_count, 9)

    def test_user_defined_class_name(self):
        class MyClassFoo:
            pass

        def fn1(a, b, c):
            tmp = MyClassFoo()
            if tmp.__class__.__name__ == "MyClassFoo":
                return a - b / c

        torchdynamo.testing.standard_test(self, fn=fn1, nargs=3)

    def test_manual_seed(self):
        def fn(a, b):
            x = a + b
            torch.manual_seed(9000)
            return x + 1

        torchdynamo.testing.standard_test(self, fn=fn, nargs=2, expected_ops=3)

    def test_usr_cls_staticmethod(self):
        class Foo:
            @staticmethod
            def bar(a, b):
                return a + b

        def fn(a, b):
            return Foo.bar(a, b) - 1

        torchdynamo.testing.standard_test(self, fn=fn, nargs=2)

    def test_usr_cls_classmethod(self):
        class Foo:
            @classmethod
            def bar(cls, a, b):
                return a + b

        def fn(a, b):
            return Foo.bar(a, b) - 1

        torchdynamo.testing.standard_test(self, fn=fn, nargs=2)

    def test_dunder_methods(self):
        class Foo:
            def __init__(self, val):
                super().__init__()
                self.val = val

            def __add__(self, other):
                return Foo(self.val + other.val)

            def __mul__(self, other):
                return Foo(self.val * other.val)

            def __truediv__(self, other):
                return Foo(self.val / other.val)

            def __sub__(self, other):
                return Foo(self.val - other.val)

        def fn(a, b, c):
            return Foo(a) + Foo(b) * Foo(c) / Foo(a) - Foo(b)

        torchdynamo.testing.standard_test(self, fn=fn, nargs=3, expected_ops=4)

    def test_function_annotation(self):
        class Variable:
            pass

        def fn(x):
            x = x / 3.0

            def inner(y: typing.List[Variable]):
                return x + 1

            return inner

        x1 = torch.randn(10)
        obj2 = fn(x1)([])

        cnts = torchdynamo.testing.CompileCounter()
        opt_fn = torchdynamo.optimize_assert(cnts)(fn)
        opt_fn_inner = torchdynamo.optimize_assert(cnts)(opt_fn(x1))
        obj1 = opt_fn_inner([])
        self.assertTrue(same(obj1, obj2))
        self.assertEqual(cnts.frame_count, 2)
        self.assertEqual(cnts.op_count, 2)

    def test_nested_closure(self):
        v0 = torch.randn(10)

        def fn1():
            v1 = torch.randn(10)

            def fn2(*args, **kwargs):
                assert len(args) == 1
                assert len(kwargs) == 1
                v2 = torch.randn(10) + args[0] + kwargs["b"]

                def fn3(v3=torch.randn(10)):
                    def fn4():
                        return v0 + v1 + v2 + v3 + 1

                    return fn4

                return fn3

            return fn2(1, b=2)()

        cnts = torchdynamo.testing.CompileCounter()
        opt_fn1 = torchdynamo.optimize_assert(cnts)(fn1)
        tmp1 = torchdynamo.optimize_assert(cnts)(opt_fn1())
        tmp2 = torchdynamo.optimize_assert(cnts)(opt_fn1())
        self.assertTrue(tmp1().shape, (10,))
        self.assertTrue(same(tmp1(), tmp1()))
        self.assertFalse(same(tmp1(), tmp2()))
        self.assertEqual(cnts.frame_count, 2)
        self.assertEqual(cnts.op_count, 9)

    def test_nested_closure_mutation(self):
        def fn1():
            v1 = torch.randn(10)

            def fn2():
                v2 = torch.randn(10)

                def fn3():
                    nonlocal v1, v2
                    v1 += 1
                    v2 += 2
                    return v1 + v2

                return fn3

            rv = fn2()
            rv()
            rv()
            return rv

        torch.manual_seed(9000)
        counter1 = fn1()
        result1 = [counter1(), counter1(), counter1()]

        torch.manual_seed(9000)
        cnts = torchdynamo.testing.CompileCounter()
        opt_fn1 = torchdynamo.optimize_assert(cnts)(fn1)
        counter2 = torchdynamo.optimize_assert(cnts)(opt_fn1())
        result2 = [counter2(), counter2(), counter2()]
        result1.append(counter1())
        result2.append(counter2())

        self.assertTrue(same(result1, result2))
        self.assertEqual(cnts.frame_count, 2)
        self.assertEqual(cnts.op_count, 11)

    def test_write_to_closures_in_inlining(self):
        out = []
        for use_dynamo in [False, True]:

            def make_counter():
                x = torch.randn(10)

                def counter():
                    nonlocal x
                    x = x + 1
                    return x

                return counter

            torch.manual_seed(0)
            counter = make_counter()
            if not use_dynamo:
                out.append(counter() + counter())
            else:
                cnts = torchdynamo.testing.CompileCounter()

                @torchdynamo.optimize(cnts, nopython=True)
                def fn(counter):
                    return counter() + counter()

                out.append(fn(counter))
                self.assertEqual(cnts.frame_count, 1)
                self.assertEqual(cnts.op_count, 3)
                self.assertFalse(same(counter() + counter(), out[-1]))

        self.assertTrue(same(out[0], out[1]))

    def test_top_package_import(self):
        def fn(x):
            import torch.fx

            assert not isinstance(x, torch.fx.Proxy)
            return torch.sin(x)

        x = torch.randn(4, 5)
        ref = fn(x)
        cnts = torchdynamo.testing.CompileCounter()
        opt_fn = torchdynamo.optimize_assert(cnts)(fn)
        res = opt_fn(x)
        self.assertTrue(same(ref, res))

    def test_optimize_on_module(self):
        class MockModule(torch.nn.Module):
            def __init__(self):
                super().__init__()
                self.relu = torch.nn.ReLU()

            def custom_member(self):
                # Just for checking that Dynamo returned mod object can redirect
                # to this method
                pass

            def forward(self, x):
                return self.relu(x)

        cnts1 = torchdynamo.testing.CompileCounter()
        mod = MockModule()
        optimized_mod = torchdynamo.optimize(cnts1, nopython=True)(mod)

        a = torch.randn(10)
        ref = mod(a)
        res = optimized_mod(a)

        optimized_mod.custom_member()

        self.assertTrue(same(ref, res))

    def test_nested_optimize_decorator(self):
        cnts2 = torchdynamo.testing.CompileCounter()
        cnts3 = torchdynamo.testing.CompileCounter()

        @torchdynamo.run()
        def fn1(x):
            return torch.sin(x) * 10

        @torchdynamo.optimize(cnts2, nopython=True)
        def fn2(x):
            return fn1(x) + 1

        @torchdynamo.optimize(cnts3, nopython=True)
        def fn3(x):
            return torch.relu(fn2(x))

        fn3(torch.randn(4, 5))
        self.assertEqual(cnts2.frame_count, 0)
        self.assertEqual(cnts3.frame_count, 1)
        self.assertEqual(cnts3.op_count, 4)

    def test_nested_optimize_run(self):
        cnts = torchdynamo.testing.CompileCounter()

        @torchdynamo.optimize(cnts, nopython=True)
        def fn(x):
            return torch.relu(torch.cos(x) + torch.sin(x))

        fn(torch.randn(4))
        self.assertEqual(cnts.frame_count, 1)

        fn(torch.randn(4, 4))
        self.assertEqual(cnts.frame_count, 2)

        # Test that run works on a decorated fn
        fn = torchdynamo.run(fn)
        fn(torch.randn(4, 4, 4))
        self.assertEqual(cnts.frame_count, 2)

    def test_nested_optimize(self):
        cnts1 = torchdynamo.testing.CompileCounter()
        cnts2 = torchdynamo.testing.CompileCounter()

        def fn(x):
            return torch.relu(torch.cos(x) + torch.sin(x))

        fn1 = torchdynamo.optimize(cnts1, nopython=True)(fn)
        fn2 = torchdynamo.optimize(cnts2, nopython=True)(fn1)

        # The first optimize in the nesting should be ignored
        fn2(torch.randn(4))
        self.assertEqual(cnts2.frame_count, 1)
        self.assertEqual(cnts1.frame_count, 0)

        # Since the fn code object is already compiled, calling fn1 should
        # directly call the compiled_fn callable.
        torchdynamo.run()(fn1)(torch.randn(4))
        self.assertEqual(cnts1.frame_count, 0)

        # Test same behavior by reversing the calls
        torchdynamo.reset()
        cnts1 = torchdynamo.testing.CompileCounter()
        cnts2 = torchdynamo.testing.CompileCounter()
        fn1 = torchdynamo.optimize(cnts1, nopython=True)(fn)
        fn2 = torchdynamo.optimize(cnts2, nopython=True)(fn1)
        fn1(torch.randn(4))
        self.assertEqual(cnts1.frame_count, 1)
        torchdynamo.run()(fn2)(torch.randn(4))
        self.assertEqual(cnts2.frame_count, 0)

    def test_nested_disable_decorator(self):
        cnts = torchdynamo.testing.CompileCounter()

        @torchdynamo.disable()
        def fn1(x):
            return torch.sin(x) * 10

        @torchdynamo.optimize(cnts)
        def fn2(x):
            x = x + 1
            x = x + 1
            x = fn1(x)  # graph break
            x = x + 1
            x = x + 1
            return x

        @torchdynamo.optimize(cnts, nopython=True)
        def fn3(x):
            return fn2(x)

        fn2(torch.randn(4, 5))
        self.assertEqual(cnts.frame_count, 2)
        self.assertEqual(cnts.op_count, 4)

        try:
            fn3(torch.randn(4, 5))
            self.assertFalse(True)
        except torchdynamo.exc.Unsupported as e:
            self.assertIn("call torchdynamo.disable() wrapped function", str(e))

    def test_torch_size(self):
        cnts = torchdynamo.testing.CompileCounter()

        def fn(x):
            output_size = torch.Size([10, 10])
            x = x.view(*output_size)
            return (x,)

        x = torch.randn(100, requires_grad=True)
        x_clone = x.clone()
        ref = fn(x)

        opt_fn = torchdynamo.optimize(cnts, nopython=True)(fn)
        res = opt_fn(x_clone)

        self.assertTrue(same(ref, res))

    def test_torch_seed(self):
        cnts = torchdynamo.testing.CompileCounter()

        def fn(x):
            attention_seed = int(torch.seed() % sys.maxsize)
            torch.manual_seed(attention_seed)
            return (x,)

        x = torch.randn(100, requires_grad=True)
        ref = fn(x)

        opt_fn = torchdynamo.optimize(cnts, nopython=True)(fn)
        res = opt_fn(x)

        self.assertTrue(same(ref, res))

    def test_is_tensor_like(self):
        cnts = torchdynamo.testing.CompileCounter()

        def f(x):
            if torch.overrides.is_tensor_like(x):
                return (x * 2,)
            return (torch.ones(10) + x,)

        x = torch.randn(10)
        ref0 = f(x)
        ref1 = f(4)
        opt_f = torchdynamo.optimize(cnts, nopython=True)(f)
        res0 = opt_f(x)
        res1 = opt_f(4)
        self.assertTrue(same(ref0, res0))
        self.assertTrue(same(ref1, res1))

    def test_version_ci(self):
        # temporary test to check that the ci torch version is set correctly
        self.assertTrue(hasattr(torch, "_subclasses"))

    @unittest.skipIf(not torch.cuda.is_available(), "requires cuda")
    def test_rand(self):
        cnts = torchdynamo.testing.CompileCounter()
        device = "cuda"

        def fn():
            return torch.randn(10, device=device)

        torch.manual_seed(10)
        ref_run1 = fn()

        torch.manual_seed(10)
        ref_run2 = fn()
        self.assertTrue(same(ref_run1, ref_run2))

        torch.manual_seed(10)
        opt_fn = torchdynamo.optimize(cnts, nopython=True)(fn)
        res = opt_fn()

        self.assertTrue(same(res, ref_run1))

    def test_slice_input(self):
        cnts = torchdynamo.testing.CompileCounter()

        def getitem(a, idx):
            if isinstance(idx, slice):
                return (
                    torch.zeros(1),
                    a[idx]
                    + [
                        100,
                    ],
                )
            else:
                return (torch.zeros(1), a[idx])

        layers = list(range(10))
        ref0 = getitem(layers, slice(0, 2, 1))
        ref1 = getitem(layers, 2)
        ref2 = getitem(layers, slice(3, 8, 2))
        opt_getitem = torchdynamo.optimize(cnts, nopython=True)(getitem)
        res0 = opt_getitem(layers, slice(0, 2, 1))
        res1 = opt_getitem(layers, 2)
        res2 = opt_getitem(layers, slice(3, 8, 2))

        self.assertTrue(ref0 == res0)
        self.assertTrue(ref1 == res1)
        self.assertTrue(ref2 == res2)

    def test_grad(self):
        cnts = torchdynamo.testing.CompileCounter()

        def fn(a, b):
            out = a * b
            out.sum().backward()
            real_out = torch.sigmoid(a.grad + b)
            return real_out

        inps = [torch.randn(4, requires_grad=True) for _ in range(2)]
        for inp in inps:
            inp.grad = None
        ref = fn(*inps)

        for inp in inps:
            inp.grad = None
        opt_fn = torchdynamo.optimize(cnts)(fn)
        res = opt_fn(*inps)

        self.assertTrue(same(ref, res))

    @unittest.skipIf(sys.version_info < (3, 10), "use linetable when python >= 3.10")
    def test_linetable_writer(self):
        def fn():
            a = 10
            b = 20
            c = a + b
            f = "linetable_writer"
            return f"Test if {f} generates correct co_linetable: {c}"

        inst = dis.get_instructions(fn)
        result = bytecode_transformation.assemble(inst, fn.__code__.co_firstlineno)
        self.assertTrue(result[1] == fn.__code__.co_linetable)

    @unittest.skipIf(sys.version_info >= (3, 10), "use lnotab when python < 3.10")
    def test_lnotab_writer(self):
        def fn():
            a = 10
            b = 20
            c = a + b
            f = "lnotab_writer"
            return f"Test if {f} generates correct co_lnotab: {c}"

        inst = dis.get_instructions(fn)
        result = bytecode_transformation.assemble(inst, fn.__code__.co_firstlineno)
        self.assertTrue(result[1] == fn.__code__.co_lnotab)

    def test_autograd_profiler(self):
        # wrap torch.autograd.profiler.* as FakeContextWrappingVariable and do nothing
        def fn(x):
            y = x**2
            with torch.autograd.profiler.profile():
                y = y + 2
                with torch.autograd.profiler.record_function("my_function"):
                    z = y**3
                    z.tolist()  # graph break
                    z = z + 1
            return z

        x = torch.randn((2, 2), requires_grad=True)
        ref = fn(x)
        cnts = torchdynamo.testing.CompileCounter()
        opt_fn = torchdynamo.optimize(cnts)(fn)
        res = opt_fn(x)
        self.assertTrue(same(ref, res))

    def test_python_slice(self):
        def f1(input):
            y = 0
            for i, x in enumerate(input[2:], 1):
                y = y + x
            return y

        def f2(input):
            y = 0
            for i, x in enumerate(input.shape[2:], 1):
                y = y + x
            return y

        cnts = torchdynamo.testing.CompileCounter()
        opt_f1 = torchdynamo.optimize(cnts)(f1)
        opt_f2 = torchdynamo.optimize(cnts)(f2)
        res1 = opt_f1([1, 2, 3, 5])
        res2 = opt_f2(torch.rand([2, 3, 4, 5]))

        self.assertEqual(res1, 8)
        self.assertEqual(res2, 9)

    def test_const_dict_variable_python_type(self):
        from torchdynamo.variables import ConstDictVariable

        d1 = {"a": 10, "b": 20}
        d2 = collections.OrderedDict([("x", 12), ("y", 22)])
        self.assertEqual(ConstDictVariable(d1, dict).python_type(), dict)
        self.assertEqual(
            ConstDictVariable(d2, collections.OrderedDict).python_type(),
            collections.OrderedDict,
        )

    def test_builtin_subclasses_as_method_on_class_type(self):
        class Foo:
            def __init__(name):
                self.ame_ = name

            def get_name(self):
                return "Foo " + self.name_

        class Bar(Foo):
            def __init__(name):
                self.name_ = name

            def get_name(self):
                return "Bar " + self.name_

        class Baz(Foo):
            def __init__(name):
                self.name_ = name

            def get_name(self):
                return "Baz " + self.name_

        subs_of_foo_reg = Foo.__subclasses__()

        counter = CompileCounter()

        @torchdynamo.optimize_assert(counter)
        def fn():
            return Foo.__subclasses__()

        subs_of_foo_optim = fn()

        self.assertEqual(len(subs_of_foo_reg), 2)
        self.assertEqual(subs_of_foo_reg, subs_of_foo_optim)

    def test_builtin_subclasses_as_method_on_var(self):
        class Foo:
            def __init__(name):
                self.name_ = name

            def get_name(self):
                return "Foo " + self.name_

        class Bar(Foo):
            def __init__(name):
                self.name_ = name

            def get_name(self):
                return "Bar " + self.name_

        class Baz(Bar):
            def __init__(name):
                self.name_ = name

            def get_name(self):
                return "Baz " + self.name_

        subs_of_foo_reg = Foo.__subclasses__()
        sub_of_foo_subclass_var_reg = subs_of_foo_reg[0].__subclasses__()

        sub_of_foo_subclass_var_optim = list()
        counter = CompileCounter()

        @torchdynamo.optimize_assert(counter)
        def fn():
            return Foo.__subclasses__()

        @torchdynamo.optimize_assert(counter)
        def fn_single(subs_of_foo_optim):
            return subs_of_foo_optim[0].__subclasses__()

        subs_of_foo_optim = fn()
        sub_of_foo_subclass_var_optim = fn_single(subs_of_foo_optim)

        self.assertEqual(len(sub_of_foo_subclass_var_optim), 1)
        self.assertEqual(sub_of_foo_subclass_var_optim, sub_of_foo_subclass_var_reg)

    def test_enum_no_graphbreaks(self):
        class Foo(enum.Enum):
            FOO = 0
            BAR = 1

        def fn(x, foo):
            if foo is Foo.FOO:
                x = torch.add(x, 1.0)
            x = torch.mul(x, 1.0)
            return x

        x = torch.randn(1)
        cnts = torchdynamo.testing.CompileCounter()
        opt_fn = torchdynamo.optimize(cnts, nopython=True)(fn)
        opt_fn(x, Foo.FOO)
        self.assertEqual(cnts.op_count, 2)

        torchdynamo.reset()
        cnts = torchdynamo.testing.CompileCounter()
        opt_fn = torchdynamo.optimize(cnts, nopython=True)(fn)
        opt_fn(x, Foo.BAR)
        self.assertEqual(cnts.op_count, 1)

    def test_id_of_nn_module(self):
        class M(torch.nn.Module):
            def forward(self, x, ref_id):
                self_id = id(self)
                if self_id == ref_id:
                    x = torch.mul(x, 1.0)
                x = torch.add(x, 1.0)
                return x

        m = M().eval()
        data = torch.randn(1)
        cnts = torchdynamo.testing.CompileCounter()
        correct_ref_id = id(m)
        opt_m = torchdynamo.optimize(cnts, nopython=True)(m)
        opt_m(data, correct_ref_id)
        self.assertEqual(cnts.op_count, 2)

        torchdynamo.reset()
        cnts = torchdynamo.testing.CompileCounter()
        incorrect_ref_id = id(m) + 1
        opt_m = torchdynamo.optimize(cnts, nopython=True)(m)
        opt_m(data, incorrect_ref_id)
        self.assertEqual(cnts.op_count, 1)

    def test_inline_func_jump_on_tensor_condition(self):
        def f1(input):
            if input == 0:
                return input + 1
            else:
                return input + 2

        def f2(input):
            return f1(input)

        cnts = torchdynamo.testing.CompileCounter()
        opt_f2 = torchdynamo.optimize(cnts)(f2)
        res1 = opt_f2(torch.tensor([1.0]))
        res2 = opt_f2(torch.tensor([0.0]))

        self.assertEqual(res1, 3)
        self.assertEqual(res2, 1)

    def test_frozenset_torch_func_contains(self):
        funcs = frozenset([torch.add])

        def fn(x, func):
            if func in funcs:
                x = torch.add(x, 1.0)
            x = torch.mul(x, 1.0)
            return x

        x = torch.randn(1)
        cnts = torchdynamo.testing.CompileCounter()
        opt_fn = torchdynamo.optimize(cnts, nopython=True)(fn)
        opt_fn(x, torch.add)
        self.assertEqual(cnts.op_count, 2)

        torchdynamo.reset()
        cnts = torchdynamo.testing.CompileCounter()
        opt_fn = torchdynamo.optimize(cnts, nopython=True)(fn)
        opt_fn(x, torch.mul)
        self.assertEqual(cnts.op_count, 1)

    @patch.object(torchdynamo.config, "fake_tensor_propagation", True)
    def test_unsupported_fake_tensor(self):
        def f(x):
            return torch.quantize_per_tensor(
                torch.tensor([-1.0, 0.0, 1.0, 2.0]), 0.1, 10, torch.quint8
            )

        x = torch.randn(2, 2)
        with self.assertRaises(RuntimeError):
            opt_f = torchdynamo.optimize_assert(torchdynamo.testing.CompileCounter())(f)
            opt_f(x)

        torchdynamo.reset()
        with patch.object(torchdynamo.config, "fake_tensor_propagation", False):
            opt_f = torchdynamo.optimize_assert(torchdynamo.testing.CompileCounter())(f)
            opt_f(x)

    def test_inline_list_mutation(self):
        def f1(x):
            x.append(torch.ones(8))
            return x

        def f2():
            x = [torch.ones(6)]
            f1(x)
            return x

        res1 = f2()
        cnts = torchdynamo.testing.CompileCounter()
        opt_f2 = torchdynamo.optimize(cnts)(f2)
        res2 = opt_f2()
        self.assertTrue(same(res1, res2))

    def test_inline_dict_mutation(self):
        def f1(d):
            d["c"] = d["a"] + d.pop("b")
            return d

        def f2():
            d = {"a": torch.ones(5), "b": torch.ones(5)}
            f1(d)
            return d

        res1 = f2()
        cnts = torchdynamo.testing.CompileCounter()
        opt_f2 = torchdynamo.optimize(cnts)(f2)
        res2 = opt_f2()
        self.assertTrue(same(res1, res2))

    def test_recursive_inline_list_mutation(self):
        def f1(x, y):
            x.append(torch.tensor([1.1]))
            y.append(torch.tensor([1.2]))
            return x, y

        def f2(x, y):
            x.append(torch.tensor([2.1]))
            y.append(torch.tensor([2.2]))
            f1(x, y)
            return x, y

        def f3(x):
            x.append(torch.tensor([3.1]))
            y = [torch.tensor([3.2])]
            f2(x, y)
            return x, y

        def f4():
            x = [torch.tensor([4.1])]
            return f3(x)

        res1 = f4()
        cnts = torchdynamo.testing.CompileCounter()
        opt_f4 = torchdynamo.optimize(cnts)(f4)
        res2 = opt_f4()
        self.assertTrue(same(res1, res2))

    def test_disallow_in_graph(self):
        cnts = torchdynamo.testing.CompileCounter()

        @torchdynamo.optimize(cnts)
        def fn(a):
            x = torch.add(a, 1)
            x = torch.add(x, 1)
            x = torch.sub(x, 1)
            x = torch.add(x, 1)
            x = torch.add(x, 1)
            return x

        torchdynamo.disallow_in_graph(torch.sub)
        fn(torch.randn(10))
        torchdynamo.allow_in_graph(torch.sub)

        # check for graph break on sub
        self.assertEqual(cnts.frame_count, 2)
        self.assertEqual(cnts.op_count, 4)

    def test_allow_in_graph(self):
        cnts = torchdynamo.testing.CompileCounter()

        @torchdynamo.optimize(cnts)
        def fn(a):
            x = torch.add(a, 1)
            x = torch.add(x, 1)
            x = my_custom_function(x)
            x = torch.add(x, 1)
            x = torch.add(x, 1)
            return x

        torchdynamo.allow_in_graph(my_custom_function)
        fn(torch.randn(10))
        torchdynamo.disallow_in_graph(my_custom_function)

        # check for no graph break
        self.assertEqual(cnts.frame_count, 1)
        self.assertEqual(cnts.op_count, 5)

    def test_sample_input(self):
        from torch.testing._internal.common_methods_invocations import SampleInput

        def fn(sample):
            if isinstance(sample.input, torch.Tensor):
                return sample.input * 2
            return torch.zeros(())

        sample = SampleInput(torch.ones(2))
        ref = fn(sample)

        opt_fn = torchdynamo.optimize("eager")(fn)
        res = opt_fn(sample)

        self.assertTrue(same(ref, res))

    def test_release_input_memory(self):
        x = torch.rand([4])
        x_ref = weakref.ref(x)

        cnts = torchdynamo.testing.CompileCounter()

        @torchdynamo.optimize(cnts)
        def foo(x):
            return x + x

        out = foo(x)
        self.assertTrue(same(out, x + x))
        del x
        self.assertIs(x_ref(), None)

    def test_release_module_memory(self):

        mod = torch.nn.Linear(10, 10)
        x = torch.rand([10, 10])
        mod_weight_ref = weakref.ref(mod.weight)
        mod_ref = weakref.ref(mod)

        # Modules that are passed into torchdynamo optimized functions
        # will normally be held onto through the generated GraphModule,
        # which contains the modules. remove the reference in this backend
        # and test that no additional references are being held.
        class NoLeakBackend:
            def __call__(self, gm: torch.fx.GraphModule, example_inputs):
                gm.mod = None

                def foo(*args, **kwargs):
                    return (1,)

                return foo

        no_leak_backend = NoLeakBackend()

        @torchdynamo.optimize(no_leak_backend)
        def foo(mod, x):
            return mod(x)

        foo(mod, x)
        del mod
        del x
        self.assertIsNone(mod_ref(), None)
        self.assertIsNone(mod_weight_ref(), None)

    def test_update_locals_and_stack_uses_shared_cache(self):
        def fn(x):
            perm = [0, 3, 5]
            perm = [i for i in range(min(perm))] + perm
            perm.extend(i for i in range(x.dim()) if i not in perm)
            return perm

        x = torch.rand([2, 2, 2, 2, 2, 2])
        res1 = fn(x)
        cnts = torchdynamo.testing.CompileCounter()
        opt_fn = torchdynamo.optimize(cnts)(fn)
        res2 = opt_fn(x)
        self.assertTrue(same(res1, res2))

    def test_dict_reconstruct_keeps_original_order(self):
        def fn():
            modules = collections.OrderedDict([("act", torch.nn.ReLU())])
            module_dict = torch.nn.ModuleDict(modules)

            next_modules = {"fc4": torch.nn.Linear(5, 6), "act3": torch.nn.Sigmoid()}
            modules.update(next_modules.items())
            module_dict.update(next_modules)
            return modules, module_dict

        cnts = torchdynamo.testing.CompileCounter()
        opt_fn = torchdynamo.optimize(cnts)(fn)
        modules, module_dict = opt_fn()

        self.assertEqual(len(module_dict), len(modules))
        for k1, m2 in zip(modules, module_dict.children()):
            self.assertTrue(modules[k1] is m2)

    def test_side_effects_codegen_update_mutated(self):
        # codegen to update mutated variables with side effect
        # should after stack value's codegen
        def f1(x):
            alist = [x]
            alist.append(x + 1)
            alist[0].sum().item()  # graph break
            res = alist.pop()
            res.sum().item()  # graph break
            return res

        def f2(a, b):
            d = {"a": a + 1, "b": b + 2}
            x = d.pop("b")
            x.sum().item()  # graph break
            y = d["a"] + x
            y.sum().item()  # graph break
            d["c"] = y
            return d

        x = torch.rand([2, 3])
        a = torch.rand([5, 6])
        b = torch.rand([5, 6])
        res11 = f1(x)
        res21 = f2(a, b)
        cnts = torchdynamo.testing.CompileCounter()
        opt_f1 = torchdynamo.optimize(cnts)(f1)
        opt_f2 = torchdynamo.optimize(cnts)(f2)
        res12 = opt_f1(x)
        res22 = opt_f2(a, b)
        self.assertTrue(same(res11, res12))
        self.assertTrue(same(res21, res22))

    def test_list_append_return_none(self):
        def fn(x):
            alist = []
            blist = alist.append(x + 1)
            return alist, blist

        x = torch.tensor([2.3])
        res = fn(x)
        cnts = torchdynamo.testing.CompileCounter()
        opt_fn = torchdynamo.optimize(cnts)(fn)
        res2 = opt_fn(x)
        self.assertEqual(res, res2)

    def test_tensor_types(self):
        def fn(dtype, tensor_type):
            x = torch.empty(4, dtype=dtype)
            assert isinstance(x, tensor_type)

        opt_fn = torchdynamo.optimize("eager")(fn)
        opt_fn(torch.float32, torch.FloatTensor)
        opt_fn(torch.float64, torch.DoubleTensor)
        opt_fn(torch.float16, torch.HalfTensor)
        opt_fn(torch.bfloat16, torch.BFloat16Tensor)
        opt_fn(torch.uint8, torch.ByteTensor)
        opt_fn(torch.int8, torch.CharTensor)
        opt_fn(torch.int64, torch.LongTensor)
        opt_fn(torch.int, torch.IntTensor)
        opt_fn(torch.int16, torch.ShortTensor)
        opt_fn(torch.bool, torch.BoolTensor)

    def test_nan(self):
        def f(x, n):
            return x * 2 + n

        x = torch.randn(4)
        n = float("nan")

        cnts = torchdynamo.testing.CompileCounter()
        opt_f = torchdynamo.optimize(cnts)(f)
        opt_f(x, n)
        opt_f(x, n)
        self.assertEqual(cnts.frame_count, 1)

    @patch.object(torchdynamo.config, "capture_scalar_outputs", True)
    def test_item(self):
        class MyMod(torch.nn.Module):
            def forward(self, x):
                z = torch.max(x)
                return z.int().item()

        x = torch.tensor([[10.6763, 11.7445, -2.2369]])
        model = MyMod()
        y = torchdynamo.optimize("eager", nopython=True)(model)(x)

        self.assertEqual(y, 11)

    @patch.object(torchdynamo.config, "capture_scalar_outputs", True)
    def test_item_changes(self):
        class MyMod(torch.nn.Module):
            def forward(self, x):
                z = torch.max(x)
                return z.int().item()

        x = torch.tensor([[10.6763, 11.7445, -2.2369]])
        model = MyMod()
        opt_model = torchdynamo.optimize("eager", nopython=True)(model)
        y = opt_model(x)
        z = opt_model(torch.tensor([[y - 5, y + 10, y + 50]]))

        self.assertEqual(y, 11)
        self.assertEqual(z, 61)

    @patch.object(torchdynamo.config, "capture_scalar_outputs", True)
    def test_item_changes_new_shape(self):
        class MyMod(torch.nn.Module):
            def forward(self, x):
                z = torch.max(x)
                return z.int().item()

        x = torch.tensor([[10.6763, 11.7445, -2.2369]])
        model = MyMod()
        opt_model = torchdynamo.optimize("eager", nopython=True)(model)
        y = opt_model(x)
        z = opt_model(torch.tensor([[y - 5, y + 50], [y + 5, y - 50]]))

        self.assertEqual(y, 11)
        self.assertEqual(z, 61)

    def test_cross_entropy_loss_fancy_ctor(self):
        output = None
        rand_5 = torch.randn(5)
        rand_3_5 = torch.randn(3, 5)
        target = torch.empty(3, dtype=torch.long).random_(5)

        loss = torch.nn.CrossEntropyLoss(
            weight=rand_5, reduce=False, label_smoothing=0.5
        )
        opt_loss = torchdynamo.optimize("eager", nopython=True)(loss)
        input = rand_3_5
        dynamo_output = opt_loss(input, target)

        loss = torch.nn.CrossEntropyLoss(
            weight=rand_5, reduce=False, label_smoothing=0.5
        )
        input = rand_3_5
        output = loss(input, target)

        self.assertTrue(torch.allclose(dynamo_output, output))

    def test_cross_entropy_loss_simple_ctor(self):
        output = None
        rand_3_5 = torch.randn(3, 5)
        target = torch.empty(3, dtype=torch.long).random_(5)

        loss = torch.nn.CrossEntropyLoss()
        opt_loss = torchdynamo.optimize("eager", nopython=True)(loss)
        input = rand_3_5
        dynamo_output = opt_loss(input, target)

        loss = torch.nn.CrossEntropyLoss()
        input = rand_3_5
        output = loss(input, target)

        self.assertTrue(torch.allclose(dynamo_output, output))

    def test_large_reduction_list(self):
        dtype = torch.float32
        device = "cpu"

        def check_sum_all(tensor: torch.Tensor) -> None:
            pylist = tensor.reshape(-1).tolist()
            self.assertTrue(same(tensor.sum(), torch.tensor(sum(pylist))))

        check_sum_all(torch.randn(200000, dtype=dtype, device=device))

    @patch.object(torchdynamo.config, "raise_on_backend_error", True)
    def test_raise_on_backend_error(self):
        def my_compiler(gm, _):
            raise RuntimeError("duck!")

        @torchdynamo.optimize(my_compiler)
        def fn(a, b):
            return a + b / (a - b)

        self.assertRaises(
            torchdynamo.exc.BackendCompilerFailed,
            lambda: fn(torch.randn(10), torch.randn(10)),
        )

    def test_named_parameters(self):
        n_embd = 768
        block_size = 128
        vocab_size = 65
        embd_pdrop = 0.1

        class MyModel2(torch.nn.Module):
            def __init__(self):
                super().__init__()
                self.tok_emb = torch.nn.Embedding(vocab_size, n_embd)
                self.pos_emb = torch.nn.Parameter(torch.zeros(1, block_size, n_embd))
                self.drop = torch.nn.Dropout(embd_pdrop)

            def forward(self, x):
                return x

        class MyModel(torch.nn.Module):
            def __init__(self):
                super().__init__()
                self.tok_emb = torch.nn.Embedding(vocab_size, n_embd)
                self.pos_emb = torch.nn.Parameter(torch.zeros(1, block_size, n_embd))
                self.drop = torch.nn.Dropout(embd_pdrop)
                self.submod2 = MyModel2()

            def forward(self, x):
                return x

        # Regular
        params = []
        mod = MyModel()
        actual_params = list(mod.named_parameters())

        @torchdynamo.optimize("eager", nopython=True)
        def fn():
            return list(mod.named_parameters())

        params = fn()

        self.assertEqual(len(actual_params), len(params))
        for idx in range(len(params)):
            k_a, v_a = actual_params[idx]
            k, v = params[idx]
            self.assertEqual(k_a, k)
            self.assertTrue(torch.allclose(v_a, v))

        # Prefix
        params = []
        mod = MyModel()
        actual_params = list(mod.named_parameters(prefix="foo"))

        @torchdynamo.optimize("eager", nopython=True)
        def fn1():
            return list(mod.named_parameters(prefix="foo"))

        params = fn1()

        self.assertEqual(len(actual_params), len(params))
        for idx in range(len(params)):
            k_a, v_a = actual_params[idx]
            k, v = params[idx]
            self.assertEqual(k_a, k)
            self.assertTrue(torch.allclose(v_a, v))

    def test_module_complex_iter(self):
        n_embd = 768
        block_size = 128
        vocab_size = 65
        embd_pdrop = 0.1

        class FakeGPT(torch.nn.Module):
            def __init__(self):
                super().__init__()
                self.tok_emb = torch.nn.Embedding(vocab_size, n_embd)
                self.pos_emb = torch.nn.Parameter(torch.zeros(1, block_size, n_embd))
                self.drop = torch.nn.Dropout(embd_pdrop)
                self.ln_f = torch.nn.LayerNorm(n_embd)
                self.head = torch.nn.Linear(n_embd, vocab_size, bias=False)

                self.block_size = block_size
                self.names = []

            def forward(self, idx, targets=None):
                from torch.nn import functional as F

                b, t = idx.size()
                assert (
                    t <= self.block_size
                ), "Cannot forward, model block size is exhausted."

                # forward the GPT model
                token_embeddings = self.tok_emb(
                    idx
                )  # each index maps to a (learnable) vector
                position_embeddings = self.pos_emb[
                    :, :t, :
                ]  # each position maps to a (learnable) vector
                x = self.drop(token_embeddings + position_embeddings)
                x = self.blocks(x)
                x = self.ln_f(x)
                logits = self.head(x)

                # if we are given some desired targets also calculate the loss
                loss = None
                if targets is not None:
                    loss = F.cross_entropy(
                        logits.view(-1, logits.size(-1)), targets.view(-1)
                    )

                return logits, loss

            def foo(self, memo=None, prefix="", remove_duplicate=False):
                for mn, m in self.named_modules(
                    memo=memo, prefix=prefix, remove_duplicate=remove_duplicate
                ):
                    for pn, p in self.named_parameters():
                        fpn = "%s.%s" % (mn, pn) if mn else pn
                        self.names.append(fpn)

        # Test plain recurse
        model_a = FakeGPT()
        model_a.foo()
        a_names = model_a.names

        model_b = FakeGPT()
        opt_model_b = torchdynamo.optimize("eager", nopython=True)(model_b)
        opt_model_b.foo()

        self.assertEqual(a_names, model_b.names)

        # Test with prefix
        model_a = FakeGPT()
        model_a.foo(prefix="abc")
        a_names = model_a.names

        model_b = FakeGPT()
        opt_model_b = torchdynamo.optimize("eager", nopython=True)(model_b)
        opt_model_b.foo(prefix="abc")

        self.assertEqual(a_names, model_b.names)

    def test_numpy_variable_isinstance(self):
        def fn(x, m):
            if isinstance(m, np.ndarray):
                return x + 1
            else:
                return x - 1

        x = torch.tensor([2.3])
        m = np.array([1, 2, 3])
        ref = fn(x, m)
        cnts = torchdynamo.testing.CompileCounter()
        opt_fn = torchdynamo.optimize(cnts)(fn)
        res = opt_fn(x, m)
        self.assertEqual(ref, res)

    def test_tensor_dot_grad_no_graph_break(self):
        def fn(a, b):
            y = 3 * a**3 - b**2
            y.backward(gradient=torch.tensor([1.0, 1.0]))
            b.grad.zero_()
            return a.grad, b.grad

        a = torch.tensor([2.0, 3.0], requires_grad=True)
        b = torch.tensor([6.0, 4.0], requires_grad=True)
        cnts = torchdynamo.testing.CompileCounter()
        with torchdynamo.optimize(cnts):
            _, b_grad = fn(a, b)
        self.assertTrue(same(b_grad, torch.tensor([0.0, 0.0])))
        self.assertEqual(cnts.frame_count, 2)

    def test_torch_nn_parameter_isinstance(self):
        def fn(x):
            a = torch.nn.Parameter(torch.rand(2, 3))
            if isinstance(a, torch.Tensor):
                return x + 1
            else:
                return x - 1

        x = torch.tensor([2.5])
        ref = fn(x)
        opt_fn = torchdynamo.optimize("eager")(fn)
        res = opt_fn(x)
        self.assertEqual(ref, res)

    def test_change_backends(self):
        @torchdynamo.optimize("eager", nopython=True)
        def fn1():
            return x + 1

        @torchdynamo.optimize("ts")
        def fn2():
            return x + 2

        @torchdynamo.optimize("eager", nopython=False)
        def fn3():
            return x + 1

        x = torch.tensor([3, 5])

        fn1()
        fn1()
        fn3()
        self.assertRaises(torchdynamo.exc.ResetRequired, fn2)
        fn1()
        torchdynamo.reset()
        fn2()
        fn2()
        self.assertRaises(torchdynamo.exc.ResetRequired, fn1)
        self.assertRaises(torchdynamo.exc.ResetRequired, fn3)
        fn2()

    def test_dynamo_min_operator_with_shape(self):
        with torchdynamo.optimize("eager", nopython=True):

            def f(x, a):
                return min(x.shape[0], a)

            result = f(torch.ones(6), 3)
            self.assertEqual(result, 3)

<<<<<<< HEAD
    def test_cond(self):
        from functorch.experimental.cond import cond

        def true_fn(x):
            return x.sin()

        def false_fn(x):
            return x.cos()

        def f(pred, x):
            return cond(pred, true_fn, false_fn, [x])

        opt_fn = torchdynamo.optimize("eager")(f)
        a = opt_fn(torch.tensor(False), torch.tensor([0.25, 0.25]))
        self.assertTrue(same(torch.cos(torch.tensor([0.25, 0.25])), a))
        b = opt_fn(torch.tensor(True), torch.tensor([0.25, 0.25]))
        self.assertTrue(same(torch.sin(torch.tensor([0.25, 0.25])), b))

    def test_cond_nested(self):
        from functorch.experimental.cond import cond

        def true_fn_nested(x):
            return x * 10

        def false_fn_nested(x):
            return x * -1

        def true_fn(pred2, x):
            return x.sin()

        def false_fn(pred2, x):
            return x + cond(pred2, true_fn_nested, false_fn_nested, [x])

        def f(pred, pred2, x):
            return cond(pred, true_fn, false_fn, [pred2, x])

        cc = torchdynamo.testing.CompileCounter()
        opt_fn = torchdynamo.optimize(cc)(f)
        true_true_sin = opt_fn(
            torch.tensor(True), torch.tensor(True), torch.tensor([0.25, 0.25])
        )
        self.assertTrue(same(torch.sin(torch.tensor([0.25, 0.25])), true_true_sin))

        true_false_sin = opt_fn(
            torch.tensor(True), torch.tensor(False), torch.tensor([0.25, 0.25])
        )
        self.assertTrue(same(torch.sin(torch.tensor([0.25, 0.25])), true_false_sin))

        false_true_sum_mult = opt_fn(
            torch.tensor(False), torch.tensor(True), torch.tensor([0.25, 0.25])
        )
        self.assertTrue(
            same(torch.tensor([2.75, 2.75]), false_true_sum_mult)
        )  # * 10 then add x

        false_false_sum_neg = opt_fn(
            torch.tensor(False), torch.tensor(False), torch.tensor([0.25, 0.25])
        )
        self.assertTrue(
            same(torch.tensor([0.0, 0.0]), false_false_sum_neg)
        )  # * -1 then add x
        self.assertTrue(cc.frame_count, 2)

    @patch.object(torchdynamo.config, "fake_tensor_propagation", False)
    def test_cond_nested_fake_tensor_off(self):
        from functorch.experimental.cond import cond

        def true_fn_nested(x):
            return x * 10

        def false_fn_nested(x):
            return x * -1

        def true_fn(pred2, x):
            return x.sin()

        def false_fn(pred2, x):
            return x + cond(pred2, true_fn_nested, false_fn_nested, [x])

        def f(pred, pred2, x):
            return cond(pred, true_fn, false_fn, [pred2, x])

        cc = torchdynamo.testing.CompileCounter()
        opt_fn = torchdynamo.optimize(cc)(f)
        true_true_sin = opt_fn(
            torch.tensor(True), torch.tensor(True), torch.tensor([0.25, 0.25])
        )
        self.assertTrue(same(torch.sin(torch.tensor([0.25, 0.25])), true_true_sin))

        true_false_sin = opt_fn(
            torch.tensor(True), torch.tensor(False), torch.tensor([0.25, 0.25])
        )
        self.assertTrue(same(torch.sin(torch.tensor([0.25, 0.25])), true_false_sin))

        false_true_sum_mult = opt_fn(
            torch.tensor(False), torch.tensor(True), torch.tensor([0.25, 0.25])
        )
        self.assertTrue(
            same(torch.tensor([2.75, 2.75]), false_true_sum_mult)
        )  # * 10 then add x

        false_false_sum_neg = opt_fn(
            torch.tensor(False), torch.tensor(False), torch.tensor([0.25, 0.25])
        )
        self.assertTrue(
            same(torch.tensor([0.0, 0.0]), false_false_sum_neg)
        )  # * -1 then add x
        self.assertTrue(cc.frame_count, 1)

    @patch.object(torchdynamo.config, "fake_tensor_propagation", False)
    def test_cond_export(self):
        from functorch.experimental.cond import cond

        def true_fn_nested(x):
            return x * 10

        def false_fn_nested(x):
            return x * -1

        def true_fn(pred2, x):
            return x.sin()

        def false_fn(pred2, x):
            return x + cond(pred2, true_fn_nested, false_fn_nested, [x])

        def f(pred, pred2, x):
            return cond(pred, true_fn, false_fn, [pred2, x])

        cc = torchdynamo.testing.CompileCounter()
        graph, guard = torchdynamo.export(
            f, torch.tensor(False), torch.tensor(True), torch.tensor([0.25, 0.25])
        )
        true_true_sin = graph(
            torch.tensor(True), torch.tensor(True), torch.tensor([0.25, 0.25])
        )
        self.assertTrue(same(torch.sin(torch.tensor([0.25, 0.25])), true_true_sin))

        true_false_sin = graph(
            torch.tensor(True), torch.tensor(False), torch.tensor([0.25, 0.25])
        )
        self.assertTrue(same(torch.sin(torch.tensor([0.25, 0.25])), true_false_sin))

        false_true_sum_mult = graph(
            torch.tensor(False), torch.tensor(True), torch.tensor([0.25, 0.25])
        )
        self.assertTrue(
            same(torch.tensor([2.75, 2.75]), false_true_sum_mult)
        )  # * 10 then add x

        false_false_sum_neg = graph(
            torch.tensor(False), torch.tensor(False), torch.tensor([0.25, 0.25])
        )
        self.assertTrue(
            same(torch.tensor([0.0, 0.0]), false_false_sum_neg)
        )  # * -1 then add x
=======
    def test_disable_optimize(self):
        cnt = torchdynamo.testing.CompileCounter()

        def f1(x):
            return x + 1

        with torchdynamo.optimize(cnt, disable=True):
            f1(torch.ones(6))
        self.assertEqual(cnt.frame_count, 0)

        @torchdynamo.optimize(cnt, disable=True)
        def f2(x):
            return x + 1

        f2(torch.ones(6))
        self.assertEqual(cnt.frame_count, 0)

        with patch.dict(os.environ, {"TORCHDYNAMO_DISABLE": "1"}):

            @torchdynamo.optimize(cnt)
            def f3(x):
                return x + 1

            f3(torch.ones(6))
        self.assertEqual(cnt.frame_count, 0)
>>>>>>> 63225096


class TestTracer(JitTestCase):
    def test_jit_save(self):
        def fn():
            class Foo(torch.nn.Module):
                def __init__(self):
                    super(Foo, self).__init__()
                    self.a = 3

                @torch.jit.export
                def __getstate__(self):
                    return (3, self.training)

                @torch.jit.export
                def __setstate__(self, state):
                    self.a = state[0]
                    self.training = state[1]

                def forward(self, x):
                    return x + self.a

            f = Foo()

            return torch.jit.trace(f, (torch.rand(3, 4),))

        fn()
        opt_fn = torchdynamo.optimize("eager")(fn)
        opt_fn()<|MERGE_RESOLUTION|>--- conflicted
+++ resolved
@@ -2126,7 +2126,6 @@
             result = f(torch.ones(6), 3)
             self.assertEqual(result, 3)
 
-<<<<<<< HEAD
     def test_cond(self):
         from functorch.experimental.cond import cond
 
@@ -2282,7 +2281,7 @@
         self.assertTrue(
             same(torch.tensor([0.0, 0.0]), false_false_sum_neg)
         )  # * -1 then add x
-=======
+
     def test_disable_optimize(self):
         cnt = torchdynamo.testing.CompileCounter()
 
@@ -2308,7 +2307,6 @@
 
             f3(torch.ones(6))
         self.assertEqual(cnt.frame_count, 0)
->>>>>>> 63225096
 
 
 class TestTracer(JitTestCase):
