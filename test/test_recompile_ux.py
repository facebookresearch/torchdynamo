#!/usr/bin/env pytest
import unittest
import weakref

import torch

import torchdynamo
import torchdynamo.config
import torchdynamo.testing


class RecompileUxTests(torchdynamo.testing.TestCase):
    # TODO(whc) dynamo actualy recompiles one more time than the cache limit
    cache_limit = 1

    @classmethod
    def setUpClass(cls):
        super().setUpClass()
        cls._exit_stack.enter_context(
            unittest.mock.patch.object(
                torchdynamo.config, "cache_size_limit", cls.cache_limit
            )
        )
<<<<<<< HEAD
=======
        # cls._exit_stack.enter_context(
        #     unittest.mock.patch.object(torchdynamo.config, "debug", False)
        # )
>>>>>>> ea455b72

    def test_drop_cache_on_skip(self):
        def model(x, i):
            return x + i

        attached = False
        triggered = False

        def trigger():
            nonlocal triggered
            triggered = True

        def compiler(gm, input):
            nonlocal attached
            f = gm.forward
            assert not attached
            # NB: making this a weakref.ref causes the cycle to no
            # longer be promptly GC'ed
            weakref.finalize(f, trigger)
            attached = True
            return f

        x = torch.randn(2)
        for i in range(2):
            opt_model = torchdynamo.optimize(compiler)(model)
            opt_model(x, i)

        self.assertTrue(triggered)

    def test_loop_torture(self):
        def loop_torture(input, iters):
            out = input
            # randint itself causes one graph break
            for _ in range(iters):
                out += input
            return out

        compile_counter = torchdynamo.testing.CompileCounter()
        for _ in range(10):
            x = torch.randn(3)
            iters = torch.randint(low=0, high=1000, size=())
            opt_loop_torture = torchdynamo.optimize(compile_counter)(loop_torture)
            opt_loop_torture(x, iters)

        # Currently, we recompile each time,
        # We'd probably like to bail out quickly and warn
        # TODO(whc) these checks fail on py37.  Why?
        # self.assertEqual(counters["frames"]["total"], 2 + self.cache_limit)
        # self.assertEqual(counters["frames"]["ok"], 1 + self.cache_limit)

        # compile_counter only sees frames that were fed to the backend compiler,
        # which is a subset of counters["frames"]["ok"] -- probably becuase
        # counters["frames"]["ok"] includes frames not containing torch ops?
        self.assertEqual(compile_counter.frame_count, self.cache_limit)

    def test_dynamic_input(self):
        def model(input):
            return input + input

        expected_recompiles = 2
        compile_counter = torchdynamo.testing.CompileCounter()
        with unittest.mock.patch.object(
            torchdynamo.config, "cache_size_limit", expected_recompiles
        ):
            with self.assertLogs(level="WARNING") as logs:
                for _ in range(10):
                    bsz = torch.randint(low=0, high=1000, size=())
                    x = torch.randn((bsz, 3, 4))
                    opt_model = torchdynamo.optimize(compile_counter)(model)
                    opt_model(x)

        self.assertEqual(compile_counter.frame_count, expected_recompiles)
        self.assertEqual(len(logs.records), 1)
        print(logs.records[0])
        self.assertTrue(
            logs.records[0]
            .getMessage()
            .startswith("torchdynamo hit config.cache_size_limit")
        )

    @unittest.skipIf(not torch.cuda.is_available(), "requires cuda")
    def test_nvfuser_guards(self):
        # we may want to model dynamo's guards sufficiently after nvfuser's ProfilingExecutor guards
        # such that we ensure dynamo is in charge of all the recompilations at the top level,
        # and we could thus simplfy the underlying torchscript executor
        def func(a, b, c):
            return a + b * c

        a = torch.rand(3, 4, 5, device="cuda")
        b = torch.rand(3, 4, 5, device="cuda")
        b_v = torch.rand(3, 5, 4, device="cuda").view(3, 4, 5)
        b_p = torch.rand(3, 5, 4, device="cuda").permute(0, 2, 1)
        c = torch.rand(3, 4, 5, device="cuda")
        compile_counter = torchdynamo.testing.CompileCounter()

        with unittest.mock.patch.object(torchdynamo.config, "cache_size_limit", 2):
            opt_func = torchdynamo.optimize(compile_counter)(func)
            opt_func(a, b, c)  # warmup
            self.assertEqual(compile_counter.frame_count, 1)

            opt_func(a, b, c)  # no guard fail or recompile
            self.assertEqual(compile_counter.frame_count, 1)

            opt_func(a, b_v, c)  # a view should not cause nvfuser recompile
            self.assertEqual(compile_counter.frame_count, 1)

            opt_func(a, b_p, c)  # a permutation should cause recompile
            self.assertEqual(compile_counter.frame_count, 2)

    def assert_single_log_contains(self, logs, contains_str):
        self.assertEqual(len(logs.records), 1)
        self.assertTrue(
            logs.records[0].getMessage().find(contains_str) > 0,
            msg=f'Expected to find "{contains_str}" in log "{logs.records[0].getMessage()}"',
        )

    def test_verbose_tensor_check(self):
        def func(a):
            # Warning: choose a function here whose meta implementation lives
            # entirely in C++.  If you do a Python one, Dynamo will dive into
            # torch._refs which is OK but it will muddy up the warnings
            return torch.add(a, 4)

        def cache_fail_test(cached_input, missed_input, expected_failure):
            # TODO(whc) maybe its hacky to have a 'test within a test' but this seemed convenient
            torchdynamo.reset()
            torchdynamo.utils.counters.clear()
            opt_func = torchdynamo.optimize("eager")(func)
            # warmup
            opt_func(cached_input)

            with self.assertLogs(level="WARNING") as logs:
                opt_func = torchdynamo.optimize("eager")(func)
                opt_func(missed_input)
            self.assert_single_log_contains(logs, expected_failure)

        a = torch.rand(3, 4, 5)
        cache_fail_test(
            a, a[0:2, :, :], "tensor 'a' size mismatch at index 0. expected 3, actual 2"
        )
        cache_fail_test(
            a,
            a.clone().as_strided((3, 4, 5), stride=(1, 3, 12)),
            "tensor 'a' strides mismatch at index 0. expected 20, actual 1",
        )
        cache_fail_test(a, a[0, :, :], "tensor 'a' rank mismatch. expected 3, actual 2")
        cache_fail_test(a, a.to("meta"), "tensor 'a' dispatch key set mismatch.")
        cache_fail_test(
            a,
            a.to(torch.float16),
            "tensor 'a' dtype mismatch. expected Float, actual Half",
        )
        a_grad = a.clone()
        a_grad.requires_grad = True
        cache_fail_test(
            a, a_grad, "tensor 'a' requires_grad mismatch. expected requires_grad=0"
        )

    def test_mismatched_type(self):
        a = torch.rand(3, 4, 5)
        b = torch.rand(3, 4, 5)

        def func(a, b):
            return a + b

        opt_func = torchdynamo.optimize("eager")(func)
        # warmup
        opt_func(a, b)

        with self.assertLogs(level="WARNING") as logs:
            opt_func = torchdynamo.optimize("eager")(func)
            opt_func(a, 1)
        self.assert_single_log_contains(
            logs, "expected type of 'b' to be a tensor type, ' but found <class 'int'>"
        )


if __name__ == "__main__":
    unittest.main()<|MERGE_RESOLUTION|>--- conflicted
+++ resolved
@@ -21,12 +21,6 @@
                 torchdynamo.config, "cache_size_limit", cls.cache_limit
             )
         )
-<<<<<<< HEAD
-=======
-        # cls._exit_stack.enter_context(
-        #     unittest.mock.patch.object(torchdynamo.config, "debug", False)
-        # )
->>>>>>> ea455b72
 
     def test_drop_cache_on_skip(self):
         def model(x, i):
