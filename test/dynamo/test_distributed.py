# Owner(s): ["module: dynamo"]
import os
import unittest
from unittest.mock import patch

import pytest
import torch
import torch.distributed as dist
from torch import nn

import torchdynamo
from torchdynamo import config
from torchdynamo.testing import same


class ToyModel(nn.Module):
    def __init__(self, in_feat=10, hidden_feat=5000, num_hidden=2, out_feat=5):
        super().__init__()
        self.net = nn.Sequential(
            *[nn.Linear(in_feat, hidden_feat), nn.ReLU()]
            + [nn.Linear(5000, 5000), nn.ReLU()] * num_hidden
            + [nn.Linear(5000, 5), nn.ReLU()]
        )

    def forward(self, inputs):
        return self.net(inputs)


class CheckSplitsCompiler:
    def __init__(self):
        self.compiler_called = 0

    def compile_fn(self, gm, example_inputs):
        self.compiler_called += 1
        return gm


<<<<<<< HEAD
def skip_if_no_active_ddp():
    from torch.nn.parallel import DistributedDataParallel as DDP

    if not hasattr(DDP, "_get_active_ddp_module"):
        raise unittest.SkipTest("requires pytorch landing in parallel")


@pytest.mark.skip("Module hangs in PyTorch CI")
=======
>>>>>>> fde92a61
class TestDistributed(torchdynamo.testing.TestCase):
    """
    Test harness initializes dist process group
    """

    @classmethod
    def setUpClass(cls):
        super().setUpClass()
        # _exit_stack is set up in TestCase
        cls._exit_stack.enter_context(
            patch.dict(
                os.environ,
                {
                    "MASTER_ADDR": "localhost",
                    "MASTER_PORT": "12355",
                },
            )
        )
        cls.rank = 0
        cls.device = f"cpu:{cls.rank}"
        cls.device_ids = None if "cpu" in cls.device else [cls.rank]
        dist.init_process_group("gloo", rank=cls.rank, world_size=1)

    @classmethod
    def tearDownClass(cls):
        dist.destroy_process_group()
        super().tearDownClass()

    def get_model(self):
        m = ToyModel().to(self.device)
        inputs = torch.randn(20, 10).to(self.device)
        outputs = m(inputs)
        return m, inputs, outputs

    @patch.object(config, "optimize_ddp", False)
    def test_ddp_baseline_aot_eager(self):
        from torch.nn.parallel import DistributedDataParallel as DDP

        m, inputs, correct_outputs = self.get_model()
        ddp_m = DDP(m, device_ids=self.device_ids)
        ddp_m = torchdynamo.optimize("aot_eager")(ddp_m)
        outputs = ddp_m(inputs)
        self.assertTrue(same(correct_outputs, outputs))

    @patch.object(config, "optimize_ddp", False)
    def test_ddp_baseline_inductor(self):
        from torch.nn.parallel import DistributedDataParallel as DDP

        m, inputs, correct_outputs = self.get_model()
        ddp_m = DDP(m, device_ids=self.device_ids)
        ddp_m = torchdynamo.optimize("inductor")(ddp_m)
        outputs = ddp_m(inputs)
        self.assertTrue(same(correct_outputs, outputs))

    # can't run with gloo (no support for _allgather_base) and nccl not available in CI
    @pytest.mark.xfail
    @patch.object(config, "optimize_ddp", False)
    def test_fsdp_baseline_aot_eager(self):
        from torch.distributed.fsdp import FullyShardedDataParallel as FSDP

        m, inputs, correct_outputs = self.get_model()
        fsdp_m = FSDP(m, device_id=self.device_ids[0] if self.device_ids else None)
        fsdp_m = torchdynamo.optimize("aot_eager")(fsdp_m)
        outputs = fsdp_m(inputs)
        self.assertTrue(same(correct_outputs, outputs))

    # hangs/crashes with inductor currently
    @pytest.mark.skip
    @patch.object(config, "optimize_ddp", False)
    def test_fsdp_baseline_inductor(self):
        from torch.distributed.fsdp import FullyShardedDataParallel as FSDP

        m, inputs, correct_outputs = self.get_model()
        fsdp_m = FSDP(m, device_id=self.device_ids[0] if self.device_ids else None)
        fsdp_m = torchdynamo.optimize("inductor")(fsdp_m)
        outputs = fsdp_m(inputs)
        self.assertTrue(same(correct_outputs, outputs))

    @patch.object(config, "optimize_ddp", True)
    def test_graph_split(self):
        """
        Just ensures that the appropriate number of splits happen (based on
        bucket size and model parameters) - verifies the number of times
        the user-provided compiler is called by the DDPOptimizer which is
        doing the graph splitting
        """
        from torch.nn.parallel import DistributedDataParallel as DDP

        skip_if_no_active_ddp()

        m, inputs, correct_outputs = self.get_model()
        ddp_m = DDP(m, device_ids=self.device_ids, bucket_cap_mb=25)

        check_splits_compiler = CheckSplitsCompiler()

        @torchdynamo.optimize(check_splits_compiler.compile_fn)
        def opt_fn(inputs):
            return ddp_m(inputs)

        opt_outputs = opt_fn(inputs)
        self.assertTrue(same(correct_outputs, opt_outputs))
        self.assertEqual(check_splits_compiler.compiler_called, 3)

<<<<<<< HEAD
=======
    # hangs/crashes with inductor currently
    @pytest.mark.skip
>>>>>>> fde92a61
    @patch.object(config, "optimize_ddp", True)
    def test_graph_split_inductor(self):
        """
        Same as above, but using inductor backend.
        We observed issues with inductor/fx interface in the past.
        """
        from torch.nn.parallel import DistributedDataParallel as DDP

        skip_if_no_active_ddp()
        m, inputs, correct_outputs = self.get_model()
        ddp_m = DDP(m, device_ids=self.device_ids, bucket_cap_mb=25)

        @torchdynamo.optimize("inductor")
        def opt_fn(inputs):
            return ddp_m(inputs)

        opt_outputs = opt_fn(inputs)
        self.assertTrue(same(correct_outputs, opt_outputs))

    @patch.object(config, "optimize_ddp", True)
    def test_no_split(self):
        """
        Ensures the DDPOptimizer returns a correct, compiled module without
        introducing graph splits. (Based on model parmeters fitting in the bucket)
        """
        from torch.nn.parallel import DistributedDataParallel as DDP

        skip_if_no_active_ddp()
        m, inputs, correct_outputs = self.get_model()
        ddp_m = DDP(m, device_ids=self.device_ids, bucket_cap_mb=250)

        check_splits_compiler = CheckSplitsCompiler()

        @torchdynamo.optimize(check_splits_compiler.compile_fn)
        def opt_fn(inputs):
            return ddp_m(inputs)

        opt_outputs = opt_fn(inputs)
        self.assertTrue(same(correct_outputs, opt_outputs))
        self.assertEqual(check_splits_compiler.compiler_called, 1)

    @patch.object(config, "optimize_ddp", True)
    def test_aot_autograd(self):
        """
        Explicitly check AotAutograd family of compilers work,
        since they require example inputs propagated between graph splits.
        """
        from torch.nn.parallel import DistributedDataParallel as DDP

        skip_if_no_active_ddp()
        m, inputs, correct_outputs = self.get_model()
        ddp_m = DDP(m, device_ids=self.device_ids, bucket_cap_mb=25)

        @torchdynamo.optimize("aot_eager")
        def opt_fn(inputs):
            return ddp_m(inputs)

        opt_outputs = opt_fn(inputs)
        opt_outputs.sum().backward()
        self.assertTrue(same(correct_outputs, opt_outputs))

<<<<<<< HEAD

# TODO(jansel): debug issues running this in CI
# if __name__ == "__main__":
#     from torchdynamo.testing import run_tests
#     run_tests()
=======
    def test_empty_graph(self):
        def fn():
            get_world_size = torch.distributed.distributed_c10d.get_world_size()
            return (get_world_size,)

        opt_fn = torchdynamo.optimize("inductor")(fn)
        res = None
        try:
            res = opt_fn()[0]
        except Exception:
            pass
        self.assertEqual(res, 1)
>>>>>>> fde92a61
<|MERGE_RESOLUTION|>--- conflicted
+++ resolved
@@ -35,7 +35,6 @@
         return gm
 
 
-<<<<<<< HEAD
 def skip_if_no_active_ddp():
     from torch.nn.parallel import DistributedDataParallel as DDP
 
@@ -44,8 +43,6 @@
 
 
 @pytest.mark.skip("Module hangs in PyTorch CI")
-=======
->>>>>>> fde92a61
 class TestDistributed(torchdynamo.testing.TestCase):
     """
     Test harness initializes dist process group
@@ -149,11 +146,8 @@
         self.assertTrue(same(correct_outputs, opt_outputs))
         self.assertEqual(check_splits_compiler.compiler_called, 3)
 
-<<<<<<< HEAD
-=======
     # hangs/crashes with inductor currently
     @pytest.mark.skip
->>>>>>> fde92a61
     @patch.object(config, "optimize_ddp", True)
     def test_graph_split_inductor(self):
         """
@@ -215,13 +209,6 @@
         opt_outputs.sum().backward()
         self.assertTrue(same(correct_outputs, opt_outputs))
 
-<<<<<<< HEAD
-
-# TODO(jansel): debug issues running this in CI
-# if __name__ == "__main__":
-#     from torchdynamo.testing import run_tests
-#     run_tests()
-=======
     def test_empty_graph(self):
         def fn():
             get_world_size = torch.distributed.distributed_c10d.get_world_size()
@@ -234,4 +221,9 @@
         except Exception:
             pass
         self.assertEqual(res, 1)
->>>>>>> fde92a61
+
+
+# TODO(jansel): debug issues running this in CI
+# if __name__ == "__main__":
+#     from torchdynamo.testing import run_tests
+#     run_tests()