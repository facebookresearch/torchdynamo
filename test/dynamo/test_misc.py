#!/usr/bin/env pytest
import collections
import copy
import dataclasses
import dis
import enum
import logging
import math
import os
import sys
import typing
import unittest
import weakref
from unittest.mock import patch

import numpy as np
import torch
from torch.testing._internal.jit_utils import JitTestCase

import torchdynamo.testing
from torchdynamo import bytecode_transformation
from torchdynamo.testing import CompileCounter
from torchdynamo.testing import requires_static_shapes
from torchdynamo.testing import same
from torchdynamo.testing import unsupported

mytuple = collections.namedtuple("mytuple", ["a", "b", "ab"])


def my_custom_function(x):
    return x + 1


class MiscTests(torchdynamo.testing.TestCase):
    def test_boolarg(self):
        def boolarg(aa, bb, flag):
            if flag:
                return aa - bb
            else:
                return bb - aa

        a = torch.randn(10, 10)
        b = torch.randn(10, 10)
        correct1 = boolarg(a, b, True)
        correct2 = boolarg(a, b, False)
        correct3 = boolarg(a, b, None)
        counter = CompileCounter()
        opt_boolarg = torchdynamo.optimize_assert(counter)(boolarg)
        val1 = opt_boolarg(a, b, True)
        val2 = opt_boolarg(a, b, False)
        val3 = opt_boolarg(a, b, None)
        val4 = opt_boolarg(a, b, True)
        self.assertTrue(same(val1, correct1))
        self.assertTrue(same(val2, correct2))
        self.assertTrue(same(val3, correct3))
        self.assertTrue(same(val4, correct1))
        self.assertEqual(counter.frame_count, 3)

    def test_callpacked(self):
        def call_packed(args):
            a, b, c = args
            return a - b * c

        counter = CompileCounter()
        a = torch.randn(10, 10)
        b = torch.randn(10, 10)
        c = torch.randn(10, 10)
        correct = call_packed([a, b, c])
        opt_call_packed = torchdynamo.optimize_assert(counter)(call_packed)
        val1 = opt_call_packed([a, b, c])
        val2 = opt_call_packed((a, b, c))
        val3 = opt_call_packed([a, b, c])
        val4 = opt_call_packed((a, b, c))
        self.assertTrue(same(val1, correct))
        self.assertTrue(same(val2, correct))
        self.assertTrue(same(val3, correct))
        self.assertTrue(same(val4, correct))
        self.assertEqual(counter.frame_count, 2)

    def test_raises(self):
        def fn(a, b, c, cls):
            x = a + b - c * 10
            raise cls(str(x))

        counter = CompileCounter()
        a = torch.randn(10, 10)
        b = torch.randn(10, 10)
        c = torch.randn(10, 10)
        opt_fn = torchdynamo.optimize(counter)(fn)
        self.assertRaises(AssertionError, lambda: opt_fn(a, b, c, AssertionError))
        self.assertEqual(counter.frame_count, 1)
        self.assertEqual(counter.op_count, 3)

    def test_inplace(self):
        def inplace1(a, b):
            o = torch.empty((10, 10))
            o.copy_(a)
            o -= b
            return o

        torchdynamo.testing.standard_test(self, inplace1, 2, expected_ops=3)

    def test_unpack4(self):
        def unpack4(a, b):
            a = a[:5, :]
            b = b[:5, :]
            x, y = a.size()
            o = torch.empty((x, y))
            o.copy_(a / b)
            return o

        torchdynamo.testing.standard_test(
            self, unpack4, 2, expected_ops=5, expected_ops_dynamic=8
        )

    def test_unpack5(self):
        def unpack5(a, b):
            a = a[:5, :]
            b = b[:5, :]
            x, y = a.shape
            o = torch.empty((x, y))
            o.copy_(a / b)
            return o

        torchdynamo.testing.standard_test(
            self, unpack5, 2, expected_ops=5, expected_ops_dynamic=8
        )

    def test_matmul1(self):
        def matmul_op1(a, b):
            return a @ b

        # TODO(jansel): FX doesn't support this, should add upstream support
        torchdynamo.testing.standard_test(self, matmul_op1, 2, expected_ops=1)

    def test_builtin_isinstance(self):
        def fn(x):
            t = torch.arange(1, 3)
            a = isinstance(x, torch.Tensor)
            b = isinstance(t, torch.Tensor)
            c = isinstance(x, int)
            d = isinstance(3, int)
            e = isinstance([1, 2, 3], list)
            f = isinstance({"foo": 1, "bar": 2}, dict)
            res = [a, b, c, d, e, f]
            # Can't run yet due to other unimplemented instructions
            # res += [isinstance(torch.nn.LazyLinear(2, 3), torch.nn.Linear)]
            return res

        torchdynamo.testing.standard_test(self, fn, 1, expected_ops=1)

    def test_fold(self):
        def fn(a):
            return a + math.sqrt(63)

        torchdynamo.testing.standard_test(self, fn, 1, expected_ops=1)

    def test_shape_unpack(self):
        def fn(x):
            a, b = x.size()
            return x * b

        i = torch.randn(5, 10)
        r1 = fn(i)
        opt_fn = torchdynamo.optimize("eager")(fn)
        r2 = opt_fn(i)
        self.assertTrue(same(r1, r2))

    def test_empty_list(self):
        def fn(x, ll):
            if len(ll) == 0 and not ll and ll is not None:
                return x + 1

        i = torch.randn(5, 10)
        r1 = fn(i, [])
        opt_fn = torchdynamo.optimize("eager")(fn)
        r2 = opt_fn(i, [])
        r3 = opt_fn(i, tuple())
        self.assertTrue(same(r1, r2))
        self.assertTrue(same(r1, r3))

    def test_config_obj(self):
        class Cfg:
            def __init__(self):
                self.val = 0.5
                self.count = 3

        def fn(x, cfg):
            for i in range(cfg.count):
                x = x + cfg.val
            return x

        cfg1 = Cfg()
        cfg1.val = 1.0
        cfg2 = Cfg()
        v = torch.zeros(1)
        cnts = torchdynamo.testing.CompileCounter()
        opt_fn = torchdynamo.optimize(cnts)(fn)
        v = opt_fn(v, cfg1)  # 3
        v = opt_fn(v, cfg2)  # 4.5
        cfg2.count = 1
        v = opt_fn(v, cfg2)  # 5
        cfg2.val = 2.0
        v = opt_fn(v, cfg2)  # 7
        self.assertEqual(v[0], 7)
        self.assertEqual(cnts.op_count, 8)

    def test_config_getattr_default(self):
        class Cfg:
            def __init__(self):
                self.val = 0.5
                self.count = 10

        def fn(x, cfg):
            if getattr(cfg, "just_add_7", False):
                return x + 7
            for i in range(cfg.count):
                x = x + cfg.val
            return x

        cfg1 = Cfg()
        v = torch.zeros(1)
        cnts = torchdynamo.testing.CompileCounter()
        opt_fn = torchdynamo.optimize(cnts)(fn)
        self.assertEqual(opt_fn(v, cfg1)[0], 5)
        self.assertEqual(opt_fn(v, cfg1)[0], 5)
        cfg1.just_add_7 = True
        self.assertEqual(opt_fn(v, cfg1)[0], 7)
        self.assertEqual(opt_fn(v, cfg1)[0], 7)
        cfg1.just_add_7 = False
        self.assertEqual(opt_fn(v, cfg1)[0], 5)
        self.assertEqual(opt_fn(v, cfg1)[0], 5)
        self.assertEqual(cnts.frame_count, 3)

    def test_size_input(self):
        def fn(x, s):
            a, b = s
            return x + (a - b)

        v = torch.zeros(10, 20)
        cnts = torchdynamo.testing.CompileCounter()
        opt_fn = torchdynamo.optimize(cnts)(fn)
        self.assertEqual(opt_fn(v, v.size())[0, 0], -10)
        self.assertEqual(opt_fn(v, (10, 20))[0, 0], -10)
        self.assertEqual(opt_fn(v, [10, 20])[0, 0], -10)
        self.assertEqual(cnts.op_count, 2)

    def test_cell_output1(self):
        out = None

        def fn(a, b):
            nonlocal out
            out = a + b * 10

        v = torch.Tensor([100])
        cnts = torchdynamo.testing.CompileCounter()
        opt_fn = torchdynamo.optimize(cnts)(fn)
        self.assertIsNone(opt_fn(v, v))
        self.assertEqual(out[0], 1100)
        self.assertEqual(cnts.op_count, 2)

    def test_cell_output2(self):
        out = None

        def fn(a, b):
            nonlocal out
            c = unsupported(a, b)
            out = a + b * 10 + c

        v = torch.Tensor([100])
        cnts = torchdynamo.testing.CompileCounter()
        opt_fn = torchdynamo.optimize(cnts)(fn)
        self.assertIsNone(opt_fn(v, v))
        self.assertEqual(out[0], 1200)
        self.assertEqual(cnts.op_count, 3)

    def test_return_nested_function(self):
        out = None

        def fn(a, b):
            nonlocal out
            c = a + b
            d = a + 1.0

            def fn2(f: int = 7, g: float = 9.0):
                nonlocal out
                out = a + b * 10
                return c * f - d * g

            return fn2

        v1 = torch.Tensor([100])
        v2 = torch.Tensor([200])
        cnts = torchdynamo.testing.CompileCounter()
        opt_fn = torchdynamo.optimize(cnts)(fn)
        opt_fn_ret = torchdynamo.optimize(cnts)(opt_fn(v1, v2))
        self.assertEqual(opt_fn_ret(1.5)[0], -459)
        self.assertEqual(out[0], 2100)
        self.assertEqual(cnts.frame_count, 2)
        self.assertEqual(cnts.op_count, 7)

    def test_tensor_dict1(self):
        def fn(inputs):
            return inputs["a"] - inputs["b"] * 1.5

        v1 = torch.Tensor([100])
        v2 = torch.Tensor([200])
        cnts = torchdynamo.testing.CompileCounter()
        opt_fn = torchdynamo.optimize(cnts)(fn)
        self.assertEqual(opt_fn({"a": v1, "b": v2})[0], -200)
        self.assertEqual(cnts.frame_count, 1)
        self.assertEqual(cnts.op_count, 2)

    def test_tensor_dict2(self):
        def fn1(inputs):
            total = torch.zeros(1)
            for k, v in inputs.items():
                total += v
            return total

        def fn2(inputs):
            total = torch.zeros(1)
            for v in inputs.values():
                total += v
            return total

        def fn3(inputs):
            total = torch.zeros(1)
            for k in inputs.keys():
                total += inputs[k]
            return total

        v1 = torch.Tensor([100])
        v2 = torch.Tensor([200])
        cnts = torchdynamo.testing.CompileCounter()
        opt_fn1 = torchdynamo.optimize(cnts)(fn1)
        opt_fn2 = torchdynamo.optimize(cnts)(fn2)
        opt_fn3 = torchdynamo.optimize(cnts)(fn3)
        self.assertEqual(opt_fn1({"a": v1, "b": v2})[0], 300)
        self.assertEqual(opt_fn2({"a": v1, "b": v2})[0], 300)
        self.assertEqual(opt_fn3({"a": v1, "b": v2})[0], 300)
        self.assertEqual(cnts.frame_count, 3)
        self.assertEqual(cnts.op_count, 9)

    def test_dictcomp(self):
        def fn1(inputs):
            return {k: v + 1 for k, v in inputs.items()}

        v1 = torch.Tensor([100])
        v2 = torch.Tensor([200])
        cnts = torchdynamo.testing.CompileCounter()
        opt_fn1 = torchdynamo.optimize(cnts)(fn1)
        self.assertEqual(opt_fn1({"a": v1, "b": v2})["a"], 101)
        self.assertEqual(opt_fn1({"a": v1, "b": v2})["b"], 201)
        self.assertEqual(cnts.frame_count, 1)
        self.assertEqual(cnts.op_count, 2)

    def test_listcomp(self):
        def fn2(inputs):
            return torch.sum(torch.cat([v + 1 for k, v in inputs.items()], 0))

        v1 = torch.Tensor([100])
        v2 = torch.Tensor([200])
        cnts = torchdynamo.testing.CompileCounter()
        opt_fn2 = torchdynamo.optimize(cnts)(fn2)
        self.assertEqual(opt_fn2({"a": v1, "b": v2}), 302)
        self.assertEqual(cnts.frame_count, 1)
        self.assertEqual(cnts.op_count, 4)

    def test_is_floating_point(self):
        def fn(a, b):
            x = a + 1.0
            if torch.is_floating_point(b):
                x = x + b
            return x + 2.0

        return torchdynamo.testing.standard_test(self, fn=fn, nargs=2, expected_ops=3)

    def test_is_floating_point2(self):
        def fn(a, b):
            x = a + 1.0
            if b.is_floating_point():
                x = x + b
            return x + 2.0

        return torchdynamo.testing.standard_test(self, fn=fn, nargs=2, expected_ops=3)

    def test_is_tensor(self):
        def fn(a, b):
            x = a + 1.0
            if torch.is_tensor(b):
                x = x + b
            return x + 2.0

        return torchdynamo.testing.standard_test(self, fn=fn, nargs=2, expected_ops=3)

    def test_numel(self):
        def fn(a):
            return a + a.numel() + torch.numel(a)

        return torchdynamo.testing.standard_test(
            self, fn=fn, nargs=1, expected_ops=2, expected_ops_dynamic=4
        )

    def test_pair(self):
        def fn(a):
            return (
                torch.zeros(torch.nn.modules.utils._pair(a.size()))
                + a
                + torch.ones(torch.nn.modules.utils._ntuple(3)(3)).sum()
            )

        return torchdynamo.testing.standard_test(
            self, fn=fn, nargs=1, expected_ops=5, expected_ops_dynamic=8
        )

    @patch.object(torchdynamo.config, "capture_scalar_outputs", True)
    def test_tensor_item_capture(self):
        def fn(a, b):
            return (a + b).sum().item()

        v1 = torch.randn((10, 10))
        v2 = torch.randn((10, 10))
        correct = fn(v1, v2)
        cnts = torchdynamo.testing.CompileCounter()
        opt_fn = torchdynamo.optimize((cnts))(fn)
        self.assertEqual(opt_fn(v1, v2), correct)
        self.assertEqual(cnts.frame_count, 1)
        self.assertEqual(cnts.op_count, 3)

    @patch.object(torchdynamo.config, "capture_scalar_outputs", False)
    def test_tensor_item_no_capture(self):
        def fn(a, b):
            return (a + b).sum().item()

        v1 = torch.randn((10, 10))
        v2 = torch.randn((10, 10))
        correct = fn(v1, v2)
        cnts = torchdynamo.testing.CompileCounter()
        opt_fn = torchdynamo.optimize((cnts))(fn)
        self.assertEqual(opt_fn(v1, v2), correct)
        self.assertEqual(cnts.frame_count, 1)
        self.assertEqual(cnts.op_count, 2)

    def test_namedtuple1(self):
        def fn(a, b):
            tmp = mytuple(a, b, a + b)
            return mytuple(tmp.a, tmp[1], tmp.ab + b)

        v1 = torch.Tensor([10])
        v2 = torch.Tensor([20])
        cnts = torchdynamo.testing.CompileCounter()
        opt_fn = torchdynamo.optimize(cnts)(fn)
        self.assertEqual(opt_fn(v1, v2).ab, 50)
        self.assertEqual(cnts.frame_count, 1)
        self.assertEqual(cnts.op_count, 2)

    def test_namedtuple2(self):
        def fn(packed):
            a, b, c = packed
            if hasattr(packed, "b"):
                b = packed.b + 1
            c = packed[2]
            return a + b + c

        v1 = torch.Tensor([1])
        v2 = torch.Tensor([2])
        v3 = torch.Tensor([3])
        cnts = torchdynamo.testing.CompileCounter()
        opt_fn = torchdynamo.optimize(cnts)(fn)
        self.assertEqual(opt_fn(mytuple(v1, v2, v3))[0], 7)
        self.assertEqual(cnts.frame_count, 1)
        self.assertEqual(cnts.op_count, 3)

    def test_range_input(self):
        def fn(a, rng):
            x = a
            for i in rng:
                x = x + i
            return x

        def fn1(a):
            return fn(a, rng=range(3))

        return torchdynamo.testing.standard_test(self, fn=fn1, nargs=1, expected_ops=3)

    def test_no_grad(self):
        def fn1(a, b):
            x = a + 1
            # redundant no_grad should get ignored
            with torch.no_grad():
                x = x + b
            x = x + 2
            return x

        def fn2(a, b):
            x = a + 1
            with torch.set_grad_enabled(False):
                x = x + b
            x = x + 2
            return x

        def fn3(a, b):
            x = a + 1
            with torch.enable_grad():
                x = x + b
            x = x + 2
            return x

        def fn4(a, b):
            x = a + 1
            with torch.set_grad_enabled(True):
                if torch.is_grad_enabled():
                    x = x + b
            x = x + 2
            return x

        with torch.no_grad():
            torchdynamo.testing.standard_test(self, fn=fn1, nargs=2, expected_ops=5)
            torchdynamo.testing.standard_test(self, fn=fn2, nargs=2, expected_ops=5)
            torchdynamo.testing.standard_test(self, fn=fn3, nargs=2, expected_ops=5)
            torchdynamo.testing.standard_test(self, fn=fn4, nargs=2, expected_ops=5)
        with torch.enable_grad():
            torchdynamo.testing.standard_test(self, fn=fn1, nargs=2, expected_ops=5)
            torchdynamo.testing.standard_test(self, fn=fn2, nargs=2, expected_ops=5)
            torchdynamo.testing.standard_test(self, fn=fn3, nargs=2, expected_ops=5)
            torchdynamo.testing.standard_test(self, fn=fn4, nargs=2, expected_ops=5)

    def test_grad_mode_guard(self):
        def fn(a, b):
            prev_grad = torch.is_grad_enabled()
            torch.set_grad_enabled(False)
            a = a + 1
            a.tolist()  # graph break
            ret = a + b
            torch.set_grad_enabled(prev_grad)
            return ret

        a = torch.randn([3, 4])
        b = torch.randn([3, 4])
        cnts = torchdynamo.testing.CompileCounter()
        opt_fn = torchdynamo.optimize(cnts)(fn)
        for _ in range(10):
            opt_fn(a, b)
        self.assertEqual(cnts.frame_count, 2)

    def test_build_tuple_unpack(self):
        def fn1(a, b, c):
            return a - b / c

        def fn2(a, b, c):
            tmp1 = (a,)
            tmp2 = (b, c)
            args = (*tmp1, *tmp2)
            return fn1(*args)

        def fn3(a, *args):
            return fn1(a, *args)

        torchdynamo.testing.standard_test(self, fn=fn2, nargs=3, expected_ops=2)
        torchdynamo.testing.standard_test(self, fn=fn3, nargs=3, expected_ops=2)

    def test_list_mul(self):
        def fn(count):
            head_mask = count * [None] * count
            return head_mask

        cnts = torchdynamo.testing.CompileCounter()
        opt_fn = torchdynamo.optimize(cnts)(fn)
        self.assertEqual(opt_fn(2), [None] * 4)
        self.assertEqual(cnts.frame_count, 0)
        self.assertEqual(cnts.op_count, 0)

    def test_user_getattr1(self):
        class MyConfig(dict):
            def __getattr__(self, name):
                return self[name]

        def fn(cfg, x, y):
            return x + y + cfg.offset

        x = torch.randn(10)
        cfg = MyConfig(offset=5)
        cnts = torchdynamo.testing.CompileCounter()
        opt_fn = torchdynamo.optimize(cnts)(fn)
        self.assertTrue(same(opt_fn(cfg, x, x), 2 * x + 5))
        self.assertEqual(cnts.frame_count, 1)
        self.assertEqual(cnts.op_count, 2)

    def test_user_getattr2(self):
        class MyConfig:
            defined_on_class = 1

            def __init__(self):
                self.defined_on_object = 2

            def __getattr__(self, name):
                return 3

        def fn(cfg, x):
            return x + cfg.defined_on_class - cfg.defined_on_object + cfg.not_defined

        x = torch.randn(10)
        cfg = MyConfig()
        cnts = torchdynamo.testing.CompileCounter()
        opt_fn = torchdynamo.optimize(cnts)(fn)
        self.assertTrue(same(opt_fn(cfg, x), x + 1 - 2 + 3))
        self.assertEqual(cnts.frame_count, 1)
        self.assertEqual(cnts.op_count, 3)

    def test_user_property(self):
        class MyConfig:
            @property
            def prop5(self):
                return 5

        def fn(cfg, x, y):
            return x + y + cfg.prop5

        x = torch.randn(10)
        cfg = MyConfig()
        cnts = torchdynamo.testing.CompileCounter()
        opt_fn = torchdynamo.optimize(cnts)(fn)
        self.assertTrue(same(opt_fn(cfg, x, x), 2 * x + 5))
        self.assertEqual(cnts.frame_count, 1)
        self.assertEqual(cnts.op_count, 2)

    def test_dataclass_fields(self):
        @dataclasses.dataclass
        class MyDataClass:
            a: torch.Tensor
            b: torch.Tensor = None
            c: torch.Tensor = None
            d: torch.Tensor = None
            e: torch.Tensor = None

        def fn(obj):
            class_fields = dataclasses.fields(obj)
            assert len(class_fields)
            assert all(field.default is None for field in class_fields[1:])
            other_fields_are_none = all(
                getattr(obj, field.name) is None for field in class_fields[1:]
            )
            assert not other_fields_are_none

            total = getattr(obj, class_fields[0].name)
            for field in class_fields[1:]:
                v = getattr(obj, field.name)
                if v is not None:
                    total += v

            return total

        obj1 = MyDataClass(torch.randn(10), torch.randn(10), torch.randn(10))
        obj2 = MyDataClass(torch.randn(10), e=torch.randn(10))
        correct1 = fn(obj1)
        correct2 = fn(obj2)

        cnts = torchdynamo.testing.CompileCounter()
        opt_fn = torchdynamo.optimize(cnts)(fn)
        self.assertTrue(same(opt_fn(obj1), correct1))
        self.assertEqual(cnts.frame_count, 1)
        self.assertEqual(cnts.op_count, 2)

        torchdynamo.reset()
        cnts = torchdynamo.testing.CompileCounter()
        opt_fn = torchdynamo.optimize(cnts)(fn)
        self.assertTrue(same(opt_fn(obj2), correct2))
        self.assertEqual(cnts.frame_count, 1)
        self.assertEqual(cnts.op_count, 1)

    @requires_static_shapes
    def test_tensor_build_list_unpack(self):
        def fn(x):
            # seen in fastNLP_Bert
            return torch.cat([*x], dim=-1)

        val = torch.randn([1, 1, 473, 768])
        correct = fn(val)
        cnts = torchdynamo.testing.CompileCounter()
        opt_fn = torchdynamo.optimize(cnts)(fn)
        self.assertTrue(same(opt_fn(val), correct))
        self.assertEqual(cnts.frame_count, 1)
        self.assertEqual(cnts.op_count, 2)

    def test_numpy_int_constant(self):
        def fn(x, a, b):
            return x + (a % b)

        args = [torch.randn(10), 4096, np.int64(8)]
        correct = fn(*args)
        cnts = torchdynamo.testing.CompileCounter()
        opt_fn = torchdynamo.optimize(cnts)(fn)
        self.assertTrue(same(opt_fn(*args), correct))
        self.assertTrue(same(opt_fn(*args), correct))
        self.assertEqual(cnts.frame_count, 1)
        self.assertEqual(cnts.op_count, 2)

    def test_dict_mutation_side_effect(self):
        def fn(d):
            d["c"] = d["a"] + d.pop("b")
            return d

        args1 = {"a": torch.randn(10), "b": torch.randn(10)}
        args2 = dict(args1)
        assert fn(args1) is args1
        cnts = torchdynamo.testing.CompileCounter()
        opt_fn = torchdynamo.optimize(cnts)(fn)
        self.assertIs(opt_fn(args2), args2)
        self.assertTrue(same(args1, args2))
        self.assertEqual(cnts.frame_count, 1)
        self.assertEqual(cnts.op_count, 1)

    def test_module_deepcopy(self):
        m1 = torch.nn.Sequential(
            torch.nn.Linear(10, 10),
            torch.nn.ReLU(),
            torch.nn.Linear(10, 10),
            torch.nn.ReLU(),
        )
        m2 = torch.nn.Sequential(
            torch.nn.Linear(10, 10),
            torch.nn.ReLU(),
            torch.nn.Linear(10, 10),
            torch.nn.ReLU(),
        )

        def fn(m, x):
            m_copy = copy.deepcopy(m)
            return m_copy(x)

        v = torch.randn(10)
        correct1 = fn(m1, v)
        correct2 = fn(m2, v)
        cnts = torchdynamo.testing.CompileCounter()
        opt_fn = torchdynamo.optimize(cnts)(fn)
        for _ in range(10):
            self.assertTrue(same(opt_fn(m1, v), correct1))
        for _ in range(10):
            self.assertTrue(same(opt_fn(m2, v), correct2))
        self.assertEqual(cnts.frame_count, 1)
        self.assertEqual(cnts.op_count, 4)

    def test_type_copy(self):
        def fn(seq):
            a, b = seq
            return type(seq)([a + 1, b + 2, a + b])

        args1 = [torch.randn(10), torch.randn(10)]
        args2 = tuple([torch.randn(10), torch.randn(10)])
        correct1 = fn(args1)
        correct2 = fn(args2)
        cnts = torchdynamo.testing.CompileCounter()
        opt_fn = torchdynamo.optimize(cnts)(fn)
        self.assertTrue(same(opt_fn(args1), correct1))
        self.assertTrue(same(opt_fn(args2), correct2))
        self.assertIsInstance(opt_fn(args1), list)
        self.assertIsInstance(opt_fn(args2), tuple)
        self.assertEqual(cnts.frame_count, 2)
        self.assertEqual(cnts.op_count, 6)

    def test_setattr_mutation1(self):
        class MyObj:
            def __init__(self, a, b):
                self.a = a
                self.b = b

        def fn(obj):
            obj.c = obj.a * obj.b + 1
            obj.b = obj.a * obj.c + 2
            obj.a = obj.b * obj.c + 3
            obj.c = obj.a * obj.b + 4
            obj.b = obj.a * obj.c + 5
            obj.a = obj.b * obj.c + 6
            return obj

        x1 = torch.randn(10)
        x2 = torch.randn(10)
        obj1 = MyObj(x1, x2)
        obj2 = MyObj(x1, x2)
        fn(obj2)
        cnts = torchdynamo.testing.CompileCounter()
        opt_fn = torchdynamo.optimize(cnts)(fn)
        self.assertIs(opt_fn(obj1), obj1)
        self.assertTrue(same(obj1.a, obj2.a))
        self.assertTrue(same(obj1.b, obj2.b))
        self.assertTrue(same(obj1.c, obj2.c))
        self.assertEqual(cnts.frame_count, 1)
        self.assertEqual(cnts.op_count, 12)

    def test_setattr_mutation2(self):
        class MyObj:
            def __init__(self, x):
                self.a = x + 1
                self.b = x + 2

        def fn(x):
            x = x / 3.0
            obj = MyObj(x)
            obj.c = obj.a * obj.b + 1
            obj.b = obj.a * obj.c + 2
            obj.a = obj.b * obj.c + 3
            return obj

        x1 = torch.randn(10)
        obj2 = fn(x1)

        cnts = torchdynamo.testing.CompileCounter()
        opt_fn = torchdynamo.optimize(cnts)(fn)
        obj1 = opt_fn(x1)
        self.assertTrue(same(obj1.a, obj2.a))
        self.assertTrue(same(obj1.b, obj2.b))
        self.assertTrue(same(obj1.c, obj2.c))
        self.assertEqual(cnts.frame_count, 1)
        self.assertEqual(cnts.op_count, 9)

    def test_setattr_mutation3(self):
        # TODO(jansel): dead code eliminate the object creation
        class MyObj:
            def __init__(self, x):
                super().__init__()
                self.a = x + 1
                self.b = x + 2

        def fn(x):
            x = x / 3.0
            obj = MyObj(x)
            obj.c = obj.a * obj.b + 1
            obj.b = obj.a * obj.c + 2
            obj.a = obj.b * obj.c + 3
            return obj.a, obj.b, obj.c

        x1 = torch.randn(10)
        obj2 = fn(x1)

        cnts = torchdynamo.testing.CompileCounter()
        opt_fn = torchdynamo.optimize(cnts)(fn)
        obj1 = opt_fn(x1)
        self.assertTrue(same(obj1, obj2))
        self.assertEqual(cnts.frame_count, 1)
        self.assertEqual(cnts.op_count, 9)

    def test_user_defined_class_name(self):
        class MyClassFoo:
            pass

        def fn1(a, b, c):
            tmp = MyClassFoo()
            if tmp.__class__.__name__ == "MyClassFoo":
                return a - b / c

        torchdynamo.testing.standard_test(self, fn=fn1, nargs=3)

    def test_manual_seed(self):
        def fn(a, b):
            x = a + b
            torch.manual_seed(9000)
            return x + 1

        torchdynamo.testing.standard_test(self, fn=fn, nargs=2, expected_ops=3)

    def test_usr_cls_staticmethod(self):
        class Foo:
            @staticmethod
            def bar(a, b):
                return a + b

        def fn(a, b):
            return Foo.bar(a, b) - 1

        torchdynamo.testing.standard_test(self, fn=fn, nargs=2)

    def test_usr_cls_classmethod(self):
        class Foo:
            @classmethod
            def bar(cls, a, b):
                return a + b

        def fn(a, b):
            return Foo.bar(a, b) - 1

        torchdynamo.testing.standard_test(self, fn=fn, nargs=2)

    def test_dunder_methods(self):
        class Foo:
            def __init__(self, val):
                super().__init__()
                self.val = val

            def __add__(self, other):
                return Foo(self.val + other.val)

            def __mul__(self, other):
                return Foo(self.val * other.val)

            def __truediv__(self, other):
                return Foo(self.val / other.val)

            def __sub__(self, other):
                return Foo(self.val - other.val)

        def fn(a, b, c):
            return Foo(a) + Foo(b) * Foo(c) / Foo(a) - Foo(b)

        torchdynamo.testing.standard_test(self, fn=fn, nargs=3, expected_ops=4)

    def test_function_annotation(self):
        class Variable:
            pass

        def fn(x):
            x = x / 3.0

            def inner(y: typing.List[Variable]):
                return x + 1

            return inner

        x1 = torch.randn(10)
        obj2 = fn(x1)([])

        cnts = torchdynamo.testing.CompileCounter()
        opt_fn = torchdynamo.optimize_assert(cnts)(fn)
        opt_fn_inner = torchdynamo.optimize_assert(cnts)(opt_fn(x1))
        obj1 = opt_fn_inner([])
        self.assertTrue(same(obj1, obj2))
        self.assertEqual(cnts.frame_count, 2)
        self.assertEqual(cnts.op_count, 2)

    def test_nested_closure(self):
        v0 = torch.randn(10)

        def fn1():
            v1 = torch.randn(10)

            def fn2(*args, **kwargs):
                assert len(args) == 1
                assert len(kwargs) == 1
                v2 = torch.randn(10) + args[0] + kwargs["b"]

                def fn3(v3=torch.randn(10)):
                    def fn4():
                        return v0 + v1 + v2 + v3 + 1

                    return fn4

                return fn3

            return fn2(1, b=2)()

        cnts = torchdynamo.testing.CompileCounter()
        opt_fn1 = torchdynamo.optimize_assert(cnts)(fn1)
        tmp1 = torchdynamo.optimize_assert(cnts)(opt_fn1())
        tmp2 = torchdynamo.optimize_assert(cnts)(opt_fn1())
        self.assertTrue(tmp1().shape, (10,))
        self.assertTrue(same(tmp1(), tmp1()))
        self.assertFalse(same(tmp1(), tmp2()))
        self.assertEqual(cnts.frame_count, 2)
        self.assertEqual(cnts.op_count, 9)

    def test_nested_closure_mutation(self):
        def fn1():
            v1 = torch.randn(10)

            def fn2():
                v2 = torch.randn(10)

                def fn3():
                    nonlocal v1, v2
                    v1 += 1
                    v2 += 2
                    return v1 + v2

                return fn3

            rv = fn2()
            rv()
            rv()
            return rv

        torch.manual_seed(9000)
        counter1 = fn1()
        result1 = [counter1(), counter1(), counter1()]

        torch.manual_seed(9000)
        cnts = torchdynamo.testing.CompileCounter()
        opt_fn1 = torchdynamo.optimize_assert(cnts)(fn1)
        counter2 = torchdynamo.optimize_assert(cnts)(opt_fn1())
        result2 = [counter2(), counter2(), counter2()]
        result1.append(counter1())
        result2.append(counter2())

        self.assertTrue(same(result1, result2))
        self.assertEqual(cnts.frame_count, 2)
        self.assertEqual(cnts.op_count, 11)

    def test_write_to_closures_in_inlining(self):
        out = []
        for use_dynamo in [False, True]:

            def make_counter():
                x = torch.randn(10)

                def counter():
                    nonlocal x
                    x = x + 1
                    return x

                return counter

            torch.manual_seed(0)
            counter = make_counter()
            if not use_dynamo:
                out.append(counter() + counter())
            else:
                cnts = torchdynamo.testing.CompileCounter()

                @torchdynamo.optimize(cnts, nopython=True)
                def fn(counter):
                    return counter() + counter()

                out.append(fn(counter))
                self.assertEqual(cnts.frame_count, 1)
                self.assertEqual(cnts.op_count, 3)
                self.assertFalse(same(counter() + counter(), out[-1]))

        self.assertTrue(same(out[0], out[1]))

    def test_top_package_import(self):
        def fn(x):
            import torch.fx

            assert not isinstance(x, torch.fx.Proxy)
            return torch.sin(x)

        x = torch.randn(4, 5)
        ref = fn(x)
        cnts = torchdynamo.testing.CompileCounter()
        opt_fn = torchdynamo.optimize_assert(cnts)(fn)
        res = opt_fn(x)
        self.assertTrue(same(ref, res))

    def test_optimize_on_module(self):
        class MockModule(torch.nn.Module):
            def __init__(self):
                super().__init__()
                self.relu = torch.nn.ReLU()

            def custom_member(self):
                # Just for checking that Dynamo returned mod object can redirect
                # to this method
                pass

            def forward(self, x):
                return self.relu(x)

        cnts1 = torchdynamo.testing.CompileCounter()
        mod = MockModule()
        optimized_mod = torchdynamo.optimize(cnts1, nopython=True)(mod)

        a = torch.randn(10)
        ref = mod(a)
        res = optimized_mod(a)

        optimized_mod.custom_member()

        self.assertTrue(same(ref, res))

    def test_nested_optimize_decorator(self):
        cnts2 = torchdynamo.testing.CompileCounter()
        cnts3 = torchdynamo.testing.CompileCounter()

        @torchdynamo.run()
        def fn1(x):
            return torch.sin(x) * 10

        @torchdynamo.optimize(cnts2, nopython=True)
        def fn2(x):
            return fn1(x) + 1

        @torchdynamo.optimize(cnts3, nopython=True)
        def fn3(x):
            return torch.relu(fn2(x))

        fn3(torch.randn(4, 5))
        self.assertEqual(cnts2.frame_count, 0)
        self.assertEqual(cnts3.frame_count, 1)
        self.assertEqual(cnts3.op_count, 4)

    def test_nested_optimize_run(self):
        cnts = torchdynamo.testing.CompileCounter()

        @torchdynamo.optimize(cnts, nopython=True)
        def fn(x):
            return torch.relu(torch.cos(x) + torch.sin(x))

        fn(torch.randn(4))
        self.assertEqual(cnts.frame_count, 1)

        fn(torch.randn(4, 4))
        self.assertEqual(cnts.frame_count, 2)

        # Test that run works on a decorated fn
        fn = torchdynamo.run(fn)
        fn(torch.randn(4, 4, 4))
        self.assertEqual(cnts.frame_count, 2)

    def test_nested_optimize(self):
        cnts1 = torchdynamo.testing.CompileCounter()
        cnts2 = torchdynamo.testing.CompileCounter()

        def fn(x):
            return torch.relu(torch.cos(x) + torch.sin(x))

        fn1 = torchdynamo.optimize(cnts1, nopython=True)(fn)
        fn2 = torchdynamo.optimize(cnts2, nopython=True)(fn1)

        # The first optimize in the nesting should be ignored
        fn2(torch.randn(4))
        self.assertEqual(cnts2.frame_count, 1)
        self.assertEqual(cnts1.frame_count, 0)

        # Since the fn code object is already compiled, calling fn1 should
        # directly call the compiled_fn callable.
        torchdynamo.run()(fn1)(torch.randn(4))
        self.assertEqual(cnts1.frame_count, 0)

        # Test same behavior by reversing the calls
        torchdynamo.reset()
        cnts1 = torchdynamo.testing.CompileCounter()
        cnts2 = torchdynamo.testing.CompileCounter()
        fn1 = torchdynamo.optimize(cnts1, nopython=True)(fn)
        fn2 = torchdynamo.optimize(cnts2, nopython=True)(fn1)
        fn1(torch.randn(4))
        self.assertEqual(cnts1.frame_count, 1)
        torchdynamo.run()(fn2)(torch.randn(4))
        self.assertEqual(cnts2.frame_count, 0)

    def test_nested_disable_decorator(self):
        cnts = torchdynamo.testing.CompileCounter()

        @torchdynamo.disable()
        def fn1(x):
            return torch.sin(x) * 10

        @torchdynamo.optimize(cnts)
        def fn2(x):
            x = x + 1
            x = x + 1
            x = fn1(x)  # graph break
            x = x + 1
            x = x + 1
            return x

        @torchdynamo.optimize(cnts, nopython=True)
        def fn3(x):
            return fn2(x)

        fn2(torch.randn(4, 5))
        self.assertEqual(cnts.frame_count, 2)
        self.assertEqual(cnts.op_count, 4)

        try:
            fn3(torch.randn(4, 5))
            self.assertFalse(True)
        except torchdynamo.exc.Unsupported as e:
            self.assertIn("call torchdynamo.disable() wrapped function", str(e))

    def test_torch_size(self):
        cnts = torchdynamo.testing.CompileCounter()

        def fn(x):
            output_size = torch.Size([10, 10])
            x = x.view(*output_size)
            return (x,)

        x = torch.randn(100, requires_grad=True)
        x_clone = x.clone()
        ref = fn(x)

        opt_fn = torchdynamo.optimize(cnts, nopython=True)(fn)
        res = opt_fn(x_clone)

        self.assertTrue(same(ref, res))

    def test_torch_seed(self):
        cnts = torchdynamo.testing.CompileCounter()

        def fn(x):
            attention_seed = int(torch.seed() % sys.maxsize)
            torch.manual_seed(attention_seed)
            return (x,)

        x = torch.randn(100, requires_grad=True)
        ref = fn(x)

        opt_fn = torchdynamo.optimize(cnts, nopython=True)(fn)
        res = opt_fn(x)

        self.assertTrue(same(ref, res))

    def test_is_tensor_like(self):
        cnts = torchdynamo.testing.CompileCounter()

        def f(x):
            if torch.overrides.is_tensor_like(x):
                return (x * 2,)
            return (torch.ones(10) + x,)

        x = torch.randn(10)
        ref0 = f(x)
        ref1 = f(4)
        opt_f = torchdynamo.optimize(cnts, nopython=True)(f)
        res0 = opt_f(x)
        res1 = opt_f(4)
        self.assertTrue(same(ref0, res0))
        self.assertTrue(same(ref1, res1))

    def test_version_ci(self):
        # temporary test to check that the ci torch version is set correctly
        self.assertTrue(hasattr(torch, "_subclasses"))

    @unittest.skipIf(not torch.cuda.is_available(), "requires cuda")
    def test_rand(self):
        cnts = torchdynamo.testing.CompileCounter()
        device = "cuda"

        def fn():
            return torch.randn(10, device=device)

        torch.manual_seed(10)
        ref_run1 = fn()

        torch.manual_seed(10)
        ref_run2 = fn()
        self.assertTrue(same(ref_run1, ref_run2))

        torch.manual_seed(10)
        opt_fn = torchdynamo.optimize(cnts, nopython=True)(fn)
        res = opt_fn()

        self.assertTrue(same(res, ref_run1))

    def test_slice_input(self):
        cnts = torchdynamo.testing.CompileCounter()

        def getitem(a, idx):
            if isinstance(idx, slice):
                return (
                    torch.zeros(1),
                    a[idx]
                    + [
                        100,
                    ],
                )
            else:
                return (torch.zeros(1), a[idx])

        layers = list(range(10))
        ref0 = getitem(layers, slice(0, 2, 1))
        ref1 = getitem(layers, 2)
        ref2 = getitem(layers, slice(3, 8, 2))
        opt_getitem = torchdynamo.optimize(cnts, nopython=True)(getitem)
        res0 = opt_getitem(layers, slice(0, 2, 1))
        res1 = opt_getitem(layers, 2)
        res2 = opt_getitem(layers, slice(3, 8, 2))

        self.assertTrue(ref0 == res0)
        self.assertTrue(ref1 == res1)
        self.assertTrue(ref2 == res2)

    def test_grad(self):
        cnts = torchdynamo.testing.CompileCounter()

        def fn(a, b):
            out = a * b
            out.sum().backward()
            real_out = torch.sigmoid(a.grad + b)
            return real_out

        inps = [torch.randn(4, requires_grad=True) for _ in range(2)]
        for inp in inps:
            inp.grad = None
        ref = fn(*inps)

        for inp in inps:
            inp.grad = None
        opt_fn = torchdynamo.optimize(cnts)(fn)
        res = opt_fn(*inps)

        self.assertTrue(same(ref, res))

    @unittest.skipIf(sys.version_info < (3, 10), "use linetable when python >= 3.10")
    def test_linetable_writer(self):
        def fn():
            a = 10
            b = 20
            c = a + b
            f = "linetable_writer"
            return f"Test if {f} generates correct co_linetable: {c}"

        inst = dis.get_instructions(fn)
        result = bytecode_transformation.assemble(inst, fn.__code__.co_firstlineno)
        self.assertTrue(result[1] == fn.__code__.co_linetable)

    @unittest.skipIf(sys.version_info >= (3, 10), "use lnotab when python < 3.10")
    def test_lnotab_writer(self):
        def fn():
            a = 10
            b = 20
            c = a + b
            f = "lnotab_writer"
            return f"Test if {f} generates correct co_lnotab: {c}"

        inst = dis.get_instructions(fn)
        result = bytecode_transformation.assemble(inst, fn.__code__.co_firstlineno)
        self.assertTrue(result[1] == fn.__code__.co_lnotab)

    def test_autograd_profiler(self):
        # wrap torch.autograd.profiler.* as AutogradProfilerContextWrapperVariable and do nothing
        def fn(x):
            y = x**2
            with torch.autograd.profiler.profile():
                y = y + 2
                with torch.autograd.profiler.record_function("my_function"):
                    z = y**3
                    z.tolist()  # graph break
                    z = z + 1
            return z

        x = torch.randn((2, 2), requires_grad=True)
        ref = fn(x)
        cnts = torchdynamo.testing.CompileCounter()
        opt_fn = torchdynamo.optimize(cnts)(fn)
        res = opt_fn(x)
        self.assertTrue(same(ref, res))
        self.assertEqual(cnts.frame_count, 2)

    def test_python_slice(self):
        def f1(input):
            y = 0
            for i, x in enumerate(input[2:], 1):
                y = y + x
            return y

        def f2(input):
            y = 0
            for i, x in enumerate(input.shape[2:], 1):
                y = y + x
            return y

        cnts = torchdynamo.testing.CompileCounter()
        opt_f1 = torchdynamo.optimize(cnts)(f1)
        opt_f2 = torchdynamo.optimize(cnts)(f2)
        res1 = opt_f1([1, 2, 3, 5])
        res2 = opt_f2(torch.rand([2, 3, 4, 5]))

        self.assertEqual(res1, 8)
        self.assertEqual(res2, 9)

    def test_const_dict_variable_python_type(self):
        from torchdynamo.variables import ConstDictVariable

        d1 = {"a": 10, "b": 20}
        d2 = collections.OrderedDict([("x", 12), ("y", 22)])
        self.assertEqual(ConstDictVariable(d1, dict).python_type(), dict)
        self.assertEqual(
            ConstDictVariable(d2, collections.OrderedDict).python_type(),
            collections.OrderedDict,
        )

    def test_builtin_subclasses_as_method_on_class_type(self):
        class Foo:
            def __init__(name):
                self.ame_ = name

            def get_name(self):
                return "Foo " + self.name_

        class Bar(Foo):
            def __init__(name):
                self.name_ = name

            def get_name(self):
                return "Bar " + self.name_

        class Baz(Foo):
            def __init__(name):
                self.name_ = name

            def get_name(self):
                return "Baz " + self.name_

        subs_of_foo_reg = Foo.__subclasses__()

        counter = CompileCounter()

        @torchdynamo.optimize_assert(counter)
        def fn():
            return Foo.__subclasses__()

        subs_of_foo_optim = fn()

        self.assertEqual(len(subs_of_foo_reg), 2)
        self.assertEqual(subs_of_foo_reg, subs_of_foo_optim)

    def test_builtin_subclasses_as_method_on_var(self):
        class Foo:
            def __init__(name):
                self.name_ = name

            def get_name(self):
                return "Foo " + self.name_

        class Bar(Foo):
            def __init__(name):
                self.name_ = name

            def get_name(self):
                return "Bar " + self.name_

        class Baz(Bar):
            def __init__(name):
                self.name_ = name

            def get_name(self):
                return "Baz " + self.name_

        subs_of_foo_reg = Foo.__subclasses__()
        sub_of_foo_subclass_var_reg = subs_of_foo_reg[0].__subclasses__()

        sub_of_foo_subclass_var_optim = list()
        counter = CompileCounter()

        @torchdynamo.optimize_assert(counter)
        def fn():
            return Foo.__subclasses__()

        @torchdynamo.optimize_assert(counter)
        def fn_single(subs_of_foo_optim):
            return subs_of_foo_optim[0].__subclasses__()

        subs_of_foo_optim = fn()
        sub_of_foo_subclass_var_optim = fn_single(subs_of_foo_optim)

        self.assertEqual(len(sub_of_foo_subclass_var_optim), 1)
        self.assertEqual(sub_of_foo_subclass_var_optim, sub_of_foo_subclass_var_reg)

    def test_enum_no_graphbreaks(self):
        class Foo(enum.Enum):
            FOO = 0
            BAR = 1

        def fn(x, foo):
            if foo is Foo.FOO:
                x = torch.add(x, 1.0)
            x = torch.mul(x, 1.0)
            return x

        x = torch.randn(1)
        cnts = torchdynamo.testing.CompileCounter()
        opt_fn = torchdynamo.optimize(cnts, nopython=True)(fn)
        opt_fn(x, Foo.FOO)
        self.assertEqual(cnts.op_count, 2)

        torchdynamo.reset()
        cnts = torchdynamo.testing.CompileCounter()
        opt_fn = torchdynamo.optimize(cnts, nopython=True)(fn)
        opt_fn(x, Foo.BAR)
        self.assertEqual(cnts.op_count, 1)

    def test_id_of_nn_module(self):
        class M(torch.nn.Module):
            def forward(self, x, ref_id):
                self_id = id(self)
                if self_id == ref_id:
                    x = torch.mul(x, 1.0)
                x = torch.add(x, 1.0)
                return x

        m = M().eval()
        data = torch.randn(1)
        cnts = torchdynamo.testing.CompileCounter()
        correct_ref_id = id(m)
        opt_m = torchdynamo.optimize(cnts, nopython=True)(m)
        opt_m(data, correct_ref_id)
        self.assertEqual(cnts.op_count, 2)

        torchdynamo.reset()
        cnts = torchdynamo.testing.CompileCounter()
        incorrect_ref_id = id(m) + 1
        opt_m = torchdynamo.optimize(cnts, nopython=True)(m)
        opt_m(data, incorrect_ref_id)
        self.assertEqual(cnts.op_count, 1)

    def test_inline_func_jump_on_tensor_condition(self):
        def f1(input):
            if input == 0:
                return input + 1
            else:
                return input + 2

        def f2(input):
            return f1(input)

        cnts = torchdynamo.testing.CompileCounter()
        opt_f2 = torchdynamo.optimize(cnts)(f2)
        res1 = opt_f2(torch.tensor([1.0]))
        res2 = opt_f2(torch.tensor([0.0]))

        self.assertEqual(res1, 3)
        self.assertEqual(res2, 1)

    def test_frozenset_torch_func_contains(self):
        funcs = frozenset([torch.add])

        def fn(x, func):
            if func in funcs:
                x = torch.add(x, 1.0)
            x = torch.mul(x, 1.0)
            return x

        x = torch.randn(1)
        cnts = torchdynamo.testing.CompileCounter()
        opt_fn = torchdynamo.optimize(cnts, nopython=True)(fn)
        opt_fn(x, torch.add)
        self.assertEqual(cnts.op_count, 2)

        torchdynamo.reset()
        cnts = torchdynamo.testing.CompileCounter()
        opt_fn = torchdynamo.optimize(cnts, nopython=True)(fn)
        opt_fn(x, torch.mul)
        self.assertEqual(cnts.op_count, 1)

    @patch.object(torchdynamo.config, "fake_tensor_propagation", True)
    def test_unsupported_fake_tensor(self):
        def f(x):
            return torch.quantize_per_tensor(
                torch.tensor([-1.0, 0.0, 1.0, 2.0]), 0.1, 10, torch.quint8
            )

        x = torch.randn(2, 2)
        with self.assertRaises(RuntimeError):
            opt_f = torchdynamo.optimize_assert(torchdynamo.testing.CompileCounter())(f)
            opt_f(x)

        torchdynamo.reset()
        with patch.object(torchdynamo.config, "fake_tensor_propagation", False):
            opt_f = torchdynamo.optimize_assert(torchdynamo.testing.CompileCounter())(f)
            opt_f(x)

    def test_inline_list_mutation(self):
        def f1(x):
            x.append(torch.ones(8))
            return x

        def f2():
            x = [torch.ones(6)]
            f1(x)
            return x

        res1 = f2()
        cnts = torchdynamo.testing.CompileCounter()
        opt_f2 = torchdynamo.optimize(cnts)(f2)
        res2 = opt_f2()
        self.assertTrue(same(res1, res2))

    def test_inline_dict_mutation(self):
        def f1(d):
            d["c"] = d["a"] + d.pop("b")
            return d

        def f2():
            d = {"a": torch.ones(5), "b": torch.ones(5)}
            f1(d)
            return d

        res1 = f2()
        cnts = torchdynamo.testing.CompileCounter()
        opt_f2 = torchdynamo.optimize(cnts)(f2)
        res2 = opt_f2()
        self.assertTrue(same(res1, res2))

    def test_recursive_inline_list_mutation(self):
        def f1(x, y):
            x.append(torch.tensor([1.1]))
            y.append(torch.tensor([1.2]))
            return x, y

        def f2(x, y):
            x.append(torch.tensor([2.1]))
            y.append(torch.tensor([2.2]))
            f1(x, y)
            return x, y

        def f3(x):
            x.append(torch.tensor([3.1]))
            y = [torch.tensor([3.2])]
            f2(x, y)
            return x, y

        def f4():
            x = [torch.tensor([4.1])]
            return f3(x)

        res1 = f4()
        cnts = torchdynamo.testing.CompileCounter()
        opt_f4 = torchdynamo.optimize(cnts)(f4)
        res2 = opt_f4()
        self.assertTrue(same(res1, res2))

    def test_disallow_in_graph(self):
        cnts = torchdynamo.testing.CompileCounter()

        @torchdynamo.optimize(cnts)
        def fn(a):
            x = torch.add(a, 1)
            x = torch.add(x, 1)
            x = torch.sub(x, 1)
            x = torch.add(x, 1)
            x = torch.add(x, 1)
            return x

        torchdynamo.disallow_in_graph(torch.sub)
        fn(torch.randn(10))
        torchdynamo.allow_in_graph(torch.sub)

        # check for graph break on sub
        self.assertEqual(cnts.frame_count, 2)
        self.assertEqual(cnts.op_count, 4)

    def test_allow_in_graph(self):
        cnts = torchdynamo.testing.CompileCounter()

        @torchdynamo.optimize(cnts)
        def fn(a):
            x = torch.add(a, 1)
            x = torch.add(x, 1)
            x = my_custom_function(x)
            x = torch.add(x, 1)
            x = torch.add(x, 1)
            return x

        torchdynamo.allow_in_graph(my_custom_function)
        fn(torch.randn(10))
        torchdynamo.disallow_in_graph(my_custom_function)

        # check for no graph break
        self.assertEqual(cnts.frame_count, 1)
        self.assertEqual(cnts.op_count, 5)

    def test_sample_input(self):
        from torch.testing._internal.common_methods_invocations import SampleInput

        def fn(sample):
            if isinstance(sample.input, torch.Tensor):
                return sample.input * 2
            return torch.zeros(())

        sample = SampleInput(torch.ones(2))
        ref = fn(sample)

        opt_fn = torchdynamo.optimize("eager")(fn)
        res = opt_fn(sample)

        self.assertTrue(same(ref, res))

    def test_release_input_memory(self):
        x = torch.rand([4])
        x_ref = weakref.ref(x)

        cnts = torchdynamo.testing.CompileCounter()

        @torchdynamo.optimize(cnts)
        def foo(x):
            return x + x

        out = foo(x)
        self.assertTrue(same(out, x + x))
        del x
        self.assertIs(x_ref(), None)

    def test_release_module_memory(self):

        mod = torch.nn.Linear(10, 10)
        x = torch.rand([10, 10])
        mod_weight_ref = weakref.ref(mod.weight)
        mod_ref = weakref.ref(mod)

        # Modules that are passed into torchdynamo optimized functions
        # will normally be held onto through the generated GraphModule,
        # which contains the modules. remove the reference in this backend
        # and test that no additional references are being held.
        class NoLeakBackend:
            def __call__(self, gm: torch.fx.GraphModule, example_inputs):
                gm.mod = None

                def foo(*args, **kwargs):
                    return (1,)

                return foo

        no_leak_backend = NoLeakBackend()

        @torchdynamo.optimize(no_leak_backend)
        def foo(mod, x):
            return mod(x)

        foo(mod, x)
        del mod
        del x
        self.assertIsNone(mod_ref(), None)
        self.assertIsNone(mod_weight_ref(), None)

    def test_update_locals_and_stack_uses_shared_cache(self):
        def fn(x):
            perm = [0, 3, 5]
            perm = [i for i in range(min(perm))] + perm
            perm.extend(i for i in range(x.dim()) if i not in perm)
            return perm

        x = torch.rand([2, 2, 2, 2, 2, 2])
        res1 = fn(x)
        cnts = torchdynamo.testing.CompileCounter()
        opt_fn = torchdynamo.optimize(cnts)(fn)
        res2 = opt_fn(x)
        self.assertTrue(same(res1, res2))

    def test_dict_reconstruct_keeps_original_order(self):
        def fn():
            modules = collections.OrderedDict([("act", torch.nn.ReLU())])
            module_dict = torch.nn.ModuleDict(modules)

            next_modules = {"fc4": torch.nn.Linear(5, 6), "act3": torch.nn.Sigmoid()}
            modules.update(next_modules.items())
            module_dict.update(next_modules)
            return modules, module_dict

        cnts = torchdynamo.testing.CompileCounter()
        opt_fn = torchdynamo.optimize(cnts)(fn)
        modules, module_dict = opt_fn()

        self.assertEqual(len(module_dict), len(modules))
        for k1, m2 in zip(modules, module_dict.children()):
            self.assertTrue(modules[k1] is m2)

    def test_side_effects_codegen_update_mutated(self):
        # codegen to update mutated variables with side effect
        # should after stack value's codegen
        def f1(x):
            alist = [x]
            alist.append(x + 1)
            alist[0].sum().item()  # graph break
            res = alist.pop()
            res.sum().item()  # graph break
            return res

        def f2(a, b):
            d = {"a": a + 1, "b": b + 2}
            x = d.pop("b")
            x.sum().item()  # graph break
            y = d["a"] + x
            y.sum().item()  # graph break
            d["c"] = y
            return d

        x = torch.rand([2, 3])
        a = torch.rand([5, 6])
        b = torch.rand([5, 6])
        res11 = f1(x)
        res21 = f2(a, b)
        cnts = torchdynamo.testing.CompileCounter()
        opt_f1 = torchdynamo.optimize(cnts)(f1)
        opt_f2 = torchdynamo.optimize(cnts)(f2)
        res12 = opt_f1(x)
        res22 = opt_f2(a, b)
        self.assertTrue(same(res11, res12))
        self.assertTrue(same(res21, res22))

    def test_list_append_return_none(self):
        def fn(x):
            alist = []
            blist = alist.append(x + 1)
            return alist, blist

        x = torch.tensor([2.3])
        res = fn(x)
        cnts = torchdynamo.testing.CompileCounter()
        opt_fn = torchdynamo.optimize(cnts)(fn)
        res2 = opt_fn(x)
        self.assertEqual(res, res2)

    def test_tensor_types(self):
        def fn(dtype, tensor_type):
            x = torch.empty(4, dtype=dtype)
            assert isinstance(x, tensor_type)

        opt_fn = torchdynamo.optimize("eager")(fn)
        opt_fn(torch.float32, torch.FloatTensor)
        opt_fn(torch.float64, torch.DoubleTensor)
        opt_fn(torch.float16, torch.HalfTensor)
        opt_fn(torch.bfloat16, torch.BFloat16Tensor)
        opt_fn(torch.uint8, torch.ByteTensor)
        opt_fn(torch.int8, torch.CharTensor)
        opt_fn(torch.int64, torch.LongTensor)
        opt_fn(torch.int, torch.IntTensor)
        opt_fn(torch.int16, torch.ShortTensor)
        opt_fn(torch.bool, torch.BoolTensor)

    def test_nan(self):
        def f(x, n):
            return x * 2 + n

        x = torch.randn(4)
        n = float("nan")

        cnts = torchdynamo.testing.CompileCounter()
        opt_f = torchdynamo.optimize(cnts)(f)
        opt_f(x, n)
        opt_f(x, n)
        self.assertEqual(cnts.frame_count, 1)

    @patch.object(torchdynamo.config, "capture_scalar_outputs", True)
    def test_item(self):
        class MyMod(torch.nn.Module):
            def forward(self, x):
                z = torch.max(x)
                return z.int().item()

        x = torch.tensor([[10.6763, 11.7445, -2.2369]])
        model = MyMod()
        y = torchdynamo.optimize("eager", nopython=True)(model)(x)

        self.assertEqual(y, 11)

    @patch.object(torchdynamo.config, "capture_scalar_outputs", True)
    def test_item_changes(self):
        class MyMod(torch.nn.Module):
            def forward(self, x):
                z = torch.max(x)
                return z.int().item()

        x = torch.tensor([[10.6763, 11.7445, -2.2369]])
        model = MyMod()
        opt_model = torchdynamo.optimize("eager", nopython=True)(model)
        y = opt_model(x)
        z = opt_model(torch.tensor([[y - 5, y + 10, y + 50]]))

        self.assertEqual(y, 11)
        self.assertEqual(z, 61)

    @patch.object(torchdynamo.config, "capture_scalar_outputs", True)
    def test_item_changes_new_shape(self):
        class MyMod(torch.nn.Module):
            def forward(self, x):
                z = torch.max(x)
                return z.int().item()

        x = torch.tensor([[10.6763, 11.7445, -2.2369]])
        model = MyMod()
        opt_model = torchdynamo.optimize("eager", nopython=True)(model)
        y = opt_model(x)
        z = opt_model(torch.tensor([[y - 5, y + 50], [y + 5, y - 50]]))

        self.assertEqual(y, 11)
        self.assertEqual(z, 61)

    def test_cross_entropy_loss_fancy_ctor(self):
        output = None
        rand_5 = torch.randn(5)
        rand_3_5 = torch.randn(3, 5)
        target = torch.empty(3, dtype=torch.long).random_(5)

        loss = torch.nn.CrossEntropyLoss(
            weight=rand_5, reduce=False, label_smoothing=0.5
        )
        opt_loss = torchdynamo.optimize("eager", nopython=True)(loss)
        input = rand_3_5
        dynamo_output = opt_loss(input, target)

        loss = torch.nn.CrossEntropyLoss(
            weight=rand_5, reduce=False, label_smoothing=0.5
        )
        input = rand_3_5
        output = loss(input, target)

        self.assertTrue(torch.allclose(dynamo_output, output))

    def test_cross_entropy_loss_simple_ctor(self):
        output = None
        rand_3_5 = torch.randn(3, 5)
        target = torch.empty(3, dtype=torch.long).random_(5)

        loss = torch.nn.CrossEntropyLoss()
        opt_loss = torchdynamo.optimize("eager", nopython=True)(loss)
        input = rand_3_5
        dynamo_output = opt_loss(input, target)

        loss = torch.nn.CrossEntropyLoss()
        input = rand_3_5
        output = loss(input, target)

        self.assertTrue(torch.allclose(dynamo_output, output))

    def test_large_reduction_list(self):
        dtype = torch.float32
        device = "cpu"

        def check_sum_all(tensor: torch.Tensor) -> None:
            pylist = tensor.reshape(-1).tolist()
            self.assertTrue(same(tensor.sum(), torch.tensor(sum(pylist))))

        check_sum_all(torch.randn(200000, dtype=dtype, device=device))

    @patch.object(torchdynamo.config, "raise_on_backend_error", True)
    def test_raise_on_backend_error(self):
        def my_compiler(gm, _):
            raise RuntimeError("duck!")

        @torchdynamo.optimize(my_compiler)
        def fn(a, b):
            return a + b / (a - b)

        self.assertRaises(
            torchdynamo.exc.BackendCompilerFailed,
            lambda: fn(torch.randn(10), torch.randn(10)),
        )

    def test_named_parameters(self):
        n_embd = 768
        block_size = 128
        vocab_size = 65
        embd_pdrop = 0.1

        class MyModel2(torch.nn.Module):
            def __init__(self):
                super().__init__()
                self.tok_emb = torch.nn.Embedding(vocab_size, n_embd)
                self.pos_emb = torch.nn.Parameter(torch.zeros(1, block_size, n_embd))
                self.drop = torch.nn.Dropout(embd_pdrop)

            def forward(self, x):
                return x

        class MyModel(torch.nn.Module):
            def __init__(self):
                super().__init__()
                self.tok_emb = torch.nn.Embedding(vocab_size, n_embd)
                self.pos_emb = torch.nn.Parameter(torch.zeros(1, block_size, n_embd))
                self.drop = torch.nn.Dropout(embd_pdrop)
                self.submod2 = MyModel2()

            def forward(self, x):
                return x

        # Regular
        params = []
        mod = MyModel()
        actual_params = list(mod.named_parameters())

        @torchdynamo.optimize("eager", nopython=True)
        def fn():
            return list(mod.named_parameters())

        params = fn()

        self.assertEqual(len(actual_params), len(params))
        for idx in range(len(params)):
            k_a, v_a = actual_params[idx]
            k, v = params[idx]
            self.assertEqual(k_a, k)
            self.assertTrue(torch.allclose(v_a, v))

        # Prefix
        params = []
        mod = MyModel()
        actual_params = list(mod.named_parameters(prefix="foo"))

        @torchdynamo.optimize("eager", nopython=True)
        def fn1():
            return list(mod.named_parameters(prefix="foo"))

        params = fn1()

        self.assertEqual(len(actual_params), len(params))
        for idx in range(len(params)):
            k_a, v_a = actual_params[idx]
            k, v = params[idx]
            self.assertEqual(k_a, k)
            self.assertTrue(torch.allclose(v_a, v))

    def test_module_complex_iter(self):
        n_embd = 768
        block_size = 128
        vocab_size = 65
        embd_pdrop = 0.1

        class FakeGPT(torch.nn.Module):
            def __init__(self):
                super().__init__()
                self.tok_emb = torch.nn.Embedding(vocab_size, n_embd)
                self.pos_emb = torch.nn.Parameter(torch.zeros(1, block_size, n_embd))
                self.drop = torch.nn.Dropout(embd_pdrop)
                self.ln_f = torch.nn.LayerNorm(n_embd)
                self.head = torch.nn.Linear(n_embd, vocab_size, bias=False)

                self.block_size = block_size
                self.names = []

            def forward(self, idx, targets=None):
                from torch.nn import functional as F

                b, t = idx.size()
                assert (
                    t <= self.block_size
                ), "Cannot forward, model block size is exhausted."

                # forward the GPT model
                token_embeddings = self.tok_emb(
                    idx
                )  # each index maps to a (learnable) vector
                position_embeddings = self.pos_emb[
                    :, :t, :
                ]  # each position maps to a (learnable) vector
                x = self.drop(token_embeddings + position_embeddings)
                x = self.blocks(x)
                x = self.ln_f(x)
                logits = self.head(x)

                # if we are given some desired targets also calculate the loss
                loss = None
                if targets is not None:
                    loss = F.cross_entropy(
                        logits.view(-1, logits.size(-1)), targets.view(-1)
                    )

                return logits, loss

            def foo(self, memo=None, prefix="", remove_duplicate=False):
                for mn, m in self.named_modules(
                    memo=memo, prefix=prefix, remove_duplicate=remove_duplicate
                ):
                    for pn, p in self.named_parameters():
                        fpn = "%s.%s" % (mn, pn) if mn else pn
                        self.names.append(fpn)

        # Test plain recurse
        model_a = FakeGPT()
        model_a.foo()
        a_names = model_a.names

        model_b = FakeGPT()
        opt_model_b = torchdynamo.optimize("eager", nopython=True)(model_b)
        opt_model_b.foo()

        self.assertEqual(a_names, model_b.names)

        # Test with prefix
        model_a = FakeGPT()
        model_a.foo(prefix="abc")
        a_names = model_a.names

        model_b = FakeGPT()
        opt_model_b = torchdynamo.optimize("eager", nopython=True)(model_b)
        opt_model_b.foo(prefix="abc")

        self.assertEqual(a_names, model_b.names)

    def test_numpy_variable_isinstance(self):
        def fn(x, m):
            if isinstance(m, np.ndarray):
                return x + 1
            else:
                return x - 1

        x = torch.tensor([2.3])
        m = np.array([1, 2, 3])
        ref = fn(x, m)
        cnts = torchdynamo.testing.CompileCounter()
        opt_fn = torchdynamo.optimize(cnts)(fn)
        res = opt_fn(x, m)
        self.assertEqual(ref, res)

    def test_tensor_dot_grad_no_graph_break(self):
        def fn(a, b):
            y = 3 * a**3 - b**2
            y.backward(gradient=torch.tensor([1.0, 1.0]))
            b.grad.zero_()
            return a.grad, b.grad

        a = torch.tensor([2.0, 3.0], requires_grad=True)
        b = torch.tensor([6.0, 4.0], requires_grad=True)
        cnts = torchdynamo.testing.CompileCounter()
        opt_fn = torchdynamo.optimize(cnts)(fn)
        _, b_grad = opt_fn(a, b)
        self.assertTrue(same(b_grad, torch.tensor([0.0, 0.0])))
        self.assertEqual(cnts.frame_count, 2)

    def test_torch_nn_parameter_isinstance(self):
        def fn(x):
            a = torch.nn.Parameter(torch.rand(2, 3))
            if isinstance(a, torch.Tensor):
                return x + 1
            else:
                return x - 1

        x = torch.tensor([2.5])
        ref = fn(x)
        opt_fn = torchdynamo.optimize("eager")(fn)
        res = opt_fn(x)
        self.assertEqual(ref, res)

    def test_change_backends(self):
        @torchdynamo.optimize("eager", nopython=True)
        def fn1():
            return x + 1

        @torchdynamo.optimize("ts")
        def fn2():
            return x + 2

        @torchdynamo.optimize("eager", nopython=False)
        def fn3():
            return x + 1

        x = torch.tensor([3, 5])

        fn1()
        fn1()
        fn3()
        self.assertRaises(torchdynamo.exc.ResetRequired, fn2)
        fn1()
        torchdynamo.reset()
        fn2()
        fn2()
        self.assertRaises(torchdynamo.exc.ResetRequired, fn1)
        self.assertRaises(torchdynamo.exc.ResetRequired, fn3)
        fn2()

    def test_dynamo_min_operator_with_shape(self):
        @torchdynamo.optimize("eager", nopython=True)
        def f(x, a):
            return min(x.shape[0], a)

        result = f(torch.ones(6), 3)
        self.assertEqual(result, 3)

    def test_cond(self):
        from functorch.experimental.cond import cond

        def true_fn(x):
            return x.sin()

        def false_fn(x):
            return x.cos()

        def f(pred, x):
            return cond(pred, true_fn, false_fn, [x])

        opt_fn = torchdynamo.optimize("eager")(f)
        a = opt_fn(torch.tensor(False), torch.tensor([0.25, 0.25]))
        self.assertTrue(same(torch.cos(torch.tensor([0.25, 0.25])), a))
        b = opt_fn(torch.tensor(True), torch.tensor([0.25, 0.25]))
        self.assertTrue(same(torch.sin(torch.tensor([0.25, 0.25])), b))

    def test_cond_nested(self):
        from functorch.experimental.cond import cond

        def true_fn_nested(x):
            return x * 10

        def false_fn_nested(x):
            return x * -1

        def true_fn(pred2, x):
            return x.sin()

        def false_fn(pred2, x):
            return x + cond(pred2, true_fn_nested, false_fn_nested, [x])

        def f(pred, pred2, x):
            return cond(pred, true_fn, false_fn, [pred2, x])

        cc = torchdynamo.testing.CompileCounter()
        opt_fn = torchdynamo.optimize(cc)(f)
        true_true_sin = opt_fn(
            torch.tensor(True), torch.tensor(True), torch.tensor([0.25, 0.25])
        )
        self.assertTrue(same(torch.sin(torch.tensor([0.25, 0.25])), true_true_sin))

        true_false_sin = opt_fn(
            torch.tensor(True), torch.tensor(False), torch.tensor([0.25, 0.25])
        )
        self.assertTrue(same(torch.sin(torch.tensor([0.25, 0.25])), true_false_sin))

        false_true_sum_mult = opt_fn(
            torch.tensor(False), torch.tensor(True), torch.tensor([0.25, 0.25])
        )
        self.assertTrue(
            same(torch.tensor([2.75, 2.75]), false_true_sum_mult)
        )  # * 10 then add x

        false_false_sum_neg = opt_fn(
            torch.tensor(False), torch.tensor(False), torch.tensor([0.25, 0.25])
        )
        self.assertTrue(
            same(torch.tensor([0.0, 0.0]), false_false_sum_neg)
        )  # * -1 then add x
        self.assertTrue(cc.frame_count, 2)

    @patch.object(torchdynamo.config, "fake_tensor_propagation", False)
    def test_cond_nested_fake_tensor_off(self):
        from functorch.experimental.cond import cond

        def true_fn_nested(x):
            return x * 10

        def false_fn_nested(x):
            return x * -1

        def true_fn(pred2, x):
            return x.sin()

        def false_fn(pred2, x):
            return x + cond(pred2, true_fn_nested, false_fn_nested, [x])

        def f(pred, pred2, x):
            return cond(pred, true_fn, false_fn, [pred2, x])

        cc = torchdynamo.testing.CompileCounter()
        opt_fn = torchdynamo.optimize(cc)(f)
        true_true_sin = opt_fn(
            torch.tensor(True), torch.tensor(True), torch.tensor([0.25, 0.25])
        )
        self.assertTrue(same(torch.sin(torch.tensor([0.25, 0.25])), true_true_sin))

        true_false_sin = opt_fn(
            torch.tensor(True), torch.tensor(False), torch.tensor([0.25, 0.25])
        )
        self.assertTrue(same(torch.sin(torch.tensor([0.25, 0.25])), true_false_sin))

        false_true_sum_mult = opt_fn(
            torch.tensor(False), torch.tensor(True), torch.tensor([0.25, 0.25])
        )
        self.assertTrue(
            same(torch.tensor([2.75, 2.75]), false_true_sum_mult)
        )  # * 10 then add x

        false_false_sum_neg = opt_fn(
            torch.tensor(False), torch.tensor(False), torch.tensor([0.25, 0.25])
        )
        self.assertTrue(
            same(torch.tensor([0.0, 0.0]), false_false_sum_neg)
        )  # * -1 then add x
        self.assertTrue(cc.frame_count, 1)

    @patch.object(torchdynamo.config, "fake_tensor_propagation", False)
    def test_cond_export(self):
        from functorch.experimental.cond import cond

        def true_fn_nested(x):
            return x * 10

        def false_fn_nested(x):
            return x * -1

        def true_fn(pred2, x):
            return x.sin()

        def false_fn(pred2, x):
            return x + cond(pred2, true_fn_nested, false_fn_nested, [x])

        def f(pred, pred2, x):
            return cond(pred, true_fn, false_fn, [pred2, x])

        graph, guard = torchdynamo.export(
            f, torch.tensor(False), torch.tensor(True), torch.tensor([0.25, 0.25])
        )
        true_true_sin = graph(
            torch.tensor(True), torch.tensor(True), torch.tensor([0.25, 0.25])
        )
        self.assertTrue(same(torch.sin(torch.tensor([0.25, 0.25])), true_true_sin))

        true_false_sin = graph(
            torch.tensor(True), torch.tensor(False), torch.tensor([0.25, 0.25])
        )
        self.assertTrue(same(torch.sin(torch.tensor([0.25, 0.25])), true_false_sin))

        false_true_sum_mult = graph(
            torch.tensor(False), torch.tensor(True), torch.tensor([0.25, 0.25])
        )
        self.assertTrue(
            same(torch.tensor([2.75, 2.75]), false_true_sum_mult)
        )  # * 10 then add x

        false_false_sum_neg = graph(
            torch.tensor(False), torch.tensor(False), torch.tensor([0.25, 0.25])
        )
        self.assertTrue(
            same(torch.tensor([0.0, 0.0]), false_false_sum_neg)
        )  # * -1 then add x

    @patch.object(torchdynamo.config, "fake_tensor_propagation", False)
    def test_cond_export_single_arg(self):
        from functorch.experimental.cond import cond

        def true_fn(x):
            return x

        def false_fn(x):
            return x.sin()

        def f(pred, x):
            return cond(pred, true_fn, false_fn, [x])

        graph, guard = torchdynamo.export(
            f, torch.tensor(False), torch.tensor([0.25, 0.25])
        )
        true_mirror = graph(torch.tensor(True), torch.tensor([0.25, 0.25]))
        self.assertTrue(same(torch.tensor([0.25, 0.25]), true_mirror))
        true_mirror_2 = graph(torch.tensor(True), torch.tensor([0.33, 0.33, 0.33]))
        self.assertTrue(same(torch.tensor([0.33, 0.33, 0.33]), true_mirror_2))

        false_sin = graph(torch.tensor(False), torch.tensor([0.5, 0.5]))
        self.assertTrue(same(torch.sin(torch.tensor([0.5, 0.5])), false_sin))

    def test_disable_optimize(self):
        cnt = torchdynamo.testing.CompileCounter()

        @torchdynamo.optimize(cnt, disable=True)
        def f1(x):
            return x + 1

        f1(torch.ones(6))
        self.assertEqual(cnt.frame_count, 0)

        @torchdynamo.optimize(cnt, disable=True)
        def f2(x):
            return x + 1

        f2(torch.ones(6))
        self.assertEqual(cnt.frame_count, 0)

        with patch.dict(os.environ, {"TORCHDYNAMO_DISABLE": "1"}):

            @torchdynamo.optimize(cnt)
            def f3(x):
                return x + 1

            f3(torch.ones(6))
        self.assertEqual(cnt.frame_count, 0)

    def test_config_log_level(self):
        @torchdynamo.optimize("eager")
        def fn(a, b):
            return a + b

        with self.assertLogs(logger="torchdynamo", level=logging.DEBUG) as log:
            torchdynamo.config.log_level = logging.DEBUG
            fn(torch.randn(10), torch.randn(10))
            cur_len = len(log)
            self.assertGreater(cur_len, 0)

            torchdynamo.config.log_level = logging.WARNING
            fn(torch.randn(10), torch.randn(10))
            self.assertEqual(cur_len, len(log))

    def test_duplicate_graph_break_warning(self):
        @torchdynamo.optimize("eager")
        def f1(a, b):
            f2(a, b)

        def f2(a, b):
            c = a + b
            print("break")
            return a + b + c

        @torchdynamo.optimize("eager")
        def g1(a, b):
            g2(a, b)

        def g2(a, b):
            c = a + b
            print("break")
            return a + b + c

        def count_graph_break_msgs(msgs):
            return sum(msg.find("Graph break") != -1 for msg in msgs)

        with self.assertLogs(logger="torchdynamo", level=logging.WARNING) as log:
            torchdynamo.config.verbose = True
            f1(torch.randn(10), torch.randn(10))
            self.assertGreater(count_graph_break_msgs(log.output), 1)

        with self.assertLogs(logger="torchdynamo", level=logging.WARNING) as log:
            torchdynamo.config.verbose = False
            g1(torch.randn(10), torch.randn(10))
            self.assertEqual(count_graph_break_msgs(log.output), 1)

    def test_inplace_param_update(self):
        def fn(param, y):
            prev_grad = torch.is_grad_enabled()
            try:
                torch.set_grad_enabled(False)
                torch.set_grad_enabled(True)
                torch.set_grad_enabled(False)
                param.add_(y)
            finally:
                torch.set_grad_enabled(prev_grad)

        y = torch.randn(4)
        x = torch.nn.Parameter(torch.randn(4))
        fn(x, y)

        cnts = torchdynamo.testing.CompileCounter()
        opt_fn = torchdynamo.optimize(cnts, nopython=True)(fn)
        opt_fn(x, y)
        self.assertEqual(cnts.frame_count, 1)
        self.assertEqual(cnts.op_count, 5)

    @unittest.skipIf(not torch.cuda.is_available(), "requires cuda")
    def test_autocast(self):
        if not torch.cuda.is_bf16_supported():
            raise unittest.SkipTest("requires bf16")

        class MyModule(torch.nn.Module):
            def forward(self, x):
                a_float32 = torch.rand((8, 8), device="cuda")
                b_float32 = torch.rand((8, 8), device="cuda")
                d_float32 = torch.rand((8, 8), device="cuda")

                with torch.autocast(device_type="cuda", dtype=torch.bfloat16):
                    e_float16 = torch.mm(a_float32, b_float32)
                    f_float16 = torch.mm(d_float32, e_float16)
                return f_float16

        module = MyModule()
        real = module(torch.tensor([0.5]))
        real_device = real.device
        real_dtype = real.dtype

        graph, guards = torchdynamo.export(module, torch.tensor([[0.0, 0], [0, 0]]))
        exported = graph(torch.tensor([0.5]))
        self.assertEqual(exported.device, real_device)
        self.assertEqual(exported.dtype, real_dtype)

        self.assertEqual(exported.device.type, "cuda")
        self.assertEqual(exported.device.index, 0)
        self.assertEqual(exported.dtype, torch.bfloat16)

    def test_autocast_cpu(self):
        class MyModule(torch.nn.Module):
            def forward(self, x):
                a_float32 = torch.rand((8, 8), device="cpu")
                b_float32 = torch.rand((8, 8), device="cpu")
                d_float32 = torch.rand((8, 8), device="cpu")

                with torch.autocast(device_type="cpu", dtype=torch.bfloat16):
                    e_float16 = torch.mm(a_float32, b_float32)
                    f_float16 = torch.mm(d_float32, e_float16)
                return f_float16

        module = MyModule()
        real = module(torch.tensor([0.5]))
        real_device = real.device
        real_dtype = real.dtype

        graph, guards = torchdynamo.export(module, torch.tensor([[0.0, 0], [0, 0]]))
        exported = graph(torch.tensor([0.5]))
        self.assertEqual(exported.device, real_device)
        self.assertEqual(exported.dtype, real_dtype)

        self.assertEqual(exported.device.type, "cpu")
        self.assertEqual(exported.dtype, torch.bfloat16)

    @unittest.skipIf(not torch.cuda.is_available(), "requires cuda")
    def test_autocast_float64(self):
        class MyModule(torch.nn.Module):
            def forward(self, x):
                a_float32 = torch.rand((8, 8), device="cuda")
                b_float32 = torch.rand((8, 8), device="cuda")
                d_float32 = torch.rand((8, 8), device="cuda")

                with torch.autocast(device_type="cuda", dtype=torch.float64):
                    e_float64 = torch.mm(a_float32, b_float32)
                    f_float64 = torch.mm(d_float32, e_float64)
                return f_float64

        module = MyModule()
        real = module(torch.tensor([0.5]))
        real_device = real.device
        real_dtype = real.dtype

        graph, guards = torchdynamo.export(module, torch.tensor([[0.0, 0], [0, 0]]))
        exported = graph(torch.tensor([0.5]))
        self.assertEqual(exported.device, real_device)
        self.assertEqual(exported.dtype, real_dtype)

        self.assertEqual(exported.device.index, 0)
        self.assertEqual(exported.dtype, torch.float64)

    @unittest.skipIf(not torch.cuda.is_available(), "requires cuda")
    def test_autocast_device(self):
        class MyModule(torch.nn.Module):
            def forward(self, x):
                a_float32 = torch.rand((8, 8), device="cuda")
                b_float32 = torch.rand((8, 8), device="cuda")
                d_float32 = torch.rand((8, 8), device="cuda")

                with torch.autocast(device_type="cuda"):
                    e_float64 = torch.mm(a_float32, b_float32)
                    f_float64 = torch.mm(d_float32, e_float64)
                return f_float64

        module = MyModule()
        real = module(torch.tensor([0.5]))
        real_device = real.device
        real_dtype = real.dtype

        graph, guards = torchdynamo.export(module, torch.tensor([[0.0, 0], [0, 0]]))
        exported = graph(torch.tensor([0.5]))
        self.assertEqual(exported.device, real_device)
        self.assertEqual(exported.dtype, real_dtype)

        self.assertEqual(exported.device.index, 0)
        self.assertEqual(exported.dtype, torch.torch.float16)

    def test_generate_tensor_from_list_of_numpy_primitive_type(self):
        # Test sth like torch.LongTensor(list(np.int64, np.int64, ...))
        def fn():
            x = np.array([1, 2, 3, 4, 5, 6], dtype=np.int64)
            y = list((x[0], x[2], x[4]))
            z = torch.LongTensor(y)
            return z

        ref = fn()
        opt_fn = torchdynamo.optimize("eager")(fn)
        res = opt_fn()
        self.assertTrue(same(ref, res))

    def test_autograd_function_equivalence(self):
        m1 = Module1()

        @torchdynamo.optimize("eager", nopython=True)
        def f1():
            return m1(torch.ones(2, 3))

        self.assertTrue(torch.allclose(f1(), torch.tensor([2.0])))

        m2 = Module2()

        @torchdynamo.optimize("eager", nopython=True)
        def f2():
            return m2(torch.ones(2, 3))

        self.assertTrue(torch.allclose(f2(), torch.tensor([2.0])))

    def test_object_classmethod(self):
        class C:
            @classmethod
            def fn(cls, x):
                return x + x

        @torchdynamo.optimize("eager", nopython=True)
        def f():
            return C().fn(torch.ones(2, 3))

        self.assertTrue(torch.allclose(f(), torch.tensor([2.0])))

    def test_object_staticmethod(self):
        class C:
            @staticmethod
            def fn(x):
                return x + x

        @torchdynamo.optimize("eager", nopython=True)
        def f():
            return C().fn(torch.ones(2, 3))

        self.assertTrue(torch.allclose(f(), torch.tensor([2.0])))

    def test_user_function_variable_supports_enum_argument(self):
        class Foo(enum.Enum):
            FOO = 0
            BAR = 1

        def gn(x, y=Foo.FOO):
            if y is Foo.FOO:
                return x
            else:
                return x + 1

        def fn(x):
            return gn(x)

        x = torch.randn(2, 3)
        ref = fn(x)
        opt_fn = torchdynamo.optimize("eager", nopython=True)(fn)
        res = opt_fn(x)
        self.assertTrue(torch.allclose(ref, res))

<<<<<<< HEAD
    def test_repro_graph_breaks_in__get_item_by_idx(self):
        class Mod(torch.nn.Module):
            def __init__(self):
                super().__init__()
                self.mod = torch.nn.Sequential(
                    torch.nn.Linear(3, 3), torch.nn.Linear(3, 3)
                )

            def forward(self, x):
                return self.mod[0](x)

        m = Mod()
        graph, _ = torchdynamo.export(m, torch.randn(3, 3))
=======
    def test_empty_graph(self):
        import torch.distributed as dist

        with patch.dict(os.environ, {"MASTER_ADDR": "localhost"}):
            with patch.dict(os.environ, {"MASTER_PORT": "12355"}):
                # initialize the process group
                dist.init_process_group("gloo", rank=0, world_size=1)

                def fn():
                    get_world_size = torch.distributed.distributed_c10d.get_world_size()
                    return (get_world_size,)

                opt_fn = torchdynamo.optimize("inductor")(fn)
                res = None
                try:
                    res = opt_fn()[0]
                except Exception:
                    pass
                finally:
                    dist.destroy_process_group()
                self.assertEqual(res, 1)
>>>>>>> 39ffc5f1


class CustomFunc(torch.autograd.Function):
    @staticmethod
    def forward(ctx, foo):
        return foo + foo

    @staticmethod
    def backward(ctx, grad_output):
        return grad_output


class Module1(torch.nn.Module):
    def __init__(self):
        super().__init__()

    def forward(self, foo):
        return CustomFunc().apply(foo)


class Module2(torch.nn.Module):
    def __init__(self):
        super().__init__()
        self.fn = CustomFunc.apply

    def forward(self, foo):
        return self.fn(foo)


class TestTracer(JitTestCase):
    def test_jit_save(self):
        def fn():
            class Foo(torch.nn.Module):
                def __init__(self):
                    super(Foo, self).__init__()
                    self.a = 3

                @torch.jit.export
                def __getstate__(self):
                    return (3, self.training)

                @torch.jit.export
                def __setstate__(self, state):
                    self.a = state[0]
                    self.training = state[1]

                def forward(self, x):
                    return x + self.a

            f = Foo()

            return torch.jit.trace(f, (torch.rand(3, 4),))

        fn()
        opt_fn = torchdynamo.optimize("eager")(fn)
        opt_fn()<|MERGE_RESOLUTION|>--- conflicted
+++ resolved
@@ -2599,7 +2599,7 @@
         res = opt_fn(x)
         self.assertTrue(torch.allclose(ref, res))
 
-<<<<<<< HEAD
+
     def test_repro_graph_breaks_in__get_item_by_idx(self):
         class Mod(torch.nn.Module):
             def __init__(self):
@@ -2613,7 +2613,8 @@
 
         m = Mod()
         graph, _ = torchdynamo.export(m, torch.randn(3, 3))
-=======
+
+
     def test_empty_graph(self):
         import torch.distributed as dist
 
@@ -2635,7 +2636,7 @@
                 finally:
                     dist.destroy_process_group()
                 self.assertEqual(res, 1)
->>>>>>> 39ffc5f1
+
 
 
 class CustomFunc(torch.autograd.Function):
