--- conflicted
+++ resolved
@@ -388,14 +388,9 @@
     "max.reduction_with_dim": {b8, i32, i64},
     "min.reduction_with_dim": {b8, i32, i64},
     "multinomial": {f16, f32, f64},
-<<<<<<< HEAD
     "nan_to_num": {b8, i32, i64},
     "new_empty": {b8, f16, f32, f64, i32, i64},
     "new_empty_strided": {b8, f16, f32, f64, i32, i64},
-=======
-    "new_empty": {f16, f32, f64, i32, i64},
-    "new_empty_strided": {f16, f32, f64, i32, i64},
->>>>>>> 1f3deabd
     "nn.functional._scaled_dot_product_attention": {f16, f32, f64},
     "nn.functional.conv_transpose3d": {f16},
     "nn.functional.ctc_loss": {f32, f64},
