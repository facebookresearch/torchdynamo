--- conflicted
+++ resolved
@@ -386,11 +386,6 @@
     "fft.rfft": {f16, f32, f64},
     "fft.rfft2": {f16, f32, f64},
     "fft.rfftn": {f16, f32, f64},
-<<<<<<< HEAD
-    "gradient": {f16, f32, f64, i32, i64},
-=======
-    "floor": {i32, i64},
->>>>>>> f86eb1b3
     "index_add": {b8, f16, f32, f64, i32, i64},
     "index_copy": {f16, f32, f64},
     "index_reduce": {f16, f32, f64},
