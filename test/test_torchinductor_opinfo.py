--- conflicted
+++ resolved
@@ -323,13 +323,7 @@
     "segment_reduce.lengths": {f16, f32, f64},
     "segment_reduce.offsets": {f16, f32, f64},
     "sgn": {b8, f16, f32, f64, i32, i64},
-<<<<<<< HEAD
-    "sign": {b8, i32, i64},
-=======
     "sign": {i32, i64},
-    "slice": {b8, f16, f32, f64, i32, i64},
-    "slice_scatter": {b8},
->>>>>>> 111a1d29
     "sparse.sampled_addmm": {f32, f64},
     "std_mean": {f16, f32, f64},
     "stft": {f32, f64},
@@ -478,16 +472,7 @@
     "segment_reduce.lengths": {f16, f32, f64},
     "segment_reduce.offsets": {f16, f32, f64},
     "sgn": {b8, f16, f32, f64, i32, i64},
-<<<<<<< HEAD
-    "sign": {b8, i32, i64},
-=======
     "sign": {i32, i64},
-    "slice": {b8, f16, f32, f64, i32, i64},
-    "slice_scatter": {b8},
-    "split": {b8},
-    "split.list_args": {b8},
-    "split_with_sizes": {b8},
->>>>>>> 111a1d29
     "std_mean": {f16, f32, f64},
     "stft": {f32, f64},
     "svd": {f32, f64},
