--- conflicted
+++ resolved
@@ -1081,8 +1081,6 @@
 
         self.common(fn, (1024, 100))
 
-<<<<<<< HEAD
-=======
     def test_both_scalars(self):
         def fn(a, b):
             return (
@@ -1096,7 +1094,6 @@
 
         self.common(fn, (4, 3.3), reference_in_float=False)
 
->>>>>>> 6671b4a7
     def test_sum_keepdims(self):
         def fn(a, b):
             return (torch.sum(a + b, -1, keepdim=True),)
