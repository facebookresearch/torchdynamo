import atexit
import os
from collections import defaultdict
from enum import Enum
from functools import partial
from unittest.mock import patch

import torch
from torch.testing._internal.common_device_type import OpDTypes
from torch.testing._internal.common_device_type import instantiate_device_type_tests
from torch.testing._internal.common_device_type import onlyNativeDeviceTypes
from torch.testing._internal.common_device_type import ops
from torch.testing._internal.common_methods_invocations import op_db
from torch.testing._internal.common_utils import TestCase
from torch.testing._internal.common_utils import dtype_abbrs
from torch.testing._internal.common_utils import run_tests
from torch.testing._internal.common_utils import skipCUDAMemoryLeakCheckIf
from torch.testing._internal.common_utils import suppress_warnings

import torchdynamo

from .test_torchinductor import check_model
from .test_torchinductor import check_model_cuda

bf16 = torch.bfloat16  # not tested
f64 = torch.float64
f32 = torch.float32
f16 = torch.float16
i8 = torch.int8  # not tested
i16 = torch.int16  # not tested
i32 = torch.int32
i64 = torch.int64
b8 = torch.bool
u8 = torch.uint8  # not tested

_ops = partial(
    ops, dtypes=OpDTypes.supported, allowed_dtypes=[f16, f32, f64, i32, i64, b8]
)

# Success forces pass; failure forces fail; skip unconditionally skips testing
TestExpect = Enum("TestExpect", ("SUCCESS", "XFAILURE", "SKIP"))

COLLECT_EXPECT = os.getenv("PYTORCH_COLLECT_EXPECT", "0") == "1"
FAIL_ON_SUCCESS = os.getenv("PYTORCH_FAIL_ON_SUCCESS", "1") == "1"
ALL_SAMPLES = os.getenv("PYTORCH_ALL_SAMPLES", "0") == "1"
START = os.getenv("PYTORCH_TEST_RANGE_START", None)
END = os.getenv("PYTORCH_TEST_RANGE_END", None)

if START is not None or END is not None:
    assert END is not None
    assert START is not None
    START = int(START)
    END = int(END)
    assert START < END
else:
    START = 0
    END = len(op_db)

seen_succeeded = defaultdict(dict)
seen_failed = defaultdict(dict)
failed_reasons = defaultdict(set)


def print_seen():
    expected_failures = defaultdict(list)

    def fmt_dtypes(dtypes):
        r = ", ".join(sorted(dtype_abbrs[d] for d in dtypes))
        return "{" + r + "}"

    def process(device_type):
        for op, failed_dtypes in seen_failed[device_type].items():
            succeeded_dtypes = seen_succeeded.get(op, set())
            expected_failures_dtypes = failed_dtypes - succeeded_dtypes

            reasons = ""
            if failed_reasons[op]:
                reasons = "  # " + ", ".join(sorted(failed_reasons[op]))
            if expected_failures_dtypes:
                expected_failures[device_type].append(
                    f'   "{op}": {fmt_dtypes(expected_failures_dtypes)},{reasons}'
                )

        expected_failures[device_type].sort()
        nl = "\n"
        print(
            f"""
inductor_expected_failures_single_sample[\"{device_type}\"] = {{
{nl.join(expected_failures[device_type])}
}}
"""
        )

    process("cpu")
    process("cuda")


if COLLECT_EXPECT:
    atexit.register(print_seen)

inductor_skips = defaultdict(dict)

inductor_skips["cpu"] = {
    "linalg.ldl_solve": {b8, f16, f32, f64, i32, i64},  # segfault
    "linalg.lu_solve": {b8, f16, f32, f64, i32, i64},  # segfault
    "lu_solve": {b8, f16, f32, f64, i32, i64},  # segfault
    "lu_unpack": {b8, f16, f32, f64, i32, i64},  # segfault
    "__rdiv__": {b8, f16, f32, f64, i32, i64},  # flaky
}

inductor_skips["cuda"] = {
    # flaky
    "__rdiv__": {b8, f16, f32, f64, i32, i64},
    "masked.prod": {f16, f32, f64},
    "linalg.vander": {f32, f64},
    "sparse.sampled_addmm": {f32, f64},
    "broadcast_tensors": {f32},
    # Call parameter type does not match function signature!
    "masked.logsumexp": {f64},
    "erf": {f64},
    "logsumexp": {f64},
    "lu_unpack": {f32, f64},  # RuntimeError: CUDA error
    "nn.functional.binary_cross_entropy_with_logits": {f64},
    "nn.functional.gelu": {f64},
    "nn.functional.glu": {f64},
    "nn.functional.pixel_shuffle": {b8, f16, f32, f64, i32, i64},
    "nn.functional.pixel_unshuffle": {b8, f16, f32, f64, i32, i64},
    "nn.functional.triplet_margin_loss": {f16},
    "special.ndtr": {f64},
<<<<<<< HEAD
    "softmax.with_dtype": {b8, f16, f32, f64, i32, i64},  # segfault
    "nn.functional.kl_div": {f64},  # segfault
=======
    "scatter_add": {b8, f16, f32, f64, i32, i64},  # segfault
    "scatter_reduce.amax": {f16, f32, f64, i32, i64},  # segfault
    "scatter_reduce.amin": {f16, f32, f64, i32, i64},  # segfault
    "scatter_reduce.mean": {f16, f32, f64, i32, i64},  # segfault
    "scatter_reduce.prod": {f16, f32, f64, i32, i64},  # segfault
    "scatter_reduce.sum": {b8, i64},  # segfault
>>>>>>> 1d097fb4
    "log_softmax.dtype": {b8, f16, f32, f64, i32, i64},  # segfault
    # Jiterator kernel is not expected to work with inductor
    "jiterator_2inputs_2outputs": {b8, f16, f32, f64, i32, i64},
    "jiterator_4inputs_with_extra_args": {b8, f16, f32, f64, i32, i64},
    "jiterator_binary": {b8, f16, f32, f64, i32, i64},
    "jiterator_binary_return_by_ref": {b8, f16, f32, f64, i32, i64},
    "jiterator_unary": {b8, f16, f32, f64, i32, i64},
    # failed since moving PyTorch pin https://github.com/pytorch/torchdynamo/pull/1453
    "dsplit": {f16, f32, f64},
    "hsplit": {f16, f32, f64},
}


inductor_expected_failures_single_sample = defaultdict(dict)

inductor_expected_failures_single_sample["cpu"] = {
    "H": {b8, f16, f32, f64, i32, i64},
    "T": {b8, f16, f32, f64, i32, i64},
    "mH": {b8, f16, f32, f64, i32, i64},
    "mT": {b8, f16, f32, f64, i32, i64},
    "__getitem__": {b8, f16, f32, f64, i32, i64},
    "addr": {f16},
    "allclose": {f16, f32, f64},
    "angle": {f16, f32, f64},
    "argwhere": {b8, f16, f32, f64, i32, i64},
    "bernoulli": {f32, f64},
    "bincount": {i32, i64},
    "chalf": {b8, f16, f32, f64, i32, i64},
    "cholesky": {f32, f64},
    "combinations": {b8, f16, f32, f64, i32, i64},
    "complex": {f16, f32, f64},
    "constant_pad_nd": {f16, f32, f64},
    "copysign": {f16},
    "corrcoef": {f32, f64, i32, i64},
    "cov": {f32, f64, i32, i64},
    "equal": {b8, f16, f32, f64, i32, i64},
    "erf": {b8, f64},
    "fft.fft": {f32, f64},
    "fft.fft2": {b8, f32, f64, i32, i64},
    "fft.fftn": {b8, f32, f64, i32, i64},
    "fft.hfft": {b8, f32, f64, i32, i64},
    "fft.hfft2": {b8, f32, f64, i32, i64},
    "fft.hfftn": {b8, f32, f64, i32, i64},
    "fft.ifft": {b8, f16, f32, f64, i32, i64},
    "fft.ifft2": {b8, f32, f64, i32, i64},
    "fft.ifftn": {b8, f32, f64, i32, i64},
    "fft.ihfft": {b8, f16, f32, f64, i32, i64},
    "fft.ihfft2": {f32, f64},
    "fft.ihfftn": {f32, f64},
    "fft.irfft": {b8, f32, f64, i32, i64},
    "fft.irfft2": {b8, f32, f64, i32, i64},
    "fft.irfftn": {b8, f32, f64, i32, i64},
    "fft.rfft": {f32, f64},
    "fft.rfft2": {f32, f64},
    "fft.rfftn": {f32, f64},
    "index_add": {f16, f32, f64},
    "index_copy": {f16, f32, f64},
    "index_put": {f16, f32, f64},
    "index_reduce": {f16, f32, f64},
    "istft": {f32, f64},
    "linalg.cholesky": {f32, f64},
    "linalg.cholesky_ex": {f32, f64},
    "linalg.eig": {f32, f64},
    "linalg.eigh": {f32, f64},
    "linalg.eigvals": {f32, f64},
    "linalg.eigvalsh": {f32, f64},
    "linalg.ldl_factor": {f32, f64},
    "linalg.lstsq": {f32, f64},
    "linalg.lstsq.grad_oriented": {f32, f64},
    "linalg.matrix_rank": {f32, f64},
    "linalg.matrix_rank.hermitian": {f32, f64},
    "linalg.svd": {f32, f64},
    "logdet": {f32, f64},
    "masked.norm": {f16},
    "masked_fill": {f16},
    "masked_scatter": {f16, f32, f64},
    "masked_select": {b8, f16, f32, f64, i32, i64},
    "max.reduction_no_dim": {f16},
    "max.reduction_with_dim": {b8, f16},
    "min.reduction_no_dim": {f16},
    "min.reduction_with_dim": {b8, f16},
    "multinomial": {f32, f64},
    "nan_to_num": {f16},
    "nanquantile": {f32, f64},
    "nn.functional._scaled_dot_product_attention": {f32, f64},
    "nn.functional.avg_pool1d": {i64},
    "nn.functional.avg_pool2d": {i64},
    "nn.functional.adaptive_avg_pool2d": {f16},
    "nn.functional.ctc_loss": {f32, f64},
    "nn.functional.dropout": {f32, f64},
    "nn.functional.dropout2d": {f32, f64},
    "nn.functional.dropout3d": {f32, f64},
    "nn.functional.feature_alpha_dropout.with_train": {f32, f64},
    "nn.functional.feature_alpha_dropout.without_train": {b8, f16, f32, f64, i32, i64},
    "nn.functional.fractional_max_pool2d": {f32, f64},
    "nn.functional.fractional_max_pool3d": {f32, f64},
    "nn.functional.gaussian_nll_loss": {f32, f64},
    "nn.functional.gelu": {f64},
    "nn.functional.huber_loss": {f16, f32, f64},
    "nn.functional.local_response_norm": {i64},
    "nn.functional.one_hot": {i64},
    "nn.functional.pairwise_distance": {f16},
    "nn.functional.rrelu": {f32, f64},
    "nn.functional.triplet_margin_with_distance_loss": {f32, f64, i32, i64},
    "nonzero": {b8, f16, f32, f64, i32, i64},
    "normal": {f16, f32, f64},
    "normal.number_mean": {f16, f32, f64},
    "pca_lowrank": {f32, f64},
    "pinverse": {f32, f64},
    "polar": {f32, f64},
    "quantile": {f32, f64},
    "rand_like": {f16, f32, f64},
    "randint_like": {f16, f32, f64, i32, i64},
    "randn": {f16, f32, f64},
    "randn_like": {f16, f32, f64},
    "repeat_interleave": {b8, f16, f32, f64, i32, i64},
    "scatter_add": {f16},
    "scatter_reduce.sum": {f16},
    "scatter_reduce.prod": {f16, f32, f64},
    "segment_reduce.lengths": {f16, f32, f64},
    "segment_reduce.offsets": {f16, f32, f64},
    "sgn": {f16, f32, f64},
    "sparse.sampled_addmm": {f32, f64},
    "stft": {f32, f64},
    "svd": {f32, f64},
    "svd_lowrank": {f32, f64},
    "tensor_split": {b8, f16, f32, f64, i32, i64},
    "to": {b8, f16, f32, f64, i32, i64},
    "to_sparse": {f32, f64},
    "tril": {f16},
    "triu": {f16},
    "uniform": {f16, f32, f64},
    "unique": {b8, f32, f64, i32, i64},
    "unique_consecutive": {b8, f32, f64, i32, i64},
    "var": {f16},
    "var_mean": {f16},
    "view_as_complex": {f16, f32, f64},
}


inductor_expected_failures_single_sample["cuda"] = {
    "H": {b8, f16, f32, f64, i32, i64},
    "T": {b8, f16, f32, f64, i32, i64},
    "__getitem__": {b8, f16, f32, f64, i32, i64},
    "allclose": {f16, f32, f64},
    "angle": {f32, f64},
    "argwhere": {b8, f16, f32, f64, i32, i64},
    "baddbmm": {f16},
    "bernoulli": {f16, f32, f64},
    "bincount": {i32, i64},
    "chalf": {b8, f16, f32, f64, i32, i64},
    "cholesky": {f32, f64},
    "combinations": {b8, f16, f32, f64, i32, i64},
    "complex": {f16, f32, f64},
    "corrcoef": {f16, f32, f64, i32, i64},
    "cov": {f16, f32, f64, i32, i64},
    "equal": {b8, f16, f32, f64, i32, i64},
    "erf": {b8},
    "fft.fft": {f16, f32, f64},
    "fft.fft2": {b8, f16, f32, f64, i32, i64},
    "fft.fftn": {b8, f16, f32, f64, i32, i64},
    "fft.hfft": {b8, f16, f32, f64, i32, i64},
    "fft.hfft2": {b8, f16, f32, f64, i32, i64},
    "fft.hfftn": {b8, f16, f32, f64, i32, i64},
    "fft.ifft": {b8, f16, f32, f64, i32, i64},
    "fft.ifft2": {b8, f16, f32, f64, i32, i64},
    "fft.ifftn": {b8, f16, f32, f64, i32, i64},
    "fft.ihfft": {b8, f16, f32, f64, i32, i64},
    "fft.ihfft2": {f16, f32, f64},
    "fft.ihfftn": {f16, f32, f64},
    "fft.irfft": {b8, f16, f32, f64, i32, i64},
    "fft.irfft2": {b8, f16, f32, f64, i32, i64},
    "fft.irfftn": {b8, f16, f32, f64, i32, i64},
    "fft.rfft": {f16, f32, f64},
    "fft.rfft2": {f16, f32, f64},
    "fft.rfftn": {f16, f32, f64},
    "index_add": {f16, f32, f64},
    "index_copy": {f16, f32, f64},
    "index_put": {f16, f32, f64},
    "index_reduce": {f16, f32, f64},
    "istft": {f32, f64},
    "linalg.cholesky": {f32, f64},
    "linalg.cholesky_ex": {f32, f64},
    "linalg.eig": {f32, f64},
    "linalg.eigh": {f32, f64},
    "linalg.eigvals": {f32, f64},
    "linalg.eigvalsh": {f32, f64},
    "linalg.ldl_factor": {f32, f64},
    "linalg.lstsq": {f32, f64},
    "linalg.lstsq.grad_oriented": {f32, f64},
    "linalg.matrix_rank": {f32, f64},
    "linalg.matrix_rank.hermitian": {f32, f64},
    "linalg.pinv.hermitian": {f32, f64},
    "linalg.svd": {f32, f64},
    "mH": {b8, f16, f32, f64, i32, i64},
    "mT": {b8, f16, f32, f64, i32, i64},
    "masked.argmax": {f16, f32, f64, i32},
    "masked.argmin": {f16, f32, f64, i32},
    "masked_scatter": {f16, f32, f64},
    "masked_select": {b8, f16, f32, f64, i32, i64},
    "max.reduction_with_dim": {b8, i32, i64},
    "min.reduction_with_dim": {b8, i32, i64},
    "multinomial": {f16, f32, f64},
    "nn.functional.adaptive_avg_pool2d": {f16},
    "nn.functional._scaled_dot_product_attention": {f16, f32, f64},
    "nn.functional.conv_transpose3d": {f16},
    "nn.functional.ctc_loss": {f32, f64},
    "nn.functional.dropout": {f16, f32, f64},
    "nn.functional.dropout2d": {f16, f32, f64},
    "nn.functional.dropout3d": {f16, f32, f64},
    "nn.functional.grid_sample": {f16},
    "nn.functional.feature_alpha_dropout.with_train": {f16, f32, f64},
    "nn.functional.feature_alpha_dropout.without_train": {b8, f16, f32, f64, i32, i64},
    "nn.functional.fractional_max_pool2d": {f16, f32, f64},
    "nn.functional.fractional_max_pool3d": {f16, f32, f64},
    "nn.functional.gaussian_nll_loss": {f16, f32, f64},
    "nn.functional.huber_loss": {f16, f32, f64},
    "nn.functional.one_hot": {i64},
    "nn.functional.rrelu": {f16, f32, f64},
    "nn.functional.triplet_margin_with_distance_loss": {f16, f32, f64, i32, i64},
    "nonzero": {b8, f16, f32, f64, i32, i64},
    "normal": {f16, f32, f64},
    "normal.number_mean": {f16, f32, f64},
    "pca_lowrank": {f32, f64},
    "pinverse": {f32, f64},
    "polar": {f32, f64},
    "pow": {i32, i64},
    "rand_like": {f16, f32, f64},
    "randint_like": {f16, f32, f64, i32, i64},
    "randn": {f16, f32, f64},
    "randn_like": {f16, f32, f64},
    "repeat_interleave": {b8, f16, f32, f64, i32, i64},
    "round.decimals_3": {f16},
    "scatter_reduce.prod": {f16, f32, f64},
    "segment_reduce.lengths": {f16, f32, f64},
    "segment_reduce.offsets": {f16, f32, f64},
    "sgn": {f16, f32, f64},
    "stft": {f32, f64},
    "svd": {f32, f64},
    "svd_lowrank": {f32, f64},
    "tensor_split": {b8, f16, f32, f64, i32, i64},
    "to": {b8, f16, f32, f64, i32, i64},
    "to_sparse": {f16, f32, f64},
    "uniform": {f16, f32, f64},
    "unique": {b8, f16, f32, f64, i32, i64},
    "unique_consecutive": {b8, f16, f32, f64, i32, i64},
    "view_as_complex": {f16, f32, f64},
}

inductor_should_fail_with_exception = defaultdict(dict)

inductor_should_fail_with_exception["cpu"] = {}


inductor_should_fail_with_exception["cuda"] = {
    "__rpow__": {
        i32: "Pow input must be floating point.",
        i64: "Pow input must be floating point.",
    }
}
# key can be either op_name, or (op_name, deivce_type), or (op_name, device_type, dtype)
inductor_override_kwargs = {
    # the return value of empty is undefined
    "empty": {"assert_equal": False},
    "empty_like": {"assert_equal": False},
    "new_empty": {"assert_equal": False},
    "new_empty_strided": {"assert_equal": False},
    ("nn.functional.tanhshrink", "cuda", f16): {"atol": 3e-4, "rtol": 0.001},
}

# Always test with all sample for following ops
inductor_all_samples = {
    "softmax.with_dtype",
    "index_add",
    "index_put",
    "index_copy",
    "scatter_reduce.sum",
}


class TestInductorOpInfo(TestCase):
    check_model = check_model
    check_model_cuda = check_model_cuda

    @onlyNativeDeviceTypes
    @suppress_warnings
    @skipCUDAMemoryLeakCheckIf(
        True
    )  # inductor kernels failing this test intermittently
    @_ops(op_db[START:END])
    @patch("torchdynamo.config.raise_on_unsafe_aot_autograd", True)
    def test_comprehensive(self, device, dtype, op):
        torchdynamo.reset()
        with torch.no_grad():
            torch.cuda.empty_cache()
        op_name = op.name
        if op.variant_test_name:
            op_name += f".{op.variant_test_name}"

        device_type = torch.device(device).type

        assert device_type in ("cuda", "cpu")

        # with open("test_output.txt", "a") as f:
        #     print(f"CONSIDERING OP {op_name} on {device_type} with {dtype} |
        # {inductor_skips[device_type].get(op_name, set())}", flush=True, file=f)
        #     print(f"CONSIDERING OP {op_name} on {device_type} with {dtype} |
        # {inductor_skips[device_type].get(op_name, set())}", flush=True)
        if dtype in inductor_skips[device_type].get(op_name, set()):
            test_expect = TestExpect.SKIP
            # with open("test_output.txt", "a") as f:
            #     print(f"SKIPPING OP {op_name} on {device_type}", flush=True, file=f)
            #     print(f"SKIPPING OP {op_name} on {device_type}", flush=True)
            self.skipTest(f"{op_name} in {dtype} not supported")
        elif dtype in inductor_expected_failures_single_sample[device_type].get(
            op_name, set()
        ):
            test_expect = TestExpect.XFAILURE
        else:
            test_expect = TestExpect.SUCCESS

        additional_kwargs = {}
        if op_name in inductor_override_kwargs:
            additional_kwargs = inductor_override_kwargs[op_name]
        elif (op_name, device_type) in inductor_override_kwargs:
            additional_kwargs = inductor_override_kwargs[(op_name, device_type)]
        elif (op_name, device_type, dtype) in inductor_override_kwargs:
            additional_kwargs = inductor_override_kwargs[(op_name, device_type, dtype)]

        func = op.get_op()

        def fn(*args, **kwargs):
            return func(*args, **kwargs)

        requires_grad = (
            op.supports_autograd
            and dtype in op.supported_backward_dtypes(device_type)
            # TODO: OpInfo really ought to error out for this case, but it's
            # not exercised in test_ops_gradients atm.  The problem is not
            # complex32 per-se (which is supported by data movement only ops)
            # but that when we do backwards we expect other ops like add to work
            and not dtype == torch.complex32
        )
        samples = op.sample_inputs(device, dtype, requires_grad=requires_grad)

        if op_name not in inductor_all_samples and not ALL_SAMPLES:
            if isinstance(samples, (list, tuple)):
                samples = [samples[0]]
            else:
                samples = [next(samples)]

        try:
            for sample_input in samples:
                args = [sample_input.input] + list(sample_input.args)
                kwargs = sample_input.kwargs

                # with open("test_output.txt", "a") as f:
                #     print(f"RUNNING OP {op_name} on {device_type} with {dtype}", flush=True, file=f)
                #     print(f"RUNNING OP {op_name} on {device_type} with {dtype}", flush=True)
                if device_type == "cuda":
                    # opinfo test case have already place the input on the correct device
                    # so we don't need do additional copy by setting copy_to_cuda=False
                    self.check_model_cuda(
                        fn,
                        args,
                        kwargs,
                        check_lowp=False,
                        nopython=True,
                        copy_to_cuda=False,
                        reference_in_float=False,
                        **additional_kwargs,
                    )
                elif device_type == "cpu":
                    self.check_model(
                        fn,
                        args,
                        kwargs,
                        check_lowp=False,
                        nopython=True,
                        **additional_kwargs,
                    )

        except Exception as e:

            if test_expect is TestExpect.XFAILURE:
                return

            seen_failed[device_type].setdefault(op_name, set()).add(dtype)

            if COLLECT_EXPECT:
                return

            known_failure = False
            if dtype in inductor_should_fail_with_exception[device_type].get(
                op_name, set()
            ):
                failure = inductor_should_fail_with_exception[device_type][op_name][
                    dtype
                ]
                if failure in str(e):
                    known_failure = True

            if not known_failure:
                raise e
        else:
            # with open("test_output.txt", "a") as f:
            #     print(f"SUCCEEDED OP {op_name} on {device_type} with {dtype}", flush=True, file=f)
            seen_succeeded[device_type].setdefault(op_name, set()).add(dtype)

        if test_expect is TestExpect.XFAILURE and not COLLECT_EXPECT:
            if FAIL_ON_SUCCESS:
                raise RuntimeError(
                    f"unexpected success {op_name}, {dtype}, {device_type}"
                )


instantiate_device_type_tests(TestInductorOpInfo, globals())

if __name__ == "__main__":
    torchdynamo.config.raise_on_assertion_error = True
    run_tests()<|MERGE_RESOLUTION|>--- conflicted
+++ resolved
@@ -127,17 +127,6 @@
     "nn.functional.pixel_unshuffle": {b8, f16, f32, f64, i32, i64},
     "nn.functional.triplet_margin_loss": {f16},
     "special.ndtr": {f64},
-<<<<<<< HEAD
-    "softmax.with_dtype": {b8, f16, f32, f64, i32, i64},  # segfault
-    "nn.functional.kl_div": {f64},  # segfault
-=======
-    "scatter_add": {b8, f16, f32, f64, i32, i64},  # segfault
-    "scatter_reduce.amax": {f16, f32, f64, i32, i64},  # segfault
-    "scatter_reduce.amin": {f16, f32, f64, i32, i64},  # segfault
-    "scatter_reduce.mean": {f16, f32, f64, i32, i64},  # segfault
-    "scatter_reduce.prod": {f16, f32, f64, i32, i64},  # segfault
-    "scatter_reduce.sum": {b8, i64},  # segfault
->>>>>>> 1d097fb4
     "log_softmax.dtype": {b8, f16, f32, f64, i32, i64},  # segfault
     # Jiterator kernel is not expected to work with inductor
     "jiterator_2inputs_2outputs": {b8, f16, f32, f64, i32, i64},
