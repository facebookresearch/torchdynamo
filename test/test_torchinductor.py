#!/usr/bin/env pytest
import contextlib
import dataclasses
import functools
import importlib
import random
import sys
import unittest
from unittest.mock import patch

import torch
from torch.fx.experimental.proxy_tensor import make_fx
from torch.nn import functional as F
from torch.testing._internal.common_utils import TestCase as TorchTestCase
from torch.utils._pytree import tree_flatten
from torch.utils._pytree import tree_unflatten

import torchdynamo
from torchdynamo.testing import rand_strided
from torchdynamo.testing import same
from torchinductor.utils import timed

try:
    import sympy

    importlib.import_module("functorch")

    from functorch.compile import config as functorch_config
    from torch._decomp import get_decompositions

    import torchinductor.config
    from torchinductor import config
    from torchinductor.compile_fx import compile_fx
    from torchinductor.ir import IndexingDiv
    from torchinductor.ir import ModularIndexing
    from torchinductor.sizevars import SizeVarAllocator
    from torchinductor.utils import has_torchvision_roi_align

    # This will only pass on pytorch builds newer than roughly 5/15/2022
    assert get_decompositions([torch.ops.aten.trace])
    # Requires functorch
    from torchinductor.compile_fx import compile_fx_inner
except (ImportError, ModuleNotFoundError, AssertionError) as e:
    sys.stderr.write(f"{type(e)}: {e}\n")
    raise unittest.SkipTest("requires sympy/functorch")


HAS_CPU = False
try:
    from subprocess import CalledProcessError

    from torchinductor.codecache import CppCodeCache

    CppCodeCache.load("")
    HAS_CPU = True
except (CalledProcessError, OSError):
    raise unittest.SkipTest("Did not find a working c++ compiler")

aten = torch.ops.aten

HAS_CUDA = False
if torch.cuda.is_available():
    try:
        importlib.import_module("triton")
        HAS_CUDA = True
    except (ImportError, ModuleNotFoundError):
        pass

requires_cuda = functools.partial(unittest.skipIf, not HAS_CUDA, "requires cuda")
torchinductor.config.triton.autotune = False  # too slow


def requires_decomp(fn):
    """Decorator to disable test if a decomp is missing"""

    def wrap_test(test):
        @functools.wraps(test)
        def maybe_test(*args, **kwargs):
            if len(get_decompositions([fn])) == 0:
                raise unittest.SkipTest(f"requires decomp for {fn.__name__}")
            return test(*args, **kwargs)

        return maybe_test

    return wrap_test


class TestCase(TorchTestCase):
    @classmethod
    def setUpClass(cls):
        cls._stack = contextlib.ExitStack()
        cls._stack.enter_context(patch.object(config, "debug", True))
        cls._stack.enter_context(patch.object(config.cpp, "min_chunk_size", 1))

    @classmethod
    def tearDownClass(cls):
        cls._stack.close()


class ToTuple(torch.nn.Module):
    def forward(self, x):
        return (x,)


@dataclasses.dataclass
class InputGen:
    n: int
    device: str

    def dense(self):
        return torch.randn((self.n, self.n), device=self.device)

    def transposed(self):
        return self.dense().transpose(0, 1)

    def strided(self):
        return torch.randn((self.n * 2, self.n * 3), device=self.device)[
            self.n :, self.n :: 2
        ]

    def broadcast1(self):
        return torch.randn((self.n,), device=self.device)

    def broadcast2(self):
        return torch.randn((1, self.n, 1), device=self.device)

    def broadcast3(self):
        return torch.randn((1,), device=self.device)

    def double(self):
        return torch.randn((self.n, self.n), device=self.device, dtype=torch.double)

    def int(self):
        return torch.arange(self.n, device=self.device, dtype=torch.int32)


@patch.object(torchinductor.config.triton, "cudagraphs", False)
@patch("torchdynamo.config.raise_on_backend_error", True)
def check_model(
    self: TestCase,
    model,
    example_inputs,
    kwargs={},
    *,
    atol=None,
    rtol=None,
    check_lowp=True,
    exact_dtype=True,
    nopython=True,
):
    torchdynamo.reset()

    # check_lowp is ignored here, it's kept just to be able to call `common` with extra arg
    has_lowp_args = False

    def upcast_fn(x):
        nonlocal has_lowp_args
        if isinstance(x, torch.Tensor) and (
            x.dtype == torch.float16 or x.dtype == torch.bfloat16
        ):
            has_lowp_args = True
            return x.float()
        else:
            return x

    upcasted_inputs = list(map(upcast_fn, example_inputs))
    if has_lowp_args:
        if hasattr(model, "to"):
            model = model.to(torch.float)
    torch.manual_seed(0)

    correct = model(*upcasted_inputs, **kwargs)
    # downcast the model back if needed
    if has_lowp_args:
        if hasattr(model, "to"):
            model = model.to(torch.half)

    torchinductor.metrics.reset()

    called = False

    def compile_fx_wrapper(model_, example_inputs_):
        nonlocal called
        called = True
        return compile_fx(model_, example_inputs_)

    def run(*ex, **kwargs):
        return model(*ex, **kwargs)

    run = torchdynamo.optimize(compile_fx_wrapper, nopython=nopython)(run)

    torch.manual_seed(0)
    actual = run(*example_inputs, **kwargs)
    # if not called:
    #     exp = torchdynamo.explain(run, *example_inputs)
    #     print("Explain:", exp[0])
    #     for graph in exp[2]:
    #         print("Graph", graph)
    assert called, "Ran graph without calling compile_fx"

    assert type(actual) == type(correct)
    correct_flat, correct_spec = tree_flatten(correct)
    actual_flat, _ = tree_flatten(actual)
    correct_flat = tuple(
        y.to(x.dtype)
        if isinstance(y, torch.Tensor) and y.dtype.is_floating_point
        else y
        for x, y in zip(actual_flat, correct_flat)
    )
    correct = tree_unflatten(correct_flat, correct_spec)

    self.assertEqual(
        actual,
        correct,
        atol=atol,
        rtol=rtol,
        equal_nan=True,
        exact_dtype=exact_dtype,
    )
    torchdynamo.reset()


@patch.object(torchinductor.config.triton, "cudagraphs", False)
def check_model_cuda(
    self: TestCase,
    model,
    example_inputs,
    kwargs={},
    *,
    atol=None,
    rtol=None,
    check_lowp=True,
    exact_dtype=True,
    nopython=True,
):
    if hasattr(model, "to"):
        model = model.to("cuda")

    def copy_fn(x):
        # preserve strides of the input on the device
        if not isinstance(x, torch.Tensor):
            return x
        return torch.empty_strided(
            x.size(), x.stride(), device="cuda", dtype=x.dtype
        ).copy_(x)

    example_inputs = tuple(copy_fn(x) for x in example_inputs)
    check_model(
        self,
        model,
        example_inputs,
        kwargs,
        atol=atol,
        rtol=rtol,
        exact_dtype=exact_dtype,
        nopython=nopython,
    )

    if check_lowp:

        def downcast_fn(x):
            if not isinstance(x, torch.Tensor) or not x.dtype == torch.float:
                return x
            return torch.empty_strided(
                x.size(), x.stride(), device="cuda", dtype=torch.half
            ).copy_(x)

        example_inputs = list(map(downcast_fn, example_inputs))
        if hasattr(model, "to"):
            model = model.to(torch.half)
        check_model(
            self,
            model,
            example_inputs,
            kwargs,
            atol=atol,
            rtol=rtol,
            exact_dtype=exact_dtype,
            nopython=nopython,
        )


class SweepInputs2:
    input_gen_types1 = [
        "dense",
        "transposed",
        "strided",
        "broadcast1",
        "broadcast2",
        "broadcast3",
        "double",
        "int",
    ]
    input_gen_types2 = input_gen_types1
    gen = None

    @staticmethod
    def kernel(a, b):
        return (a + b,)

    @classmethod
    def gen_template(cls, name1, name2):
        def test(self):
            check_model(
                self,
                cls.kernel,
                (
                    getattr(cls.gen, name1)(),
                    getattr(cls.gen, name2)(),
                ),
            )

        test.__name__ = f"test_{cls.gen.device}_{name1}_{name2}"
        setattr(cls, test.__name__, test)

    @classmethod
    def populate(cls):
        for name1 in cls.input_gen_types1:
            for name2 in cls.input_gen_types2:
                cls.gen_template(name1, name2)


class SweepInputsCpuTest(SweepInputs2, TestCase):
    gen = InputGen(10, "cpu")


SweepInputsCpuTest.populate()


class TestIndexingSimplification(unittest.TestCase):
    def test_indexing_simplification(self):
        sizevars = SizeVarAllocator()
        i0 = sympy.Symbol("i0")
        i1 = sympy.Symbol("i1")
        i2 = sympy.Symbol("i2")
        r3 = sympy.Symbol("r3")

        var_ranges = {i0: 3136, i1: 64, i2: 32, r3: 3}
        expr = (
            128 * i2
            + ModularIndexing(i1, 1, 64)
            + 64 * ModularIndexing(i1 + 64 * r3, 64, 2)
        )
        # check that `i1//64` is removed when i1 is always less than 64,
        # and the next simplificaton doesn't happen
        self.assertEqual(
            sizevars.simplify_with_ranges(expr, var_ranges),
            i1 + 128 * i2 + 64 * ModularIndexing(r3, 1, 2),
        )
        # all the modular indexing should be removed when the body cant be larger than the modulus
        var_ranges[r3] = 2
        self.assertEqual(
            sizevars.simplify_with_ranges(expr, var_ranges), i1 + 128 * i2 + 64 * r3
        )

        # small terms should be kept if the rest is not guaranteed to be divisible
        self.assertEqual(
            sizevars.simplify_with_ranges(IndexingDiv(r3 + i2 + i1, 32), var_ranges),
            IndexingDiv(r3 + i2 + i1, 32),
        )

        expr = ModularIndexing(2 * i2 + r3, 1, 64)
        # modular indexing is removed if base is smaller than modulo
        self.assertEqual(sizevars.simplify_with_ranges(expr, var_ranges), 2 * i2 + r3)

        # check the same thing but with symbolic divisor
        self.assertEqual(IndexingDiv(r3 * i0, r3), i0)
        self.assertEqual(ModularIndexing(r3 * i0, r3, 10), ModularIndexing(i0, 1, 10))

        # (10*i) % 10 is always zero and should get optimized away
        self.assertEqual(
            ModularIndexing(i0 + i1 * 10, 1, 10), ModularIndexing(i0, 1, 10)
        )

        # ((20*i)//2) % 10 is always zero and should get optimized away
        self.assertEqual(
            ModularIndexing(i0 + i1 * 20, 2, 10), ModularIndexing(i0, 2, 10)
        )

        # the same things happens with symbolic divisor
        self.assertEqual(
            ModularIndexing(i0 + i1 * i2 * r3, i2, r3), ModularIndexing(i0, i2, r3)
        )

        # Constant fold from divisor into base
        self.assertEqual(ModularIndexing(i0 * 4, 2, 10), ModularIndexing(i0 * 2, 1, 10))
        self.assertEqual(IndexingDiv(i0 * 4, 2), i0 * 2)

    def test_indexing_join(self):
        sizevars = SizeVarAllocator()
        i0 = sympy.Symbol("i0")
        i1 = sympy.Symbol("i1")
        i2 = sympy.Symbol("i2")

        # join two ModularIndexing calls into one larger one when possible
        expr1 = ModularIndexing(i0, 1, 32) + 32 * ModularIndexing(i0, 32, 4)
        self.assertEqual(
            sizevars.simplify_with_ranges(expr1, {}), ModularIndexing(i0, 1, 128)
        )

        # it should also work with a scale
        self.assertEqual(
            sizevars.simplify_with_ranges(2 * expr1, {}),
            2 * ModularIndexing(i0, 1, 128),
        )

        # it should work when divisor is not 1
        expr2 = ModularIndexing(i0, 3, 32) + 32 * ModularIndexing(i0, 32 * 3, 4)
        simplified = sizevars.simplify_with_ranges(expr2, {})
        self.assertEqual(simplified, ModularIndexing(i0, 3, 128))
        self.assertEqual(expr2.subs({i0: 39485}), simplified.subs({i0: 39485}))

        # it should not happen in this case as the modulus is wrong
        expr3 = ModularIndexing(i0, 1, 30) + 32 * ModularIndexing(i0, 32, 4)
        self.assertEqual(sizevars.simplify_with_ranges(expr3, {}), expr3)

        # check that it also works with a modulus>1
        expr4 = ModularIndexing(i0, 10, i1) + i1 * ModularIndexing(i0, i1 * 10, i2)
        res0 = expr4.subs({i0: 24056, i1: 13, i2: 19})
        simplified = sizevars.simplify_with_ranges(expr4, {})
        res1 = simplified.subs({i0: 24056, i1: 13, i2: 19})
        self.assertEqual(res0, res1)
        self.assertEqual(simplified, ModularIndexing(i0, 10, i1 * i2))

        # and also works with an offset
        self.assertEqual(
            sizevars.simplify_with_ranges(expr4 + 10, {}),
            ModularIndexing(i0, 10, i1 * i2) + 10,
        )

        # works for ModularIndexing + IndexingDiv
        expr5 = 197 * IndexingDiv(i0, 197) + ModularIndexing(i0, 1, 197)
        simplified = sizevars.simplify_with_ranges(expr5, {})
        self.assertEqual(simplified, i0)
        self.assertEqual(expr5.subs({i0: 39485}), simplified.subs({i0: 39485}))

        # works with a scale
        self.assertEqual(
            sizevars.simplify_with_ranges(2 * expr5, {}),
            2 * i0,
        )

        # divisor != 1
        expr6 = 197 * IndexingDiv(i0, 197 * 3) + ModularIndexing(i0, 3, 197)
        simplified = sizevars.simplify_with_ranges(expr6, {})
        self.assertEqual(simplified, IndexingDiv(i0, 3))
        self.assertEqual(expr6.subs({i0: 39485}), simplified.subs({i0: 39485}))


class CommonTemplate:
    @classmethod
    def install(my_cls, other_cls, suffix):
        for name, value in my_cls.__dict__.items():
            if name.startswith("test_"):
                setattr(other_cls, f"{name}_{suffix}", value)

    def test_bool(self):
        def fn(a, b):
            return (
                a + b,
                a * b,
                a & b,
                a | b,
                a ^ b,
                torch.logical_and(a, b),
                torch.logical_or(a, b),
                torch.logical_not(a),
                torch.sign(b),
            )

        self.common(
            fn,
            (
                torch.tensor([True, False, True, False]),
                torch.tensor([False, False, True, True]),
            ),
        )

    def test_add_const_int(self):
        def fn(a):
            return (a + 1,)

        self.common(fn, (torch.randn(32),))

    def test_add_const_float(self):
        def fn(a):
            return (a + 1.5,)

        self.common(fn, (torch.randn(32),))

    def test_add_inplace_permuted(self):
        def fn(x, y):
            return x.add_(y)

        x = torch.ones([2, 12, 13, 17]).transpose(1, 2)
        y = torch.randn([2, 13, 1, 17])

        self.common(fn, (x, y))

    def test_abs(self):
        def fn(a):
            return (a / (torch.abs(a) + 1),)

        self.common(fn, (torch.randn(17),))

    def test_sgn(self):
        def fn(a):
            return torch.sgn(a), torch.sgn(a + 1) - 1

        self.common(fn, [torch.linspace(-10, 10, 41)])

    def test_max_min(self):
        def fn(a, b):
            return (torch.maximum(a, b), torch.minimum(a, b))

        self.common(fn, (torch.randn(8), torch.randn(8)))

    def test_horizonal_fusion1(self):
        def fn(a, b, c):
            return (a + b, a - c, b * c)

        self.common(
            fn, (torch.randn(8, 16, 16), torch.randn(8, 16, 16), torch.randn(1, 16, 1))
        )

    def test_horizonal_fusion2(self):
        def fn(a, b, c):
            return a + 1, b + 2, c + 3

        self.common(fn, (torch.randn(8, 16, 8), torch.randn(8, 16), torch.randn(16, 8)))

    def test_vertical_fusion1(self):
        def fn(sa, ct, p):
            # From torchbench.pyhpc_equation_of_state
            v17 = -3.087032500374211e-7
            v18 = -1.988366587925593e-8
            v19 = -1.061519070296458e-11
            v20 = 1.550932729220080e-10
            t15 = v19 * ct
            t19 = v17 + ct * (v18 + t15) + v20 * sa
            t20 = 1.0 / t19
            t128 = t19 * p
            return t20 + t128

        self.common(
            fn,
            (
                torch.randn(204, 204, 26),
                torch.randn(204, 204, 26),
                torch.randn(26),
            ),
        )
        self.assertEqual(torchinductor.metrics.generated_kernel_count, 1)

    def test_sum1(self):
        def fn(a, b):
            return ((a + b).sum(-1),)

        self.common(fn, (torch.randn(8, 8), torch.randn(8, 8)))

    def test_sum2(self):
        def fn(a, b):
            return ((a + b).sum([1, 2]), (a + b).sum(-1))

        self.common(fn, (torch.randn(8, 9, 3, 21), torch.randn(8, 9, 3, 21)))

    def test_sum3(self):
        def fn(a, b):
            r1 = a + b
            r2 = r1.sum(-1)
            r3 = torch.squeeze(b) + 10
            return (r1, r2, r3)

        # Mismatched elements: 2 / 10 (20.0%)
        # Greatest absolute difference: 0.0029296875 at index (8,) (up to 1e-05 allowed)
        # Greatest relative difference: 0.0017482517482517483 at index (6,) (up to 0.001 allowed)
        self.common(fn, (torch.randn(10, 10), torch.randn(1, 10)), atol=1e-5, rtol=2e-3)

    def test_sum4(self):
        def fn(a):
            b = a + 1
            c = b.sum(-1)
            d = c + 3
            e = d.sum(-1)
            f = e + 5
            return (f, e, d, c, b)

        self.common(fn, (torch.randn(1, 16, 8, 8),))

    def test_sum5(self):
        def fn(a):
            b = a + 1
            c = b.sum(-1)
            d = c + 3
            e = d.sum(-1)
            f = e + 5
            return (f,)

        self.common(fn, (torch.randn(1, 17, 8, 9),))

    def test_reduction1(self):
        def fn(a):
            return (a.sum(), a.max(), a.min(), a.argmax(), a.argmin())

        self.common(fn, (torch.tensor([float("-inf"), 0.0, float("inf")]),))

    def test_reduction2(self):
        def fn(a):
            # FIXME: a.argmax
            return (a.sum(), a.max(), a.min(), a.argmin())

        self.common(fn, (torch.full((4,), float("inf")),))

    def test_reduction3(self):
        def fn(a):
            # FIXME: a.argmin
            return (a.sum(), a.max(), a.min(), a.argmax())

        self.common(fn, (torch.full((4,), float("-inf")),))

    @patch.object(config, "dynamic_shapes", False)
    def test_unroll_small_reduction(self):
        def fn(x):
            val1, index1 = x.min(-1)
            val2, index2 = x.max(-1)
            return (
                val1,
                index1,
                val2,
                index2,
                x.sum(-1),
                (x > 1).any(-1),
                (x > 0).all(-1),
                x.argmin(-1),
                x.argmax(-1),
                x.amin(-1),
                x.amax(-1),
            )

        with patch.object(config, "unroll_reductions_threshold", 8):
            # small sized reductions will get unrolled
            self.common(fn, (torch.randn(8, 3),))
        torchdynamo.reset()
        with patch.object(config, "unroll_reductions_threshold", 1):
            # make sure things also work if they aren't unrolled
            self.common(fn, (torch.randn(8, 3),))

    def test_multilayer_low_prec(self):
        # fp16 nyi for cpu
        if self.device == "cpu":
            raise unittest.SkipTest("requires CUDA")

        def fn(a):
            return torch.mean(a)

        self.common(fn, ((torch.rand((10, 3, 352, 352), dtype=torch.float16),)))

    def test_expanded_reduction(self):
        def fn(x, y):
            z = x * y
            return z.sum((0, 1))

        self.common(fn, (torch.randn(2, 197, 256), torch.randn(2, 1, 256)))

    def test_min_max_reduction(self):
        def fn(a, b):
            return ((a + b).max(), (a + b).min(), torch.amax(a + 1, keepdim=True))

        self.common(fn, (torch.randn(8, 8), torch.randn(8, 8)))

    def test_sum_int(self):
        def fn(x):
            return 2 * x.sum(-1) + x.sum()

        dtypes = torch.bool, torch.uint8, torch.int
        inps = [torch.randint(2, (64,), dtype=dtype) for dtype in dtypes]
        for i in inps:
            self.common(fn, (i,), check_lowp=False)

    def test_sum_dtype(self):
        def fn(x):
            return x * x.sum(-1, dtype=torch.double) + x.sum(dtype=torch.double)

        self.common(fn, (torch.ones(32, 32) * 70,))

    def test_clamp(self):
        def fn(a, b):
            return (a.clamp(-0.1, 0.1), b.clamp(0), torch.clamp(a + b, max=0))

        self.common(fn, (torch.randn(8, 8), torch.randn(8, 8)))

    def test_arange1(self):
        def fn(x):
            rng1 = torch.arange(8 * 8, dtype=torch.float32, device=x.device).view(8, 8)
            rng2 = torch.arange(10, 18, device=x.device)
            tmp = x * rng1
            return tmp, tmp + rng2

        self.common(fn, (torch.randn(8, 8),))

    def test_arange2(self):
        def fn(x):
            rng1 = torch.arange(8, device=x.device)
            return (x + rng1,)

        self.common(fn, (torch.randint(4, (8, 8)),), check_lowp=False)

    def test_arange3(self):
        def fn(x):
            return x + torch.ops.aten.arange.start_step(
                0, 53, 4, dtype=torch.int64, device=x.device
            )

        self.common(fn, (torch.randn(14),))

    def test_arange4(self):
        def fn(x):
            return x - torch.arange(512, -512, -1.0, device=x.device)

        self.common(fn, (torch.randn(1024),))

    def test_linspace(self):
        def fn(x):
            return torch.linspace(0.125, 0.875, 7, device=x.device) + x

        self.common(fn, (torch.randn(1, 7),))

    def test_tensor1(self):
        def fn(x):
            return torch.tensor([1], device=x.device) + x, torch.tensor(
                5, device=x.device
            )

        self.common(fn, (torch.randn(10),))

    def test_tensor2(self):
        def fn(x):
            return torch.tensor(list(range(2, 40, 2)), device=x.device) + x

        self.common(fn, (torch.randn(1),))

    def test_tensor3(self):
        def fn(x):
            return (
                torch.tensor([], device=x.device),
                torch.tensor([1, 2], device=x.device) + 1,
                torch.tensor([1, 2, 3], device=x.device) + 2,
                torch.tensor([1, 2, 3, 4], device=x.device) + x,
            )

        self.common(fn, [torch.randn(4)])

    def test_views1(self):
        def fn1(x, y):
            return (x.view(size2) + y,)

        def fn2(x, y):
            return ((x + 1).view(size2) + y,)

        views = [
            ([5 * 7], [5, 7]),
            ([2 * 3 * 4 * 5 * 6 * 7], [2, 3, 4, 5, 6, 7]),
            ([2 * 3, 4, 5, 6 * 7], [2, 3, 4, 5, 6, 7]),
            ([10 * 5, 20], [10, 5, 20]),
            ([1, 10, 1], [10]),
            ([10, 1, 10, 1, 10], [10, 100]),
            ([2, 2, 2, 2], [4, 4]),
        ]
        for size1, size2 in views:
            self.common(fn1, (torch.randn(size1), torch.randn(size2)))
            self.common(fn2, (torch.randn(size1), torch.randn(size2)))

        for size2, size1 in views:
            self.common(fn1, (torch.randn(size1), torch.randn(size2)))
            self.common(fn2, (torch.randn(size1), torch.randn(size2)))

    def test_views2(self):
        def fn1(x):
            return (x.view(size2) + 1,)

        def fn2(x):
            return ((x * 2).view(size2) + 1,)

        for size1, size2 in [
            ([2, 2, 2, 2], [4, -1]),
            ([10, 1, 10, 1, 10], [-1, 100]),
            ([10 * 5, 20], [10, -1, 20]),
        ]:
            self.common(fn1, (torch.randn(size1),))
            self.common(fn2, (torch.randn(size1),))

    def test_views3(self):
        # example taken from hf_BigBird
        def forward(arg1, arg2):
            index = torch.ops.aten.index(arg1, [arg2])
            view_1 = torch.ops.aten.view(index, [1, 2232, 64])
            view_2 = torch.ops.aten.view(view_1, [1, 12, 62, 192])
            return view_2

        self.common(
            forward,
            (
                rand_strided((64, 64), (64, 1), torch.float32),
                rand_strided((2232,), (1,), torch.int64),
            ),
        )

    def test_relu(self):
        def fn(a, b):
            return (torch.relu(a), torch.relu(a + b) / 10)

        self.common(fn, (torch.randn(8, 8), torch.randn(8, 8)))

    def test_exp(self):
        def fn(a, b):
            return (torch.exp(a), torch.exp(a + b))

        self.common(fn, (torch.randn(8, 8), torch.randn(8, 8)))

    def test_sigmoid(self):
        def fn(a, b):
            return (torch.sigmoid(a), torch.sigmoid(a + b))

        self.common(fn, (torch.randn(8, 8), torch.randn(8, 8)))

    def test_round(self):
        def fn(a, b):
            return torch.round(a), torch.round(b + 1), torch.round(a, decimals=2)

        # without manual_seed, there is some chance this test fails due to:
        # https://github.com/openai/triton/issues/530
        torch.manual_seed(0)

        # with *100 we are always getting a number exactly at .5 which we don't do right in half
        self.common(fn, (torch.randn(8, 8) * 100, torch.randn(8, 8) * 10))

    def test_round_correctness(self):
        if self.device == "cuda":
            raise unittest.SkipTest("need to debug tl.libdevice on A100/V100")

        def fn(a):
            return torch.round(a)

        self.common(
            fn,
            [torch.arange(-10, 10, 0.1, dtype=torch.float64)],
            check_lowp=False,
        )

    def test_silu(self):
        def fn(a):
            return (torch.nn.functional.silu(a),)

        self.common(fn, (torch.randn(8, 8),))

    # TODO(voz): Re-enable this test ASAP https://github.com/pytorch/pytorch/issues/82763
    @unittest.skip("Skipping due to op bugs")
    def test_nan_to_num(self):
        def fn(a):
            return (
                torch.nan_to_num(a),
                torch.nan_to_num(a, nan=3.0),
                torch.nan_to_num(a, nan=None),
                torch.nan_to_num(a, posinf=4.0),
                torch.nan_to_num(a, neginf=5.0),
                torch.nan_to_num(a, nan=3.0, posinf=4.0, neginf=5.0),
            )

        self.common(
            fn,
            (torch.tensor((float("nan"), float("inf"), float("-inf"), 1.0)),),
            check_lowp=False,  # a much more elaborate test is required to match finfo max's for float and half
        )

    def test_div1(self):
        def fn(a, b):
            return (
                aten.div(a, b, rounding_mode=None),
                aten.div(a, b, rounding_mode="floor"),
                aten.div(a, b, rounding_mode="trunc"),
                a / b,
                a // b,
            )

        self.common(fn, (torch.randn(8, 8) * 100, torch.randn(8, 8) * 100))

    def test_div2(self):
        def fn(a, b):
            return (
                aten.div(a, b, rounding_mode=None),
                aten.div(a, b, rounding_mode="floor"),
                aten.div(a, b, rounding_mode="trunc"),
                a / b,
                a // b,
            )

        self.common(fn, (torch.randint(-100, 100, [8, 8]), 100 * torch.randn(8, 8)))

    def test_div3(self):
        def fn(a, b):
            return (
                aten.div(a, b, rounding_mode=None),
                aten.div(a, b, rounding_mode="floor"),
                aten.div(a, b, rounding_mode="trunc"),
                a / b,
                a // b,
            )

        a = torch.randint(1, 100, [8, 8])
        self.common(fn, (a * 2, a))

    def test_div4(self):
        def fn(a, b):
            return (
                aten.div(a, b, rounding_mode=None),
                aten.div(a, b, rounding_mode="floor"),
                aten.div(a, b, rounding_mode="trunc"),
                a / b,
                a // b,
            )

        self.common(
            fn,
            (torch.randint(-100, 0, [8, 8]), torch.randint(1, 10, [8, 8])),
        )

    def test_div5(self):
        def fn(a, b):
            return (
                aten.div(a, b, rounding_mode=None),
                aten.div(a, b, rounding_mode="floor"),
                aten.div(a, b, rounding_mode="trunc"),
                a / b,
                a // b,
            )

        # divide a scalar
        self.common(fn, (torch.randint(-100, 0, [8, 8]), 16))

    def test_div6(self):
        def fn(a, b):
            return (
                aten.div(a, b, rounding_mode=None),
                aten.div(a, b, rounding_mode="floor"),
                aten.div(a, b, rounding_mode="trunc"),
                a / b,
                a // b,
            )

        # treat boolean as integer
        self.common(
            fn,
            (torch.ones([8, 8], dtype=torch.bool), torch.randint(-100, -1, [8, 8])),
        )

    def test_div7(self):
        def fn(a, b):
            return (
                aten.div(a, b, rounding_mode=None),
                aten.div(a, b, rounding_mode="floor"),
                aten.div(a, b, rounding_mode="trunc"),
                a / b,
                a // b,
            )

        self.common(
            fn,
            (
                torch.randint(2**32, 2**40, [100, 100]),
                torch.randint(-10, -1, [100, 100]),
            ),
        )

    def test_sum_keepdims(self):
        def fn(a, b):
            return (torch.sum(a + b, -1, keepdim=True),)

        self.common(fn, (torch.randn(8, 8), torch.randn(8, 8)))

    def test_softmax(self):
        def fn(a, b):
            return (torch.softmax(a + b, -1), torch.softmax(a, 0), torch.softmax(b, 1))

        self.common(fn, (torch.randn(8, 8), torch.randn(8, 8)))

    def test_log_softmax(self):
        def fn(a, b):
            return (F.log_softmax(a + b, -1), F.log_softmax(a, 0), F.log_softmax(b, 1))

        self.common(fn, (torch.randn(8, 8), torch.randn(8, 8)))

    def test_transpose(self):
        def fn(a, b):
            return (
                torch.t(a) + b,
                torch.transpose(b * 2, 0, 1) + 10,
            )

        self.common(fn, (torch.randn(8, 8), torch.randn(8, 8)))

    def test_permute(self):
        def fn(a):
            return (
                torch.permute(a + 1, [2, 1, 4, 0, 3]) + 2,
                torch.permute(a, [2, 1, 4, 0, 3]) + 2,
            )

        self.common(fn, (torch.randn(2, 2, 2, 2, 2),))

    def test_expand(self):
        def fn(a):
            return (
                (a + 1).expand(3, 4, 2, 3, 2) + 2,
                a.expand(2, 1, 2, 3, 2) + 2,
            ), a.expand(2, -1, 5, -1)

        self.common(fn, (torch.randn(2, 1, 2),))

    def test_squeeze1(self):
        def fn(a):
            return ((a + 1).squeeze() + 2, a.squeeze() + 2)

        self.common(fn, (torch.randn(1, 2, 1, 2, 2, 1, 1),))

    def test_squeeze2(self):
        def fn(a):
            return ((a + 1).squeeze(-1).squeeze(2) + 2, a.squeeze(0) + 2)

        self.common(fn, (torch.randn(1, 2, 1, 2, 2, 2, 1),))

    def test_simplify_loops(self):
        def fn(a, b):
            return a + b

        self.common(
            fn,
            (
                torch.randn(2, 3, 4, 5, 6),
                torch.randn(4, 2, 3, 5, 6).permute(1, 2, 0, 3, 4),
            ),
        )

    def test_unsqueeze(self):
        def fn(a):
            return (
                torch.unsqueeze(a + 1, -1) + 2,
                torch.unsqueeze(a, 2) + 2,
                torch.unsqueeze(a + 1, 0) + 2,
                torch.unsqueeze(a, -2) + 2,
            )

        self.common(
            fn,
            (
                torch.randn(
                    2,
                    2,
                    2,
                    2,
                ),
            ),
        )

    def test_unsqueeze_inplace(self):
        def fn(a):
            tmp1 = a + 1
            aten.unsqueeze_(tmp1, 2)
            tmp2 = aten.unsqueeze_(a + 1, 0) + 2
            return (tmp1, tmp2)

        self.common(
            fn,
            (
                torch.randn(
                    2,
                    2,
                    2,
                    2,
                ),
            ),
        )

    def test_addmm(self):
        def fn(a, b, c):
            return (torch.addmm(a + 1, b + 2, c + 3) + 4,)

        self.common(
            fn,
            (
                torch.randn(8, 8),
                torch.randn(8, 8),
                torch.randn(8, 8),
            ),
        )

    def test_linear1(self):
        mod = torch.nn.Sequential(
            torch.nn.Linear(8, 16),
            torch.nn.Sigmoid(),
            ToTuple(),
        )
        self.common(mod, (torch.randn(2, 8),))

    def test_linear2(self):
        mod = torch.nn.Sequential(
            torch.nn.Linear(8, 8),
            torch.nn.ReLU(),
            torch.nn.Linear(8, 8),
            torch.nn.ReLU(),
            torch.nn.Linear(8, 8),
            torch.nn.ReLU(),
            torch.nn.Linear(8, 8),
            torch.nn.ReLU(),
        )
        self.common(mod, (torch.randn(2, 8),))

    def test_bmm1(self):
        def fn(a, b):
            return (
                torch.bmm(a, b),
                torch.bmm(a + 1, b + 2) + 3,
            )

        self.common(
            fn,
            (
                torch.randn(2, 8, 8),
                torch.randn(2, 8, 8),
            ),
            check_lowp=False,
        )
        self.common(
            fn,
            (
                torch.randn(1, 16, 8),
                torch.randn(1, 8, 10),
            ),
            check_lowp=False,
        )

    def test_bmm2(self):
        def fn(a, b):
            return torch.bmm(a.permute(0, 2, 1), b)

        self.common(
            fn,
            (
                torch.randn(1, 8, 8),
                torch.randn(1, 8, 8),
            ),
            check_lowp=False,
        )

    def test_gather1(self):
        def fn(a, b):
            return (
                torch.gather(a.expand([4, 5, 10, 6]), 3, b + 1),
                torch.gather(a.expand([4, 5, 10, 6]), -1, b + 1),
            )

        self.common(
            fn,
            (
                torch.randn([1, 1, 10, 6]),
                torch.randint(5, [4, 5, 10, 1], dtype=torch.int64),
            ),
        )

    def test_gather2(self):
        # 0d tensor
        def fn(a, b):
            return torch.gather(a, 0, b) + torch.gather(a, -1, b)

        x = torch.tensor(123)
        y = torch.tensor(0)
        self.assertEqual(fn(x, y), x + x)

    def test_slice1(self):
        def fn(a):
            return (
                a[:, :10, 0] + a[:, 10:, 0],
                (a + 1)[:, :10, 0] + (a + 1)[:, 10:, 0],
            )

        self.common(
            fn,
            (torch.randn([2, 20, 2]),),
        )

    def test_slice2(self):
        def fn(a):
            return (
                a[:-1, ::2, -1] + a[-1:, 1::2, -2],
                (a + 1)[:-1, ::2, -1] + (a + 2)[-1:, 1::2, -2],
            )

        self.common(
            fn,
            (torch.randn([2, 20, 2]),),
        )

    def test_split_with_sizes(self):
        def fn(a, sizes):
            return [t + 1.0 for t in torch.split(a * 2.0, sizes, -1)]

        self.common(fn, (torch.randn(2, 2, 10), [3, 3, 4]))
        self.common(fn, (torch.randn(2, 2, 10), [4, 3, 3]))
        self.common(fn, (torch.randn(2, 2, 10), [1, 2, 3, 4]))

    def test_split(self):
        def fn(a):
            t = torch.split(a, 3, -1)
            return (t[0], t[1], t[2], t[3])

        def fn2(a):
            return fn(a + 1)

        self.common(
            fn,
            (torch.randn([2, 2, 10]),),
        )

        self.common(
            fn2,
            (torch.randn([2, 2, 10]),),
        )

    def test_to_dtype(self):
        def fn(a, b):
            return (
                aten._to_copy(a, dtype=6),
                aten._to_copy(b + 1, dtype=6),
                aten.to(b, torch.float64),
                aten.to(b, torch.bool),
            )

        self.common(
            fn,
            (
                torch.randn([2, 2, 10]),
                torch.randn([2, 2, 10], dtype=torch.float64),
            ),
        )

    @requires_cuda()
    def test_to_device(self):
        def fn(a):
            if a.device.type == "cpu":
                return aten._to_copy(a, device=torch.device("cuda"), dtype=6, layout=0)
            else:
                return aten._to_copy(a, device=torch.device("cpu"), dtype=6, layout=0)

        self.common(
            fn,
            (torch.randn([2, 2, 10]),),
        )

    @requires_cuda()
    def test_to_device_constant(self):
        def fn(a):
            d1 = a.device.type
            if d1 == "cpu":
                d2 = "cuda"
            else:
                d2 = "cpu"

            const1 = torch.as_tensor(list(range(64)), device=d2)
            return (
                torch.arange(10, device=d2).to(d1) + a,
                const1.to(d1),
                (const1 + 1).to(d1),
            )

        self.common(
            fn,
            (torch.randn([10]),),
        )

    @requires_cuda()
    def test_multi_device(self):
        def fn(x):
            x = x + 1
            x = x + 2
            x = x.cuda()
            x = x + 3
            x = x + 4
            x = x.cpu()
            x = x + 5
            x = x + 6
            x = x.cuda()
            x = x + 7
            x = x + 8
            x = x.cpu()
            x = x + 9
            x = x + 10
            return x

        self.common(
            fn,
            (torch.randn([2, 2, 10]),),
            check_lowp=False,  # cpu doesn't understand fp16, and there are explicit .cpu() calls
        )

    def test_unbind(self):
        def fn(a):
            return torch.unbind(a), torch.unbind(a, -1)

        self.common(
            fn,
            (torch.randn([4, 4, 4]),),
        )

    def test_convolution1(self):
        m = torch.nn.Sequential(
            torch.nn.Conv2d(5, 6, [3, 3]),
            torch.nn.ReLU(),
            ToTuple(),
        )

        self.common(
            m,
            (torch.randn([2, 5, 16, 16]),),
            # Mismatched elements: 10 / 2352 (0.4%)
            # Greatest absolute difference: 5.7220458984375e-05 at index (0, 3, 12, 12) (up to 1e-05 allowed)
            # Greatest relative difference: 0.06512477175897748 at index (0, 4, 11, 9) (up to 0.001 allowed)
            atol=6e-5,
            rtol=0.001,
        )

    def test_convolution2(self):
        def fn(x, w, b):
            # transposed conv
            return (aten.convolution(x, w, b, [4], [0], [1], True, [0], 1),)

        self.common(
            fn,
            (
                torch.randn([2, 32, 90]),
                torch.randn([32, 16, 8]),
                torch.randn([16]),
            ),
            check_lowp=False,
        )

    def test_adaptive_avg_pool2d1(self):
        def fn(x):
            return aten._adaptive_avg_pool2d(x, (6, 6)), aten._adaptive_avg_pool2d(
                x + 1, (2, 5)
            )

        self.common(
            fn,
            (torch.randn(2, 4, 16, 16),),
        )

        # lowering to avg_pool2d case
        self.common(
            fn,
            (torch.randn(2, 4, 3, 3),),
        )

        # no-op case
        self.common(
            fn,
            (torch.randn(2, 4, 6, 6),),
        )

    def test_max_pool2d1(self):
        def fn(x):
            return aten.max_pool2d_with_indices(x, [3, 3], [2, 2])

        self.common(
            fn,
            (torch.randn(2, 4, 16, 16),),
        )

    def test_max_pool2d2(self):
        def fn(x):
            return aten.max_pool2d_with_indices(x, [3, 3], [2, 2])

        self.common(
            fn,
            (torch.randn([16, 64, 55, 55]),),
        )

    def test_max_pool2d3(self):
        def fn(x):
            # with padding
            return aten.max_pool2d_with_indices(x, [3, 3], [2, 2], [1, 1])

        self.common(
            fn,
            (-torch.arange(1 * 8 * 8, dtype=torch.float32).view(1, 1, 8, 8),),
        )

    def test_max_pool2d4(self):
        def fn(x):
            # with padding
            return aten.max_pool2d_with_indices(x, [3, 3], [2, 2], [0, 0], [1, 1], True)

        self.common(
            fn,
            (torch.randn([2, 8, 111, 111]),),
        )

    def test_max_pool2d5(self):
        def fn(x):
            return aten.max_pool2d_with_indices(x, [3, 3], [])

        self.common(
            fn,
            (torch.randn([16, 64, 55, 55]),),
        )

    def test_avg_pool2d1(self):
        def fn(x):
            return aten.avg_pool2d(x, [3, 3], [2, 2])

        self.common(
            fn,
            (torch.randn(2, 4, 16, 16),),
        )

    def test_avg_pool2d2(self):
        def fn(x):
            return aten.avg_pool2d(x, [3, 3], [2, 2])

        self.common(
            fn,
            (torch.randn([16, 64, 55, 55]),),
        )

    def test_avg_pool2d3(self):
        def fn(x):
            return aten.avg_pool2d(x, [3, 3], [2, 2], [1, 1])

        self.common(
            fn,
            (-torch.arange(1 * 8 * 8, dtype=torch.float32).view(1, 1, 8, 8),),
        )

    def test_avg_pool2d4(self):
        def fn(x):
            return aten.avg_pool2d(x, [3, 3], [2, 2], [0, 0], True)

        self.common(
            fn,
            (torch.randn([2, 8, 111, 111]),),
        )

    def test_avg_pool2d5(self):
        def fn(x):
            return aten.avg_pool2d(x, [3, 3], [2, 2], [1, 1], count_include_pad=False)

        self.common(
            fn,
            (-torch.arange(1 * 8 * 8, dtype=torch.float32).view(1, 1, 8, 8),),
        )

    def test_avg_pool2d6(self):
        def fn(x):
            return aten.avg_pool2d(x, [3, 3], [2, 2], [1, 1], divisor_override=3)

        self.common(
            fn,
            (-torch.arange(1 * 8 * 8, dtype=torch.float32).view(1, 1, 8, 8),),
        )

    def test_alexnet_prefix(self):
        def forward(arg6, arg7, arg16):
            convolution = torch.ops.aten.convolution(
                arg16, arg7, arg6, [4, 4], [2, 2], [1, 1], False, [0, 0], 1
            )
            relu = torch.ops.aten.relu(convolution)
            max_pool2d_with_indices = torch.ops.aten.max_pool2d_with_indices(
                relu, [3, 3], [2, 2]
            )
            getitem = max_pool2d_with_indices[0]
            return (getitem,)

        self.common(
            forward,
            (
                rand_strided((64,), (1,), torch.float32, "cpu"),
                rand_strided((64, 3, 11, 11), (363, 121, 11, 1), torch.float32, "cpu"),
                rand_strided(
                    (16, 3, 224, 224), (150528, 50176, 224, 1), torch.float32, "cpu"
                ),
            ),
            # Mismatched elements: 127 / 746496 (0.0%)
            # Greatest absolute difference: 0.0009765625 at index (1, 62, 7, 16) (up to 1e-05 allowed)
            # Greatest relative difference: 0.05187467899332306 at index (14, 18, 11, 0) (up to 0.001 allowed)
            atol=1e-3,
            rtol=0.001,
        )

    def test_elu(self):
        def fn(x):
            return aten.elu(x, 1.6732632423543772, 1.0507009873554805) + 2, aten.elu(
                x + 1, 2, 3, 4
            )

        self.common(
            fn,
            (torch.randn([16, 16]),),
        )

    def test_tanh(self):
        def fn(x):
            return aten.tanh(x) + 2, aten.tanh(x + 1)

        self.common(
            fn,
            (torch.randn([16, 16]),),
        )

    def test_lgamma(self):
        def fn(x):
            return aten.lgamma(x) + 2, aten.cos(x + 1)

        self.common(
            fn,
            (torch.randn([16, 16]),),
        )

    def test_cos(self):
        def fn(x):
            return aten.cos(x) + 2, aten.cos(x + 1)

        self.common(
            fn,
            (torch.randn([16, 16]),),
        )

    def test_sin(self):
        def fn(x):
            return aten.sin(x) + 2, aten.sin(x + 1)

        self.common(
            fn,
            (torch.randn([16, 16]),),
        )

    def test_repeat(self):
        def fn(x):
            return (
                x.repeat(2, 2, 3, 1),
                x.repeat(8, 1, 1, 1),
                x.repeat(2, 1, 1, 1, 1, 1),
            )

        self.common(
            fn,
            (torch.randn([1, 2, 4, 8]),),
        )

    def test_embedding(self):
        m = torch.nn.Sequential(
            torch.nn.Embedding(10, 4, padding_idx=0),
            torch.nn.ReLU(),
            ToTuple(),
        )

        self.common(
            m,
            (torch.randint(10, [2, 8]),),
        )

    def test_mean(self):
        def fn(x):
            return (
                x.mean(),
                x.mean(-1),
                torch.mean(x, -2, keepdim=True),
                x.mean([0, 1]),
            )

        self.common(
            fn,
            (torch.randn([1, 2, 4, 8]),),
        )

    def test_var_mean(self):
        def fn(x):
            return (
                *torch.var_mean(x, -1),
                *torch.var_mean(x, [1, 3]),
            )

        self.common(
            fn,
            (torch.randn([1, 2, 4, 8]),),
        )

    @patch.object(config, "pick_loop_orders", True)
    def test_transposed_propagates(self):
        @torchdynamo.optimize("inductor", nopython=True)
        def fn(x, y):
            return x + y

        a = torch.randn(1, 4, 4, 4, device=self.device).permute(0, 2, 3, 1)
        b = torch.randn(4, 4, 4, device=self.device).permute(1, 2, 0)
        c = fn(a, b)
        self.assertEqual(a.stride(), c.stride())
        self.assertEqual(c.stride()[2], 1)

    @requires_cuda()
    @patch.object(config.triton, "convolution", "triton")
    @patch.object(config.triton, "dense_indexing", "True")
    def test_triton_conv(self):
        @torchdynamo.optimize("inductor", nopython=True)
        def triton_conv(
            x,
            w,
            bias,
            stride,
            padding,
            dilation,
            groups,
        ):
            y = torch.conv2d(x, w, bias, stride, padding, dilation, groups)
            return y

        stride, padding, dilation, groups = (1, 1), (0, 0), (1, 1), 1
        dtype = torch.float32
        x = torch.randn((32, 128, 32, 32), dtype=dtype, device=self.device)
        w = torch.randn((32, 128, 1, 1), dtype=dtype, device=self.device)
        bias = torch.randn((32), dtype=dtype, device=self.device)

        y = triton_conv(x, w, bias, stride, padding, dilation, groups)
        y_correct = torch.conv2d(x, w, bias, stride, padding, dilation, groups)
        self.assertTrue(same(y, y_correct, cos_similarity=True, tol=0.1))

    @requires_cuda()
    @patch.object(config.triton, "convolution", "autotune")
    @patch.object(config.triton, "dense_indexing", "True")
    def test_conv_autotune(self):
        @torchdynamo.optimize("inductor", nopython=True)
        def triton_conv(
            x,
            w,
            bias,
            stride,
            padding,
            dilation,
            groups,
        ):
            y = torch.conv2d(x, w, bias, stride, padding, dilation, groups)
            return y

        stride, padding, dilation, groups = (1, 1), (0, 0), (1, 1), 1
        dtype = torch.float32
        x = torch.randn((32, 128, 32, 32), dtype=dtype, device=self.device)
        w = torch.randn((32, 128, 1, 1), dtype=dtype, device=self.device)
        bias = torch.randn((32), dtype=dtype, device=self.device)

        y = triton_conv(x, w, bias, stride, padding, dilation, groups)
        y_correct = torch.conv2d(x, w, bias, stride, padding, dilation, groups)
        self.assertTrue(same(y, y_correct, cos_similarity=True, tol=0.1))

    @patch.object(config.triton, "mm", "triton")
    def test_triton_mm2(self):
        @torchdynamo.optimize("inductor", nopython=True)
        def fn(x, y):
            return torch.relu(torch.mm(x, y))

        N = 1024
        a = torch.randn([N, N], device=self.device, dtype=torch.float32)
        b = torch.randn([N, N], device=self.device, dtype=torch.float32)
        c1 = torch.relu(torch.mm(a, b))
        torchinductor.metrics.reset()
        c = fn(a, b)
        assert torch.allclose(c1, c, atol=1e-3, rtol=1e-3)
        if self.device == "cuda":
            assert torchinductor.metrics.generated_kernel_count == 1

    def test_std(self):
        def fn(x):
            return (
                torch.var(x, True),
                torch.var(x, False),
                torch.var(x, -1, True),
                torch.var(x, -1, False),
                torch.std(x, False),
                torch.std(x, [0, 1], True),
                torch.std(x, [0, 1], False),
                torch.std(x, -2, True, keepdim=True),
            )

        self.common(
            fn,
            (torch.randn([2, 4, 4, 8]),),
        )

    def test_embedding_bag(self):
        def fn(w, i, o):
            return aten._embedding_bag(w, i, o, False, 0, False, None)

        self.common(
            fn,
            (torch.randn([10, 4]), torch.randint(10, [8]), torch.tensor([0, 2, 6])),
        )

    def test_batch_norm_2d(self):
        m = torch.nn.Sequential(
            torch.nn.BatchNorm2d(10),
            torch.nn.ReLU(),
        )
        m.eval()
        self.common(m, (torch.randn([2, 10, 8, 8]),), check_lowp=False)
        self.common(
            m,
            (torch.randn([3, 10, 16, 16]),),
            check_lowp=False,  # too painful to match types of bn model
        )

    def test_layer_norm(self):
        m = torch.nn.Sequential(
            torch.nn.LayerNorm(32),
            torch.nn.ReLU(),
        )
        m.eval()
        self.common(m, (torch.randn([16, 32]),), check_lowp=False)
        if self.device != "cpu":
            self.assertEqual(torchinductor.metrics.generated_kernel_count, 1)

    def test_move_arange(self):
        def fn(x):
            return torch.arange(len(x), device="cpu").to(x.device) + x

        self.common(fn, (torch.randn([32]),), check_lowp=False)
        # if we have a copy there will be more than 1 kernel
        self.assertEqual(torchinductor.metrics.generated_kernel_count, 1)

    def test_leaky_relu(self):
        def fn(x):
            return aten.leaky_relu(x, 0.2) + 2, aten.leaky_relu(x + 1)

        self.common(
            fn,
            (torch.randn([16, 16]),),
        )

    def test_gelu(self):
        def fn(x):
            return aten.gelu(x) + 2, aten.gelu(x + 1)

        self.common(
            fn,
            (torch.randn([16, 16]),),
        )

    def test_clone(self):
        def fn(x):
            return aten.clone(x) + 2, aten.clone(x + 1)

        self.common(
            fn,
            (torch.randn([16, 16]),),
        )

    def test_masked_fill(self):
        def fn(mask, value):
            return aten.masked_fill(value, mask, -10000.0) + 2, aten.masked_fill(
                value / 2.0, torch.logical_not(mask), 667
            )

        self.common(
            fn,
            (
                torch.randint(0, 1, [1, 16], dtype=torch.bool),
                torch.randn([16, 16]),
            ),
        )

    def test_fill1(self):
        def fn(x):
            tmp = torch.ones_like(x)
            return tmp, aten.fill.Scalar(tmp, 2)

        self.common(
            fn,
            (torch.randn([16, 16]),),
        )

    def test_fill2(self):
        def fn(x):
            tmp = torch.ones_like(x)
            return tmp, aten.fill.Tensor(tmp, torch.tensor(3.0))

        self.common(
            fn,
            (torch.randn([16, 16]),),
        )

    def test_pow1(self):
        def fn(x):
            return [aten.pow(x, e) for e in range(-8, 9)]

        self.common(
            fn,
            (torch.randn([16, 16]),),
        )

    def test_pow2(self):
        def fn(x):
            return aten.pow(1000, x), aten.pow(x, 1000)

        self.common(
            fn,
            (torch.randn([16, 16]),),
            # Mismatched elements: 9 / 256 (3.5%)
            # Greatest absolute difference: 2.491354329061828e+28 at index (6, 6) (up to 1e-05 allowed)
            # Greatest relative difference: 2.9793410720160818e-05 at index (4, 5) (up to 1.3e-06 allowed)
            atol=1e-5,
            rtol=3e-05,
        )

    def test_glu(self):
        def fn(x):
            return aten.glu(x, -1), aten.glu(x, 1), aten.glu(x, 2)

        self.common(
            fn,
            (torch.randn([8, 16, 8, 8]),),
        )

    def test_cat(self):
        def fn(a):
            tmp = a * 2
            return torch.cat((a, a[:, :4] + 1, a + 2), -1), torch.cat((tmp, tmp), 0)

        self.common(
            fn,
            (torch.randn([8, 16]),),
        )

    def test_cat_extern_kernel(self):
        def fn(x1, x2, x3, x4):
            x = torch.mm(x2, x3)
            s = torch.narrow(x, 1, 0, 100)
            x = torch.mm(s, x4)
            c = torch.cat((x, x1), 1)
            return (c,)

        self.common(
            fn,
            (
                torch.randn(256, 256),
                torch.randn(256, 1024),
                torch.randn(1024, 1600),
                torch.randn(100, 256),
            ),
            check_lowp=False,  # accuracy issues with relatively large matmuls
        )

    def test_stack(self):
        def fn(a, b):
            return torch.stack(
                [
                    a.expand(12, 16),
                    b.expand(12, 16),
                ],
                2,
            )

        self.common(fn, (torch.randn([1, 16]), torch.randn([12, 1])))

    def test_hardtanh(self):
        def fn(x):
            return F.hardtanh(x), F.hardtanh(x + 1), F.hardtanh(x - 1)

        self.common(
            fn,
            (torch.randn([64]),),
        )

    def test_hardsigmoid(self):
        def fn(x):
            return F.hardsigmoid(x), F.hardsigmoid(x + 3), F.hardsigmoid(x - 3)

        self.common(
            fn,
            (torch.randn([64]),),
        )

    def test_hardswish(self):
        def fn(x):
            return F.hardswish(x), F.hardswish(x + 3), F.hardswish(x - 3)

        self.common(
            fn,
            (torch.randn([64]),),
        )

    def test_rsqrt(self):
        def fn(x):
            return torch.rsqrt(x), torch.rsqrt(x + 1) - 2

        self.common(
            fn,
            (torch.randn([64]),),
        )

    def test_flip(self):
        def fn(x):
            return torch.flip(x, (-1,)), torch.flip(x, (0, 2)) - 2

        self.common(
            fn,
            (torch.randn([1, 2, 6, 6]),),
        )

    def test_signbit(self):
        def fn(x):
            return torch.signbit(x), ~torch.signbit(-x) & 1

        self.common(
            fn,
            (torch.randn([1, 2, 6, 6]),),
        )

    def test_fmod(self):
        def fn(a, b):
            return torch.fmod(a, b), torch.fmod(3.0 * a, b) - 2.0

        shape = [1, 2, 6, 6]
        self.common(fn, (torch.randn(shape), torch.randn(shape)))

    def test_log2(self):
        def fn(x):
            return torch.log2(x), torch.log2(x + 1) - 2

        self.common(
            fn,
            (torch.randn([64]) + 10,),
        )

    def test_logsumexp(self):
        def fn(x):
            return torch.logsumexp(x, -1), torch.logsumexp(x, 0) - 2

        self.common(
            fn,
            (torch.randn([8, 8]) + 10,),
        )

    def test_log_fp64(self):
        def fn(x):
            return torch.log(x), torch.log2(x)

        self.common(
            fn,
            (torch.randn([1024], dtype=torch.float64) + 10,),
        )

    def test_bitwise(self):
        def fn(x, y):
            return (
                torch.bitwise_not(x),
                torch.bitwise_or(x, y),
                torch.bitwise_xor(x, y),
                torch.bitwise_and(x, y),
            )

        self.common(
            fn,
            (
                torch.randint(0, 2**30, [64], dtype=torch.int32),
                torch.randint(0, 2**30, [64], dtype=torch.int32),
            ),
        )

    def test_bitwise2(self):
        # again with bool types
        def fn(x, y):
            return (
                torch.bitwise_not(x),
                torch.bitwise_or(x, y),
                torch.bitwise_xor(x, y),
                torch.bitwise_and(x, y),
            )

        self.common(
            fn,
            (
                torch.randint(0, 2, (2, 20), dtype=torch.bool),
                torch.randint(0, 2, (2, 20), dtype=torch.bool),
            ),
        )

    def test_inf(self):
        def fn(a):
            return a + float("inf"), a + float("-inf"), a * -float("inf")

        self.common(fn, (torch.randn(8),))

    def test_remainder(self):
        def fn(a, b):
            return (
                torch.remainder(a, b),
                torch.remainder(a + 1, b - 1),
                torch.remainder(a - 1, b + 1),
            )

        self.common(fn, (torch.randn(64), torch.randn(64)))

    def test_zeros(self):
        def fn(a):
            return (
                a + 1,
                torch.zeros(
                    (1, 8, 64, 64),
                    dtype=torch.float32,
                    device=a.device,
                ),
                torch.zeros(
                    1,
                    8,
                    64,
                    64,
                    dtype=torch.float32,
                    device=a.device,
                ),
                torch.zeros(2, 3, names=None),
                a + torch.ones(8, device=a.device),
                torch.full((2, 3), 3.1416, device=a.device),
            )

        self.common(fn, (torch.randn(8),))

    def test_new_ones(self):
        def fn(a):
            return (
                aten.new_ones(
                    a, [], device=a.device, dtype=6, layout=0, pin_memory=False
                ),
                aten.new_zeros(
                    a, [], device=a.device, dtype=6, layout=0, pin_memory=False
                ),
            )

        self.common(fn, (torch.randn(8),))

    def test_full_like(self):
        def fn(a):
            return torch.full_like(a, 7.777) - 1

        self.common(fn, (torch.randn(8),))

    def test_index1(self):
        def fn(a, b, c):
            return aten.index(a, [b, c])

        self.common(
            fn,
            (
                torch.randn(8, 8, 12),
                torch.tensor([0, 0, 2, 2], dtype=torch.int64),
                torch.tensor([3, 4, 4, 3], dtype=torch.int64),
            ),
        )
        self.common(
            fn,
            (
                torch.randn(8, 8, 12),
                torch.tensor([[0, 0, 2, 2]], dtype=torch.int64),
                torch.tensor([[3], [4], [4], [3]], dtype=torch.int64),
            ),
        )

    def test_index2(self):
        def fn(a, b):
            return (
                aten.index(a, [b]),
                aten.index(a, [None, b]),
            )

        self.common(
            fn,
            (
                torch.randn(8, 8, 8),
                torch.tensor([[0, 0, 2, 2]], dtype=torch.int64),
            ),
        )

    def test_index_select(self):
        def fn(a, b):
            return (
                torch.index_select(a, 0, b),
                torch.index_select(a, 1, b),
                torch.index_select(torch.index_select(a, 2, b), 1, b),
            )

        self.common(
            fn,
            (
                torch.randn(8, 8, 8),
                torch.tensor([0, 0, 2, 1], dtype=torch.int64),
            ),
        )

    # https://github.com/pytorch/torchdynamo/issues/467
    @patch.object(torchdynamo.config, "fake_tensor_propagation", False)
    def test_cudnn_rnn(self):
        if self.device == "cpu":
            raise unittest.SkipTest("requires CUDA")

        def fn(
            a0,
            b0,
            b1,
            b2,
            b3,
            b4,
            b5,
            b6,
            b7,
            b8,
            b9,
            b10,
            b11,
            b12,
            b13,
            b14,
            b15,
            a3,
            a4,
            a5,
        ):
            a1 = [
                b0,
                b1,
                b2,
                b3,
                b4,
                b5,
                b6,
                b7,
                b8,
                b9,
                b10,
                b11,
                b12,
                b13,
                b14,
                b15,
            ]
            return aten._cudnn_rnn(
                a0,
                a1,
                4,
                a3,
                a4,
                a5,
                2,
                2048,
                0,
                2,
                False,
                0.0,
                False,
                True,
                [],
                None,
            )

        self.common(
            fn,
            (
                torch.randn([92, 8, 2048]),
                torch.randn([8192, 2048]),
                torch.randn([8192, 2048]),
                torch.randn([8192]),
                torch.randn([8192]),
                torch.randn([8192, 2048]),
                torch.randn([8192, 2048]),
                torch.randn([8192]),
                torch.randn([8192]),
                torch.randn([8192, 4096]),
                torch.randn([8192, 2048]),
                torch.randn([8192]),
                torch.randn([8192]),
                torch.randn([8192, 4096]),
                torch.randn([8192, 2048]),
                torch.randn([8192]),
                torch.randn([8192]),
                torch.randn([167837696]),
                torch.randn([4, 8, 2048]),
                torch.randn([4, 8, 2048]),
            ),
            check_lowp=False,  # difference in rnn is too large between half and float inputs
        )

    def test_upsample_nearest2d(self):
        def fn(a):
            return (
                aten.upsample_nearest2d(a, [74, 76], None),
                aten.upsample_nearest2d(a, [70, 75], None),
                aten.upsample_nearest2d(a, [45, 74], None),
                aten.upsample_nearest2d(a, [36, 39], None),
                aten.upsample_nearest2d(a, None, [2.0, 2.0]),
            )

        self.common(fn, (torch.randn([2, 4, 37, 38]),))

    def test_upsample_nearest2d_backward(self):
        func = torch.ops.aten.upsample_nearest2d_backward.vec

        def fn(a):
            return (
                func(
                    a, output_size=[6, 12], input_size=[3, 3, 3, 6], scale_factors=None
                ),
                func(
                    a, output_size=[6, 12], input_size=[3, 3, 4, 5], scale_factors=None
                ),
                func(
                    a, output_size=[6, 12], input_size=[3, 3, 2, 8], scale_factors=None
                ),
                func(
                    a, output_size=[6, 12], input_size=[3, 3, 2, 8], scale_factors=None
                ),
                func(
                    a, output_size=[6, 12], input_size=[3, 3, 4, 7], scale_factors=None
                ),
            )

        self.common(fn, (torch.randn([3, 3, 6, 12]),))

    def test_upsample_bilinear2d_a(self):
        def fn(a):
            return (
                aten.upsample_bilinear2d(a, [45, 45], False, None),
                aten.upsample_bilinear2d(a, None, True, [2.0, 2.0]),
            )

        self.common(fn, (torch.randn([2, 4, 37, 38]),))

    def test_upsample_bilinear2d_b(self):
        def fn(a):
            return aten.upsample_bilinear2d(a, None, True, [2.0, 2.0])

        self.common(
            fn,
            [
                torch.randn([1, 2, 40, 59]),
            ],
        )

    def test_reflection_pad2d(self):
        def fn(a):
            return (
                aten.reflection_pad2d(a, [1, 1, 1, 1]),
                aten.reflection_pad2d(a, [1, 2, 3, 4]),
            )

        self.common(
            fn, (torch.randint(0, 999, size=[1, 1, 8, 8], dtype=torch.float32),)
        )

    def test_reflection_pad2d_backward(self):
        def template(size, padding):
            def fn(grad_output, x):
                return aten.reflection_pad2d_backward(grad_output, x, padding)

            x = torch.randint(0, 999, size=size, dtype=torch.float32)
            result = aten.reflection_pad2d(x, padding)
            grad_output = torch.randn_like(result)

            self.common(fn, (grad_output, x))

        template([1, 1, 8, 8], [0, 0, 0, 0])
        template([1, 1, 8, 8], [1, 1, 1, 1])
        template([1, 1, 8, 8], [1, 2, 3, 4])

    def test_grid_sampler_2d(self):
        def fn(a, b):
            return (
                aten.grid_sampler_2d(a, b, 0, 0, True),
                aten.grid_sampler_2d(a, b, 0, 1, False),
            )

        self.common(
            fn,
            (
                torch.randn([4, 3, 352, 352], dtype=torch.float32),
                torch.rand([4, 352, 352, 2], dtype=torch.float32) * 2 - 1,
            ),
            check_lowp=False,
            # Mismatched elements: 154697 / 1486848 (10.4%)
            # Greatest absolute difference: 0.0001976490020751953 at index (0, 0, 101, 243) (up to 1e-05 allowed)
            # Greatest relative difference: 7.332530120481928 at index (1, 1, 258, 301) (up to 1.3e-06 allowed)
            atol=0.0002,
            rtol=1.3e-06,
        )

    def test_upsample_bicubic2d(self):
        def fn(a):
            return (
                aten.upsample_bicubic2d(a, (128, 128), True),
                aten.upsample_bicubic2d(a, (128, 256), False),
            )

        # Mismatched elements: 10 / 196608 (0.0%)
        # Greatest absolute difference: 1.3869255781173706e-05 at index (2, 1, 88, 65) (up to 1e-05 allowed)
        # Greatest relative difference: 0.0033082996811011046 at index (3, 1, 88, 91) (up to 1.3e-06 allowed)
        self.common(
            fn,
            (torch.randn([4, 3, 64, 32], dtype=torch.float32),),
            atol=2e-5,
            rtol=1e-3,
        )

    def test_sort(self):
        def fn(a):
            return torch.sort(a)

        self.common(
            fn, (torch.randint(0, 999, size=[1, 1, 8, 8], dtype=torch.float32),)
        )

    def test_topk(self):
        def fn(a):
            return torch.topk(a, 2, -1)

        self.common(
            fn, (torch.randint(0, 999, size=[1, 1, 8, 8], dtype=torch.float32),)
        )

    def test_long_tensor(self):
        def fn(a):
            return (
                torch.LongTensor([294]).to(a.device) - a,
                torch.as_tensor([295]).to(a.device) + a,
            )

        self.common(fn, (torch.randint(0, 999, size=[8, 8]),))

    def test_constant_pad_1d(self):
        def fn(a):
            return (
                aten.constant_pad_nd(a, [0, 1], 6.0),
                aten.constant_pad_nd(a, [2, 3], 99.0),
            )

        self.common(fn, (torch.randint(0, 999, size=[2, 16, 31], dtype=torch.float32),))

    def test_constant_pad_2d(self):
        def fn(a):
            return (
                aten.constant_pad_nd(a, [1, 1, 1, 1], 6.0),
                aten.constant_pad_nd(a, [1, 2, 3, 4], 99.0),
            )

        self.common(
            fn, (torch.randint(0, 999, size=[1, 1, 8, 8], dtype=torch.float32),)
        )

    def test_constant_pad_3d(self):
        def fn(a):
            return (
                aten.constant_pad_nd(a, [1, 2, 3, 4, 5, 6], 6.0),
                aten.constant_pad_nd(a, [0, 0, 3, 4, 0, 0], 6.0),
            )

        self.common(
            fn, (torch.randint(0, 999, size=[2, 4, 4, 4], dtype=torch.float32),)
        )

    def test_l1_loss(self):
        def fn(a, b):
            return torch.nn.functional.l1_loss(a, b), torch.nn.functional.mse_loss(a, b)

        self.common(
            fn,
            (
                torch.randn([2, 3, 16, 16]),
                torch.randn([2, 3, 16, 16]),
            ),
            check_lowp=False,
        )

    def test_triu(self):
        def fn(a):
            return aten.triu(a, 1), aten.triu(a, 0), aten.triu(a, 2)

        self.common(fn, (torch.randn([2, 10, 10]),))

    def test_no_op_reduction(self):
        def fn(a):
            return a.sum(-1), torch.amax(a + 1, 1, keepdim=True)

        self.common(fn, (torch.randn([8, 1, 1]),))

    def test_inplace_add(self):
        @torchdynamo.optimize("inductor")
        def fn(x, y):
            return x.add_(y)

        inputs = (
            rand_strided((4, 4), (4, 1), device=self.device),
            rand_strided((4, 4), (4, 1), device=self.device),
        )
        inp_clone = inputs[0].clone()
        out = fn(*inputs)
        self.assertTrue(same(out, inp_clone + inputs[1]))
        self.assertTrue(out is inputs[0])

    def test_inplace_mixed_dtype_ops(self):
        @torchdynamo.optimize("inductor")
        def fn(x, y):
            z = x + y.float()
            w = z.add_(y)
            return w.mul_(y)

        inputs = (
            rand_strided((4, 4), (4, 1), device=self.device, dtype=torch.float),
            rand_strided((4, 4), (4, 1), device=self.device, dtype=torch.double),
        )
        out = fn(*inputs)
        out_eager = (inputs[0] + inputs[1].float()).add_(inputs[1]).mul_(inputs[1])
        self.assertTrue(same(out, out_eager))

    @patch.object(config.triton, "cudagraphs", True)
    def test_strided_inputs(self):
        @torchdynamo.optimize("inductor")
        def fn(x, y):
            return x + y

        inputs = (
            rand_strided((8, 16), (32, 2), device=self.device),
            rand_strided((8, 16), (16, 1), device=self.device),
        )
        self.assertTrue(same(fn(*inputs), inputs[0] + inputs[1]))

    @patch.object(config.triton, "cudagraphs", True)
    @patch.object(functorch_config, "use_fake_tensor", True)
    def test_input_mutation1(self):
        def fn(a):
            b = a + 1
            a.copy_(b)
            c = a + 2
            return a * b / c

        arg1 = torch.randn(64, device=self.device)
        arg2 = arg1.clone()
        arg3 = torch.randn(64, device=self.device)
        arg4 = arg3.clone()
        correct1 = fn(arg1)
        correct2 = fn(arg3)
        opt_fn = torchdynamo.optimize_assert(compile_fx)(fn)
        actual1 = opt_fn(arg2)
        actual2 = opt_fn(arg4)

        self.assertTrue(same(actual1, correct1))
        self.assertTrue(same(actual2, correct2))
        self.assertTrue(same(arg1, arg2))
        self.assertTrue(same(arg3, arg4))

    @patch.object(functorch_config, "use_fake_tensor", True)
    def test_input_mutation2(self):
        def fn(a):
            b = a + 1
            a.view(64).copy_(torch.tensor([66.0], device=a.device))
            c = a + 2
            return b, c

        arg1 = torch.randn([1, 64], device=self.device)
        arg2 = arg1.clone()
        correct1 = fn(arg1)
        opt_fn = torchdynamo.optimize_assert(compile_fx)(fn)
        actual1 = opt_fn(arg2)

        self.assertTrue(same(actual1, correct1))
        self.assertTrue(same(arg1, arg2))

    @patch.object(functorch_config, "use_fake_tensor", True)
    def test_input_mutation3(self):
        def fn(a):
            a += 1
            a *= 2
            aten.sigmoid_(a)
            a = a.view(64)
            a += 3
            a *= 4
            aten.relu_(a)
            return a

        arg1 = torch.randn([1, 64], device=self.device)
        arg2 = arg1.clone()
        correct1 = fn(arg1)
        opt_fn = torchdynamo.optimize_assert(compile_fx)(fn)
        actual1 = opt_fn(arg2)

        self.assertTrue(same(actual1, correct1))
        self.assertTrue(same(arg1, arg2))

    def test_input_mutation4(self):
        def fn(a):
            torch.relu_(a)
            return a

        arg1 = torch.randn([1, 64], device=self.device)
        arg2 = arg1.clone()
        correct1 = fn(arg1)
        opt_fn = torchdynamo.optimize_assert(compile_fx)(fn)
        actual1 = opt_fn(arg2)

        self.assertTrue(same(actual1, correct1))
        self.assertTrue(same(arg1, arg2))

    @patch.object(functorch_config, "use_fake_tensor", True)
    def test_slice_mutation1(self):
        def fn(a):
            x = torch.zeros_like(a)
            b = x + 1
            x[:, 3] = 3.0
            c = torch.clone(x)
            x[4, :] = 4.0
            d = x + 1
            return x, b, c, d

        self.common(fn, (torch.randn([8, 8]),))

    @patch.object(functorch_config, "use_fake_tensor", True)
    def test_slice_mutation2(self):
        def fn(a):
            a[:, 20:40] = a[:, 20:40] + 1
            a[:, 2:11] = a[:, 1:10] + 2

        arg1 = torch.randn([1, 64], device=self.device)
        arg2 = arg1.clone()
        fn(arg1)
        opt_fn = torchdynamo.optimize_assert(compile_fx)(fn)
        opt_fn(arg2)

        self.assertTrue(same(arg1, arg2))

    def test_indirect_load_broadcast(self):
        def fn(in_ptr0, in_ptr1, in_ptr2):
            return torch.gather(in_ptr1, 0, in_ptr2) + in_ptr0

        arg190 = rand_strided((32, 21), (1, 32), device=self.device, dtype=torch.int64)
        arg190.fill_(0)
        arg111 = rand_strided(
            (9521, 512), (512, 1), device=self.device, dtype=torch.float32
        )
        self.common(
            fn,
            (
                torch.randn(32, 1),
                arg111,
                arg190,
            ),
        )

    @unittest.skipIf(not has_torchvision_roi_align(), "requirs torchvision")
    def test_roi_align(self):
        def fn(a, b):
            return torch.ops.torchvision.roi_align(a, b, 0.25, 7, 7, 2, False)

        self.common(fn, (torch.zeros([4, 256, 296, 304]), torch.zeros([2292, 5])))

    @requires_decomp(aten.nll_loss_forward)
    def test_nll_loss_forward(self):
        def fn(a, b):
            return aten.nll_loss_forward(a, b, None, 1, -100)

        self.common(
            fn,
            (
                torch.randn([5, 5]),
                torch.zeros([5], dtype=torch.int64),
            ),
        )

    def test_isinf(self):
        def fn(x):
            return x.isinf(), x.isnan()

        self.common(
            fn, [torch.tensor([1, float("inf"), 2, float("-inf"), float("nan")])]
        )
        self.common(
            fn,
            [
                torch.tensor(
                    [1, float("inf"), 2, float("-inf"), float("nan")],
                    dtype=torch.float64,
                )
            ],
        )

    def test_any(self):
        def fn(x):
            return (
                x.any(-1),
                x.isinf().any(),
                torch.all(x.isinf(), dim=0),
                torch.all(torch.logical_not(x.isinf())),
            )

        self.common(fn, [-torch.rand(64)])
        tmp = torch.randn(16, 8)
        tmp[1, 1] = float("inf")
        self.common(fn, [tmp])

    def test_inplace_activations(self):
        def fn(x):
            a = aten.hardswish_(x + 1)
            b = aten.hardtanh_(x + 1)
            c = aten.leaky_relu_(x + 1)
            d = aten.silu_(x + 1)
            e = aten.log1p(x + 1)
            f = aten.masked_fill_(x + 1, torch.zeros_like(x, dtype=torch.bool), 99.0)
            h = aten.masked_fill_(x + 1, torch.ones_like(x, dtype=torch.bool), 99.0)
            return (a, b, c, d, e, f, h)

        self.common(fn, [torch.randn(64) * 10])

    def test_baddbmm(self):
        def fn(a, b, c):
            return aten.baddbmm(a, b, c)

        self.common(
            fn,
            [
                torch.randn(6, 1, 100),
                torch.randn(6, 128, 64),
                torch.randn(6, 64, 100),
            ],
            # Mismatched elements: 1212 / 76800 (1.6%)
            # Greatest absolute difference: 0.001953125 at index (0, 0, 93) (up to 1e-05 allowed)
            # Greatest relative difference: 1.0 at index (3, 19, 4) (up to 0.001 allowed)
            atol=0.002,
            rtol=0.001,
        )

    @patch.object(config.triton, "max_tiles", 2)
    def test_fuse_tiled(self):
        def fn(a, b, c):
            return a + b, c + 1

        self.common(
            fn, [torch.randn(128, 1), torch.randn(1, 128), torch.randn(128, 128)]
        )

    def test_expand_as(self):
        def fn(a, b):
            return aten.expand_as(a, b), aten.expand_as(a + 1, b + 1) + 1

        self.common(
            fn,
            [
                torch.randn(6, 1, 100),
                torch.randn(6, 128, 100),
            ],
        )

    def test_index_put1(self):
        def fn(a, b, c):
            return (
                torch.index_put(a, [b], c),
                torch.index_put_(a + 1, [b + 1], c + 1) + 1,
            )

        self.common(
            fn,
            [
                torch.randn([800, 256, 7, 7]),
                torch.randperm(601),
                torch.randn([601, 256, 7, 7]),
            ],
        )
        self.common(
            fn, [torch.randn(1024, 4, 2), torch.arange(4), torch.randn(4, 1, 1)]
        )

    def test_index_put2(self):
        def fn(a, b, c):
            return torch.index_put(a, [b], c, True)

        self.common(
            fn,
            [
                torch.randn([100, 256, 7, 7]),
                torch.randint(0, 100, size=[600], dtype=torch.int64),
                torch.randn([600, 256, 7, 7]),
            ],
            # workaround for https://github.com/openai/triton/issues/558
            check_lowp=False,
        )

    def test_index_put3(self):
        def fn(a, b, c):
            torch.ops.aten.index_put_(a, (None, b, None), c)
            a1 = a + 1
            torch.ops.aten.index_put_(a1, (None, b + 1, None), c + 1)
            return (a, a1)

        self.common(
            fn,
            [
                torch.randn([1024, 4, 2]),
                torch.arange(3),
                torch.randn([1024, 1, 2]),
            ],
        )

    def test_index_put_as_masked_fill(self):
        def fn(a, b, c, d):
            a = a.clone()
            torch.ops.aten.index_put_(a, [b], c, d)
            return a

        self.common(
            fn,
            (
                torch.randn([1024, 4, 2]),
                torch.randn([1024, 4, 2]) > 0,
                torch.randn([]),
                False,
            ),
        )

        self.common(
            fn,
            (
                torch.randn([1024, 4, 2]),
                torch.randn([1024, 4, 2]) > 0,
                torch.randn([]),
                True,
            ),
        )

    def test_index_put_fallback1(self):
        def fn(a, b, c, d):
            a = a.clone()
            torch.ops.aten.index_put_(a, [b], c, d)
            return a

        self.common(
            fn,
            (
                torch.randn([3]),
                torch.as_tensor([True, True, False]),
                torch.randn([2]),
                False,
            ),
        )

        self.common(
            fn,
            (
                torch.randn([3]),
                torch.as_tensor([True, True, False]),
                torch.randn([2]),
                True,
            ),
        )

    def test_index_put_fallback2(self):
        def fn(a, b, c, d, e):
            a = a.clone()
            torch.ops.aten.index_put_(a, [None, b, c], d, e)
            return a

        self.common(
            fn,
            (
                torch.randn([1, 2, 3]),
                torch.as_tensor([0, 1]),
                torch.as_tensor([True, True, False]),
                torch.randn([]),
                False,
            ),
        )
        self.common(
            fn,
            (
                torch.randn([1, 2, 3]),
                torch.as_tensor([0, 1]),
                torch.as_tensor([True, True, False]),
                torch.randn([]),
                True,
            ),
        )

    @patch.object(config, "fallback_random", True)
    def test_bernoulli1(self):
        def fn(a):
            b = torch.empty_like(a)
            return aten.bernoulli_(b), b

        self.common(
            fn,
            [
                torch.randn([100]),
            ],
        )

    def test_bernoulli2(self):
        def fn(a):
            return aten.bernoulli(a)

        self.common(
            fn,
            [torch.tensor([1.0, 1.0, 0.0, 0.0, 1.0, 0.0, 1.0, 1.0])],
        )

    def test_narrow(self):
        def fn(x):
            return aten.narrow(x, 1, 10, 16), aten.narrow(x + 2, 0, 10, 16) + 1

        self.common(fn, [torch.randn(64, 64)])

    def test_as_strided(self):
        def fn(x):
            return (
                aten.as_strided(x, (8, 8, 64), (8 * 64, 64, 1), 0),
                aten.as_strided(x + 1, (8, 8, 64), (8 * 64, 64, 1), 0) + 2,
            )

        self.common(fn, [torch.randn(64, 64)])

    def test_select_scatter(self):
        def fn(x, a, b):
            return (
                aten.select_scatter(x, a, 1, 0),
                aten.select_scatter(x, b, 0, 1),
            )

        self.common(
            fn,
            [
                torch.randn(8, 197, 38),
                torch.randn(8, 38),
                torch.randn(197, 38),
            ],
        )

    def test_slice_scatter(self):
        def fn(x, a):
            return (
                aten.slice_scatter(x, a, 2, 10, -10),
                aten.slice_scatter(x, a[:, :, :40], 2, 10, -10, 2),
            )

        self.common(
            fn,
            [
                torch.randn(4, 8, 100),
                torch.randn(4, 8, 80),
            ],
        )

    def test_slice_scatter2(self):
        def fn(a, b):
            return aten.slice_scatter(a, b, 0, 0, 9223372036854775807)

        self.common(
            fn,
            [
                torch.randn([8, 197, 384]),
                torch.randn([8, 197, 384]),
            ],
        )

    def test_scatter1(self):
        def fn(a, dim, index, b):
            return aten.scatter(a, dim, index, b)

        self.common(
            fn,
            [
                torch.zeros(2, 3),
                -1,
                torch.tensor([[0]]),
                torch.ones(2, 3),
            ],
        )

    def test_scatter2(self):
        def fn(a, dim, index, b):
            return aten.scatter.reduce(a, dim, index, b, reduce="add")

        self.common(
            fn,
            [
                torch.zeros(64, 512),
                0,
                torch.zeros((64, 512), dtype=torch.int64),
                torch.ones(64, 512),
            ],
        )

    def test_scatter3(self):
        def fn(a, dim, index, b):
            return aten.scatter(a, dim, index, b, reduce="add")

        self.common(
            fn,
            [
                torch.randn(5, 29, 13),
                2,
                torch.tensor([[[3, 5, 7, 9]]]),
                0.8,  # src can be a scalar
            ],
            # Mismatched elements: 1 / 1885 (0.1%)
            # Greatest absolute difference: 0.00018310546875 at index (0, 0, 3) (up to 1e-05 allowed)
            # Greatest relative difference: 0.0022371364653243847 at index (0, 0, 3) (up to 0.001 allowed)
            atol=2e-4,
            rtol=1e-3,
        )

    @unittest.skip("Flaky test, needs debugging")
    def test_scatter_add1(self):
        def fn(a, dim, index, b):
            return aten.scatter_add(a, dim, index, b)

        self.common(
            fn,
            [
                torch.randn(2, 3),
                0,
                torch.tensor([[0]]),
                torch.randn(2, 3),
            ],
        )

    def test_scatter_add2(self):
        def fn(a, dim, index, b):
            return aten.scatter_add(a, dim, index, b)

        self.common(
            fn,
            [
                torch.randn(2, 3),
                0,
                torch.tensor([[0, 0, 0], [1, 1, 1]]),
                torch.randn(2, 3),
            ],
        )

    def test_scatter_add3(self):
        def fn(a, dim, index, b):
            return aten.scatter_add(a, dim, index, b)

        self.common(
            fn,
            [
                torch.randn(5, 29, 13),
                2,
                torch.tensor([[[3, 5, 7, 9]]]),
                torch.randn(1, 1, 10),
            ],
        )

    def test_scatter_reduce1(self):
        def fn(a, dim, index, b):
            return aten.scatter_reduce(a, dim, index, b, "sum")

        self.common(
            fn,
            [
                torch.randn(5, 29, 13),
                2,
                torch.tensor([[[3, 5, 7, 9]]]),
                torch.randn(1, 1, 10),
            ],
        )

    def test_scatter_reduce2(self):
        def fn(a, dim, index, b):
            return aten.scatter_reduce(a, dim, index, b, "sum", include_self=False)

        self.common(
            fn,
            [
                torch.randn(2, 3),
                0,
                torch.zeros((2, 3), dtype=torch.int64),
                torch.randn(2, 3),
            ],
        )

    def test_new_empty_strided(self):
        def fn(a):
            return aten.new_empty_strided(a, [1, 128, 128], [16384, 128, 1]).fill_(123)

        self.common(fn, [torch.randn(55)])

    @patch.object(torchinductor.config.triton, "cudagraphs", True)
    def test_dropout(self):
        random.seed(1234)
        torch.manual_seed(1234)

        @torchdynamo.optimize("inductor")
        def fn(a):
            return torch.nn.functional.dropout(a, 0.5, True)

        x = torch.ones(1000, device=self.device, dtype=torch.float32)
        result = fn(x)
        self.assertTrue(400 < result.nonzero().shape[0] < 600)
        self.assertTrue(0.9 < result.mean().item() < 1.1)

    def test_dropout_deterministic(self):
        @torchdynamo.optimize("inductor")
        def fn(a):
            return torch.nn.functional.dropout(a, 0.55, True)

        for cg in (False, True):
            with patch.object(torchinductor.config.triton, "cudagraphs", cg):
                torchdynamo.reset()

                x = torch.ones(1024, device=self.device, dtype=torch.float32)

                torch.manual_seed(1234)
                a0 = fn(x).clone()
                a1 = fn(x).clone()
                a2 = fn(x).clone()

                torch.manual_seed(1234)
                b0 = fn(x).clone()
                b1 = fn(x).clone()
                b2 = fn(x).clone()

                # same seed, same values
                self.assertTrue(torch.allclose(a0, b0))
                self.assertTrue(torch.allclose(a1, b1))
                self.assertTrue(torch.allclose(a2, b2))

                # different calls, different values
                self.assertFalse(torch.allclose(a0, a1))
                self.assertFalse(torch.allclose(a1, a2))

    def test_rand_like_deterministic(self):
        @torchdynamo.optimize("inductor")
        def fn(a):
            return torch.rand_like(a), torch.rand_like(a)

        x = torch.ones(1024, device=self.device, dtype=torch.float32)

        torch.manual_seed(1234)
        a0 = fn(x)[0].clone()
        a1 = fn(x)[0].clone()
        a2 = fn(x)[0].clone()

        torch.manual_seed(1234)
        b0 = fn(x)[0].clone()
        b1 = fn(x)[0].clone()
        b2 = fn(x)[0].clone()

        # same seed, same values
        self.assertTrue(torch.allclose(a0, b0))
        self.assertTrue(torch.allclose(a1, b1))
        self.assertTrue(torch.allclose(a2, b2))

        # different calls, different values
        self.assertFalse(torch.allclose(a0, a1))
        self.assertFalse(torch.allclose(a1, a2))

        c, d = fn(x)
        self.assertFalse(torch.allclose(c, d))
        self.assertTrue((c >= 0).all())
        self.assertTrue((c < 1).all())
        self.assertTrue((d >= 0).all())
        self.assertTrue((d < 1).all())

    def test_max_pool2d_with_indices_backward(self):
        def fn(a, b, c):
            return aten.max_pool2d_with_indices_backward(
                a, b, [2, 2], [2, 2], [0, 0], [1, 1], False, c
            )

        x = torch.randn([2, 4, 18, 14])
        result, indices = aten.max_pool2d_with_indices(
            x,
            [2, 2],
            [2, 2],
            [0, 0],
            [1, 1],
            False,
        )

        self.common(
            fn,
            [
                torch.randn_like(result),
                x,
                indices,
            ],
        )

    def test_max_pool2d_with_indices_backward2(self):
        def fn(a, b, c):
            return aten.max_pool2d_with_indices_backward(
                a, b, [3, 3], [2, 2], [1, 1], [1, 1], True, c
            )

        x = torch.randn([2, 4, 40, 56])
        result, indices = aten.max_pool2d_with_indices(
            x,
            [3, 3],
            [2, 2],
            [1, 1],
            [1, 1],
            True,
        )

        self.common(
            fn,
            [
                torch.randn_like(result),
                x,
                indices,
            ],
        )

    # From https://github.com/pytorch/torchdynamo/issues/1200
    def test_max_pool2d_with_indices_backward3(self):
        def fn(a, b, c):
            return aten.max_pool2d_with_indices_backward(
                a, b, [1, 1], [2, 2], [0, 0], [1, 1], False, c
            )

        x = torch.randn([32, 256, 37, 38])
        result, indices = aten.max_pool2d_with_indices(
            x,
            [1, 1],
            [2, 2],
            0,
            1,
            False,
        )
        self.common(
            fn,
            [
                torch.randn_like(result),
                x,
                indices,
            ],
        )

    def test_avg_pool2d_backward(self):
        def fn(a, b):
            return aten.avg_pool2d_backward(
                a,
                b,
                [2, 2],
                [2, 2],
                [0, 0],
                True,
                False,
                None,
            )

        self.common(
            fn,
            [
                torch.randn([2, 4, 7, 7]),
                torch.randn([2, 4, 14, 14]),
            ],
        )

    def test_avg_pool2d_backward2(self):
        def fn(a, b):
            return aten.avg_pool2d_backward(
                a,
                b,
                [3, 3],
                [1, 1],
                [1, 1],
                True,
                False,
                None,
            )

        self.common(
            fn,
            [
                torch.randn([1, 1, 20, 15]),
                torch.randn([1, 1, 20, 15]),
            ],
        )

    def test_avg_pool2d_backward3(self):
        def fn(a, b):
            return aten.avg_pool2d_backward(
                a,
                b,
                [1, 1],
                [2, 2],
                [0, 0],
                False,
                False,
                None,
            )

        self.common(
            fn,
            [
                torch.randn([1, 2016, 11, 11]),
                torch.randn([1, 2016, 21, 21]),
            ],
        )

    def test_mm_views(self):
        def fn(a, b):
            return torch.mm(a.view(32, 32), b.view(32, 32))

        self.common(
            fn,
            (
                torch.randn([32, 32]).transpose(0, 1),
                torch.randn([1, 32, 32]).transpose(0, 1),
            ),
            check_lowp=False,
        )
        expected_kernel = 0
        # codegen mm kernel from template
        if config.triton.mm != "aten" and self.device == "cuda":
            expected_kernel = 1
        if config.triton.mm == "autotune":
            self.assertLessEqual(
                torchinductor.metrics.generated_kernel_count, expected_kernel
            )
        self.assertEqual(torchinductor.metrics.generated_kernel_count, expected_kernel)

    @patch.object(config.triton, "cudagraphs", False)
    def test_lowmem_dropout1(self):
        n = 100000
        weight = torch.ones(
            n, device=self.device, dtype=torch.float32, requires_grad=True
        )
        ones = torch.ones(n, device=self.device, dtype=torch.float32)

        @torchdynamo.optimize_assert("inductor")
        def run(x, train=True):
            return F.dropout(x * weight, 0.33, train)

        def check(r, g):
            rmean = r.mean().item()
            gmean = g.mean().item()
            rcount = len(r.nonzero())
            gcount = len(g.nonzero())

            # dropped elements should match
            self.assertTrue(same(r.nonzero(), g.nonzero()))
            self.assertEqual(rcount, gcount)

            # dropped should be close to 0.33
            self.assertGreater(rcount, 0.64 * n)
            self.assertGreater(0.68 * n, rcount)

            self.assertAlmostEqual(rmean, gmean)
            self.assertAlmostEqual(rmean, 1.0, places=2)

        r1 = run(ones, train=False)
        r1.sum().backward()
        g1 = weight.grad.clone()
        # eval mode should be all ones
        self.assertTrue(same(r1, torch.ones_like(r1)))
        self.assertTrue(same(g1, torch.ones_like(g1)))

        torch.manual_seed(1234)
        weight.grad.zero_()
        r2 = run(ones)
        r2.sum().backward()
        g2 = weight.grad.clone()
        check(r2, g2)

        torch.manual_seed(1234)
        weight.grad.zero_()
        r3 = run(ones)
        r3.sum().backward()
        g3 = weight.grad.clone()
        check(r3, g3)

        # second run is same result as first
        self.assertTrue(same(r2, r3))
        self.assertTrue(same(g2, g3))

    def test_lowmem_dropout2(self):
        m = torch.nn.Sequential(
            torch.nn.Linear(32, 32, bias=False),
            torch.nn.Dropout(),
            torch.nn.Linear(32, 32, bias=False),
            torch.nn.Dropout(),
        ).to(self.device)

        @torchdynamo.optimize_assert("inductor")
        def run(x):
            return m(x)

        torchinductor.metrics.generated_kernel_count = 0
        result = run(torch.randn([8, 32], device=self.device))
        result.sum().backward()

        expected_kernel = 4
        if config.triton.mm != "aten" and self.device == "cuda":
            # fwd: 2 * (mm+dropout) kernels = 2 kernels
            # bwd: dropout + (mm) + 2 * (mm+dropout) kernels = 4 kernels
            # expect 2 + 4 = 6 kernels
            expected_kernel = 6
        if config.triton.mm == "autotune":
            self.assertLessEqual(
                torchinductor.metrics.generated_kernel_count, expected_kernel
            )
        self.assertEqual(torchinductor.metrics.generated_kernel_count, expected_kernel)

    def test_roll(self):
        def fn(a):
            return (
                aten.roll(a, [-3, 10], [1, 2]),
                aten.roll(a, [5]),
            )

        self.common(
            fn,
            [
                torch.randn([2, 56, 56, 16]),
            ],
        )

    def test_argmax_argmin1(self):
        def fn(x):
            return (aten.argmax(x), aten.argmin(x))

        self.common(
            fn,
            [
                torch.randn([8, 256, 256]),
            ],
        )

    def test_argmax_argmin2(self):
        def fn(x):
            return (
                aten.argmax(x, 0),
                aten.argmin(x, 0),
                aten.argmax(x, 1),
                aten.argmin(x, 1),
            )

        self.common(
            fn,
            [
                torch.randn([144, 144]),
            ],
            # Mismatched elements: 1 / 144 (0.7%)
            # Greatest absolute difference: 26 at index (71,)
            # Greatest relative difference: 0.4126984179019928 at index (71,)
            atol=1e-5,
            rtol=0.5,
        )

    @unittest.skip(
        """
        FIXME: In the case of having equally max/min elements, our implementation returns
        the last index instead of the first one
        """
    )
    def test_argmax_argmin3(self):
        def fn(x):
            return (
                aten.argmax(x, 0),
                aten.argmin(x, 0),
                aten.argmax(x, -1),
                aten.argmin(x, -1),
            )

        self.common(
            fn,
            [torch.randint(0, 5, [10, 10])],
        )

    def test_vdd_clamp(self):
        def fn(x):
            return torch.clamp_min(x, 3)

        self.common(
            fn,
            [
                torch.randn([16], requires_grad=True) * 10,
            ],
        )

    def test_tmp_not_defined_issue1(self):
        def forward(
            primals_3,
            primals_4,
            add_tensor,
            convert_element_type_default,
            div_default,
            reciprocal_default,
        ):
            var_default = torch.ops.prims.var.default(
                convert_element_type_default, [2], correction=0
            )
            sub_tensor = torch.ops.aten.sub.Tensor(add_tensor, div_default)
            mul_tensor_1 = torch.ops.aten.mul.Tensor(sub_tensor, reciprocal_default)
            mul_tensor_2 = torch.ops.aten.mul.Tensor(mul_tensor_1, primals_3)
            add_tensor_2 = torch.ops.aten.add.Tensor(mul_tensor_2, primals_4)
            convert_element_type_default_1 = (
                torch.ops.prims.convert_element_type.default(
                    add_tensor_2, torch.float32
                )
            )
            convert_element_type_default_2 = (
                torch.ops.prims.convert_element_type.default(
                    convert_element_type_default_1, torch.float32
                )
            )
            var_default_1 = torch.ops.prims.var.default(
                convert_element_type_default_2, [2], correction=0
            )
            broadcast_in_dim_default_2 = torch.ops.prims.broadcast_in_dim.default(
                var_default_1, [1, 512, 1], [0, 1]
            )
            sum_default_1 = torch.ops.prims.sum.default(
                convert_element_type_default_2, [2]
            )
            add_tensor_3 = torch.ops.aten.add.Tensor(broadcast_in_dim_default_2, 1e-05)
            return (var_default, sum_default_1, add_tensor_3)

        inps = [
            (torch.Size([1024]), torch.float32),
            (torch.Size([1024]), torch.float32),
            (torch.Size([1, 512, 1024]), torch.float32),
            (torch.Size([1, 512, 1024]), torch.float32),
            (torch.Size([1, 512, 1]), torch.float32),
            (torch.Size([1, 512, 1]), torch.float32),
        ]
        inps = [torch.randn(shape, dtype=dtype) for (shape, dtype) in inps]
        self.common(forward, inps, atol=1e-05, rtol=2e-05)

    def test_tmp_not_defined_issue2(self):
        def forward(arg38_1, arg81_1, getitem_17, new_zeros_default_4):
            div_tensor_7 = torch.ops.aten.div.Tensor(getitem_17, arg81_1)
            mul_tensor_24 = torch.ops.aten.mul.Tensor(div_tensor_7, arg38_1)
            sum_default_7 = torch.ops.aten.sum.default(mul_tensor_24)
            return (new_zeros_default_4, sum_default_7)

        args = [
            ((1, 88, 40, 40), (140800, 1600, 40, 1), torch.float32),
            ((), (), torch.float32),
            ((1, 88, 40, 40), (140800, 1600, 40, 1), torch.float32),
            ((3,), (1,), torch.float32),
        ]
        args = [rand_strided(shape, stride, dtype) for shape, stride, dtype in args]
        self.common(forward, args)

    def test_misaligned_address_issue1(self):
        def forward(sub_tensor_1, unsqueeze_default):
            gather_default = torch.ops.aten.gather.default(
                sub_tensor_1, 1, unsqueeze_default
            )
            return gather_default

        args = [
            ((1, 1000), (1000, 1), torch.float32),
            ((1, 1), (1, 1), torch.int64),
        ]
        args = [rand_strided(shape, stride, dtype) for shape, stride, dtype in args]
        self.common(forward, args)

    def test_invalid_operand_issue1(self):
        def forward(arg0_1, arg1_1, arg3_1, squeeze, view_1, slice_1):
            slice_scatter = torch.ops.aten.slice_scatter.default(
                slice_1, arg3_1, 1, 1, 9223372036854775807
            )
            slice_scatter_1 = torch.ops.aten.slice_scatter.default(
                arg1_1, slice_scatter, 0, 0, 9223372036854775807
            )
            slice_2 = torch.ops.aten.slice.Tensor(
                slice_scatter_1, 0, 0, 9223372036854775807
            )
            select_scatter = torch.ops.aten.select_scatter.default(
                slice_2, squeeze, 1, 0
            )
            slice_scatter_2 = torch.ops.aten.slice_scatter.default(
                slice_scatter_1, select_scatter, 0, 0, 9223372036854775807
            )
            view = torch.ops.aten.view.default(slice_scatter_2, [-1, 128])
            embedding = torch.ops.aten.embedding.default(arg0_1, view, 1)
            return [embedding, view_1]

        args = [
            ((50005, 768), (768, 1), torch.float32),
            ((8, 128), (128, 1), torch.int64),
            ((8, 127), (127, 1), torch.int64),
            ((8,), (1,), torch.int64),
            ((1024,), (1,), torch.int64),
            ((8, 128), (128, 1), torch.int64),
        ]
        args = [rand_strided(shape, stride, dtype) for shape, stride, dtype in args]
        self.common(forward, args)

    def test_sizehint_issue1(self):
        def forward(x):
            return torch.nn.functional.unfold(
                x, kernel_size=[4, 4], dilation=1, padding=0, stride=[4, 4]
            )

        args = [((2, 24, 56, 56), (75264, 3136, 56, 1), torch.float32, False)]
        args = [
            rand_strided(sh, st, dt).requires_grad_(rg) for (sh, st, dt, rg) in args
        ]
        self.common(forward, args)

    @unittest.skip("https://github.com/pytorch/torchdynamo/issues/1297")
    @patch.object(torchinductor.config.triton, "cudagraphs", False)
    def test_symbolic(self):
        def f(x):
            x = x.cos()
            x = x.view(x.shape[0] * 2, -1)
            return (x,)

        traced = make_fx(f, tracing_mode="symbolic")(
            torch.randn(8, 4, device=self.device)
        )
        compiled = compile_fx_inner(traced, [torch.randn(8, 4, device=self.device)])

        out = compiled(torch.randn(8, 4, device=self.device))
        self.assertEqual(out[0].shape, (16, 2))

        out = compiled(torch.randn(12, 4, device=self.device))
        self.assertEqual(out[0].shape, (24, 2))


if HAS_CPU:

    class CpuTests(TestCase):
        common = check_model
        device = "cpu"

    CommonTemplate.install(CpuTests, "cpu")

    class CPUReproTests(TestCase):
        def test_inplace_squeeze_needed(self):
            mod = torch.nn.Sequential(
                torch.nn.Linear(10, 10),
                torch.nn.LayerNorm(10),
                torch.nn.ReLU(),
            ).eval()

            @torchdynamo.optimize("inductor")
            def fn(x):
                return mod(x)

            v = torch.randn(10)
            result = fn(v)
            assert same(result, mod(v))

        def test_inplace_add_alpha(self):
            def fn(x, y):
                aten.add_.Tensor(x, y, alpha=0.55)
                return (x,)

            x1 = torch.zeros(10)
            x2 = torch.zeros(10)
            x3 = torch.zeros(10)
            y = torch.randn(10)
            fn_fx = make_fx(fn)(x1, y)
            fn_compiled = compile_fx_inner(fn_fx, [x1, y])
            fn(x2, y)
            fn_compiled(x3, y)
            assert same(x2, x3)

        def test_no_op_squeeze(self):
            @torchdynamo.optimize("inductor")
            def forward(arg0_1):
                return torch.ops.aten.squeeze.dim(arg0_1, 1)

            x = torch.randn((10, 20))
            assert same(x, forward(x))

<<<<<<< HEAD
        def test_parallel_num_threads(self):
            @torchdynamo.optimize("inductor")
            def fn(x1, x2):
                return x1 + x2

            @contextlib.contextmanager
            def set_num_threads(num_threads):
                orig_num_threads = torch.get_num_threads()
                torch.set_num_threads(num_threads)
                yield
                torch.set_num_threads(orig_num_threads)

            x1 = torch.randn((10, 20))
            x2 = torch.randn((10, 20))
            with set_num_threads(1):
                assert same(x1 + x2, fn(x1, x2))
            with set_num_threads(4):
                assert same(x1 + x2, fn(x1, x2))
=======
        @patch("torch.cuda.is_available", lambda: False)
        def test_timed_cpu_only(self):
            timed(lambda: torch.randn(10), ())
>>>>>>> 22666ef9


if HAS_CUDA:

    class SweepInputsCudaTest(SweepInputs2, TestCase):
        gen = InputGen(10, "cuda")

    SweepInputsCudaTest.populate()

    class CudaTests(TestCase):
        common = check_model_cuda
        device = "cuda"

        def test_simplify_dims(self):
            def fn(a):
                return (a + 1,)

            self.common(
                fn, (torch.randn(2, 3, 10, 5, 6, device="cuda")[:, :, 2::2, :, :],)
            )

    CommonTemplate.install(CudaTests, "cuda")

    class CudaReproTests(TestCase):
        def test_index_put_issue(self):
            def forward(
                self,
                arg76_1,
                expand_default,
                full_like_default,
                _to_copy_default_67,
                zeros,
            ):
                sum_sym_int_19 = torch.ops.aten.sum(_to_copy_default_67, [0], True)
                view_default_57 = torch.ops.aten.view.default(
                    sum_sym_int_19, [512, 768]
                )
                where_self = torch.ops.aten.where.self(
                    expand_default, view_default_57, full_like_default
                )
                clone_default_12 = torch.ops.aten.clone.default(zeros)
                index_put__default = torch.ops.aten.index_put_.default(
                    clone_default_12, [arg76_1], where_self, True
                )
                return (index_put__default,)

            inps = [
                (torch.Size([512]), torch.int64),
                (torch.Size([512, 768]), torch.bool),
                (torch.Size([512, 768]), torch.float16),
                (torch.Size([4, 512, 768]), torch.float16),
                (torch.Size([512, 768]), torch.float16),
            ]
            inps = [torch.zeros(())] + [
                torch.ones(shape, dtype=dtype, device="cuda") for (shape, dtype) in inps
            ]
            mod = make_fx(forward)(*inps)
            compiled = compile_fx_inner(mod, inps)
            compiled(*inps)

        @patch.object(config, "fallback_random", True)
        def test_dtype_factory_issue(self):
            def forward():
                randn = torch.ops.aten.randn.default(
                    [12, 64, 1, 64],
                    dtype=torch.float32,
                    device=torch.device(type="cuda", index=0),
                    pin_memory=False,
                )
                unsqueeze_default_2 = torch.ops.aten.unsqueeze.default(randn, -1)
                return (unsqueeze_default_2,)

            mod = make_fx(forward)()
            compiled = compile_fx_inner(mod, ())
            assert compiled()[0].device.type == "cuda"

        @patch.object(config.triton, "cudagraphs", True)
        def test_expanded_inputs_cudagraphs(self):
            @torchdynamo.optimize("inductor")
            def fn(x, y):
                return x + y

            inputs = (
                rand_strided((5, 5, 5, 5), (0, 5, 0, 1), device="cuda"),
                rand_strided((5, 5, 5, 5), (0, 5, 0, 1), device="cuda"),
            )
            self.assertTrue(same(fn(*inputs), inputs[0] + inputs[1]))

        @patch.object(config, "size_asserts", False)
        @patch.object(config.triton, "cudagraphs", True)
        def test_expanded_inputs_cudagraphs_no_size_asserts(self):
            @torchdynamo.optimize("inductor")
            def fn(x, y):
                return x + y

            inputs = (
                rand_strided((5, 5, 5, 5), (0, 5, 0, 1), device="cuda"),
                rand_strided((5, 5, 5, 5), (0, 5, 0, 1), device="cuda"),
            )
            self.assertTrue(same(fn(*inputs), inputs[0] + inputs[1]))<|MERGE_RESOLUTION|>--- conflicted
+++ resolved
@@ -3577,7 +3577,6 @@
             x = torch.randn((10, 20))
             assert same(x, forward(x))
 
-<<<<<<< HEAD
         def test_parallel_num_threads(self):
             @torchdynamo.optimize("inductor")
             def fn(x1, x2):
@@ -3596,11 +3595,10 @@
                 assert same(x1 + x2, fn(x1, x2))
             with set_num_threads(4):
                 assert same(x1 + x2, fn(x1, x2))
-=======
+
         @patch("torch.cuda.is_available", lambda: False)
         def test_timed_cpu_only(self):
             timed(lambda: torch.randn(10), ())
->>>>>>> 22666ef9
 
 
 if HAS_CUDA:
