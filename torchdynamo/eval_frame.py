import contextlib
import copy
import functools
import logging
import threading

import torch

from torchdynamo.utils import checkpoint_params
from torchdynamo.utils import clone_inputs

from . import config
from . import convert_frame
from . import skipfiles
<<<<<<< HEAD
from .mutation_guard import install_generation_tagging_init
=======
from . import utils
from .mutation_guard import install_generation_tagging_new
>>>>>>> b5b1fd9f
from .utils import same

log = logging.getLogger(__name__)

try:
    from . import _eval_frame
except (ModuleNotFoundError, ImportError) as e:
    raise RuntimeError("run `python setup.py develop` to compile C extensions") from e

set_eval_frame = _eval_frame.set_eval_frame
reset_code = _eval_frame.reset_code
unsupported = _eval_frame.unsupported
skip_code = _eval_frame.skip_code
set_guard_fail_hook = _eval_frame.set_guard_fail_hook
set_guard_error_hook = _eval_frame.set_guard_error_hook

always_optimize_code_objects = utils.ExactWeakKeyDictionary()


def nothing():
    pass


null_context = contextlib.nullcontext

unset = object()

compile_lock = threading.Lock()


class _TorchDynamoContext:
    def __init__(self, callback, on_enter=nothing, backend_ctx_ctor=null_context):
        super().__init__()
        assert callable(callback) or callback is False or callback is None
        self.callback = callback
        self.prior = unset
        self.on_enter = on_enter
        self.extra_ctx_ctor = backend_ctx_ctor

    def __enter__(self):
        self.on_enter()
        self.prior = set_eval_frame(self.callback)
        self.backend_ctx = self.extra_ctx_ctor()
        self.backend_ctx.__enter__()

    def __exit__(self, exc_type, exc_val, exc_tb):
        set_eval_frame(self.prior)
        self.prior = unset
        self.backend_ctx.__exit__(exc_type, exc_val, exc_tb)

    def __call__(self, fn):
        assert callable(fn)
        callback = self.callback
        on_enter = self.on_enter
        backend_ctx_ctor = self.extra_ctx_ctor

        @functools.wraps(fn)
        def _fn(*args, **kwargs):
            on_enter()
            prior = set_eval_frame(callback)
            backend_ctx = backend_ctx_ctor()
            backend_ctx.__enter__()
            try:
                return fn(*args, **kwargs)
            finally:
                set_eval_frame(prior)
                backend_ctx.__exit__()

        # hooks to properly handle inlining
        if isinstance(self, DisableContext):
            _fn._torchdynamo_disable = True
        else:
            _fn._torchdynamo_inline = fn

        # If the function is called with torchdynamo.optimize decorator, we
        # should prevent any type of skipping.
        if callback not in (None, False):
            always_optimize_code_objects[fn.__code__] = True

        return _fn


class OptimizeContext(_TorchDynamoContext):
    def __init__(self, callback, backend_ctx_ctor):
        super().__init__(
            callback=callback,
            on_enter=install_generation_tagging_init,
            backend_ctx_ctor=backend_ctx_ctor,
        )


class RunOnlyContext(_TorchDynamoContext):
    def __init__(self):
        super().__init__(callback=False)


class DisableContext(_TorchDynamoContext):
    def __init__(self):
        super().__init__(callback=None)


def catch_errors_wrapper(callback):
    @functools.wraps(callback)
    def catch_errors(frame, cache_size):
        try:
            if frame.f_lasti >= 0 or skipfiles.check(frame.f_code.co_filename):
                if config.debug:
                    print(f"skipping {frame.f_code.co_name} {frame.f_code.co_filename}")
                return None
            if (
                frame.f_code.co_filename == "<string>"
                and frame.f_code.co_name == "__new__"
            ):
                # nametuple constructor
                return None
            with compile_lock:
                return callback(frame, cache_size)
        except Exception:
            logging.basicConfig()
            logging.exception("Error while processing frame")
            raise

    return catch_errors


def _optimize_catch_errors(compile_fn, backend_ctx_ctor=null_context):
    return OptimizeContext(
        catch_errors_wrapper(compile_fn), backend_ctx_ctor=backend_ctx_ctor
    )


class WrapperBackend:
    def __init__(self, backend=None):
        self.backend = backend

    @property
    def example_inputs(self):
        return clone_inputs(self.original_example_inputs)

    def __call__(self, gm: torch.fx.GraphModule, example_inputs):

        self.restore = checkpoint_params(gm)
        self.original_example_inputs = clone_inputs(example_inputs)
        self.gm = gm
        copy_gm = copy.deepcopy(self.gm)
        self.candidate = self.backend(copy_gm, self.original_example_inputs)

        if self.candidate is None or self.candidate is self.gm.forward:
            return self.gm.forward

        if not config.verify_correctness:
            return self.candidate

        # if verify_correctness=True
        try:
            correct = self.gm.forward(*self.example_inputs)
            result = self.candidate(*self.example_inputs)

            # TODO: replace `same` function with the one in testing
            if same(correct, result):
                return self.candidate

            print(f"incorrect results of backend {self}")
            return self.gm.forward

        except Exception:
            log.exception("error in verify_correctness")
            return self.gm.forward
        finally:
            self.restore()


def optimize(backend, nopython=False):
    """
    The main entrypoint of TorchDynamo.  Do graph capture and call
    backend() to optimize extracted graphs.

    Args:
        backend: One of the two things:
            - Either, a function/callable taking a torch.fx.GraphModule and
            example_inputs and returning a python callable that runs the
            graph faster.
            One can also provide additional context for the backend, like
            torch.jit.fuser("fuser2"), by setting the backend_ctx_ctor attribute.
            See AOTAutogradMemoryEfficientFusionWithContext for the usage.
            - Or, a string backend name in `torchdynamo.list_backends()`
        nopython: If True, graph breaks will be errors and there will
            be a single whole-program graph.

    Example Usage:

        @torchdynamo.optimize("ofi")
        def toy_example(a, b):
            ...

        or

        with torchdynamo.optimize(my_compiler):
           ...
    """
    backend_ctx_ctor = null_context
    if hasattr(backend, "backend_ctx_ctor"):
        backend_ctx_ctor = getattr(backend, "backend_ctx_ctor")

    if nopython:
        return optimize_assert(backend, backend_ctx_ctor)
    return _optimize_catch_errors(
        convert_frame.convert_frame(backend), backend_ctx_ctor
    )


def optimize_assert(backend, backend_ctx_ctor=null_context):
    """
    The same as `torchdynamo.optimize(backend, nopython=True)`
    """
    return _optimize_catch_errors(
        convert_frame.convert_frame_assert(backend), backend_ctx_ctor
    )


def run(fn=None):
    """Don't do any dynamic compiles, just use prior optimizations"""
    if fn is not None:
        assert callable(fn)
        return RunOnlyContext()(fn)
    return RunOnlyContext()


def disable(fn=None):
    """Decorator and context manager to disable TorchDynamo"""
    if fn is not None:
        assert callable(fn)
        return DisableContext()(fn)
    return DisableContext()


def skip(fn=None):
    """
    Skip frames associated with the function code, but still process recursively
    invoked frames
    """
    if fn is None:
        return skip
    assert callable(fn)
    skip_code(fn.__code__)
    fn._torchdynamo_disable = True
    return fn<|MERGE_RESOLUTION|>--- conflicted
+++ resolved
@@ -12,12 +12,8 @@
 from . import config
 from . import convert_frame
 from . import skipfiles
-<<<<<<< HEAD
+from . import utils
 from .mutation_guard import install_generation_tagging_init
-=======
-from . import utils
-from .mutation_guard import install_generation_tagging_new
->>>>>>> b5b1fd9f
 from .utils import same
 
 log = logging.getLogger(__name__)
