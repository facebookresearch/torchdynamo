import logging
import os
import sys
from os.path import abspath
from os.path import dirname
from types import ModuleType

import torch

try:
    import torch._prims
    import torch._refs

    HAS_REFS_PRIMS = True
except ImportError:
    HAS_REFS_PRIMS = False


# log level (levels print what it says + all levels listed below it)
# logging.DEBUG print full traces <-- lowest level + print tracing of every instruction
# torchdynamo.logging.INFO_CODE print compiled functions + graphs
# logging.INFO print the steps that dynamo is running
# logging.WARN print warnings (including graph breaks)
# logging.ERROR print exceptions (and what user code was being processed when it occurred)
# NOTE: changing log_level will automatically update the levels of all torchdynamo loggers
log_level = logging.WARNING

# the name of a file to write the logs to
log_file_name = None

# Verbose will print full stack traces on warnings and errors
verbose = False

# verify the correctness of optimized backend
verify_correctness = False

# need this many ops to create an FX graph
minimum_call_count = 1

# turn on/off DCE pass
dead_code_elimination = True

# disable (for a function) when cache reaches this size
cache_size_limit = 64

# specializing int/float by default
specialize_int_float = True

# Assume these functions return constants
constant_functions = {
    torch.jit.is_scripting: False,
    torch.jit.is_tracing: False,
    torch._C._get_tracing_state: None,
    torch.fx._symbolic_trace.is_fx_tracing: False,
    torch.onnx.is_in_onnx_export: False,
}

# root folder of the project
base_dir = dirname(dirname(abspath(__file__)))

# don't specialize on shapes and strides and put shape ops in graph
dynamic_shapes = os.environ.get("TORCHDYNAMO_DYNAMIC_SHAPES") == "1"

# Set this to False to assume nn.Modules() contents are immutable (similar assumption as freezing)
guard_nn_modules = False

# Run the FX graph as it is created to get better type information
dynamic_propagation = True

# Run the FX graph with FakeTensors
fake_tensor_propagation = True

# run FX normalization passes in optimizer
normalize_ir = False

# If a tensor subclass type is in this set, torchdynamo will inline the
# __torch_function__ logic of the subclass.
traceable_tensor_subclasses = set()

# Raise torchdynamo internal assertions
raise_on_assertion_error = False

# Propagate backend exceptions up to torchdynamo.optimize
raise_on_backend_error = True

# Record and write an execution record of the current frame to a file
# if an exception is encountered
replay_record_enabled = False
replay_record_dir_name = "./torchdynamo_error_records"

# If a PyTorch module is in this allowlist, torchdynamo will be allowed
# to inline objects from it or its children.
skipfiles_inline_module_allowlist = {
    torch.nn,
    torch.distributions,
    torch.testing,
}
if HAS_REFS_PRIMS:
    skipfiles_inline_module_allowlist |= {
        torch._refs,
        torch._prims,
        torch._decomp,
    }

# If a string representing a PyTorch module is in this ignorelist,
# the `allowed_functions.is_allowed` function will not consider it
# when creating a list of PyTorch functions that will appear in
# FX IR.
allowed_functions_module_string_ignorelist = {
    "torch.distributions",
    "torch.testing",
    "torch._refs",
    "torch._prims",
    "torch._decomp",
}

# Debug Flag to try minifier at different stages. Possible values are {None, "aot", "dynamo"}
# None - Minifier is switched off
# dynamo - Runs minifier on the TorchDynamo produced graphs, if compilation fails
# aot - Runs minifier on the Aot Autograd produced graphs, if compilation fails
repro_after = os.environ.get("TORCHDYNAMO_REPRO_AFTER", None)
# Compiler compilation debug info
# 1: Dumps the original graph out to repro.py if compilation fails
# 2: Dumps a minifier_launcher.py if compilation fails.
# 3: Always dumps a minifier_laucher.py. Good for segfaults.
repro_level = int(os.environ.get("TORCHDYNAMO_REPRO_LEVEL", 2))

# Specify the directory where to save the repro artifacts
repro_dir = os.environ.get("TORCHDYNAMO_REPRO_DIR", None)

# Not all backends support scalars. Some calls on torch.Tensor (like .item()) return a scalar type.
# When this flag is set to False, we introduce a graph break instead of capturing.
capture_scalar_outputs = False

# Should almost always be true in prod. This relaxes the requirement that cond's true_fn and
# false_fn produces code with identical guards.
enforce_cond_guards_match = True

# Automatically split model graph into pieces to match DDP bucket sizes
# to allow DDP comm/compute overlap
optimize_ddp = False

# If True, raises exception if TorchDynamo is called with a context manager
raise_on_ctx_manager_usage = True

# If True, raise when aot autograd is unsafe to use
raise_on_unsafe_aot_autograd = False

# How to import torchdynamo, either torchdynamo or torch.dynamo
dynamo_import = __name__.replace(".config", "")

# How to import torchinductor, either torchinductor or torch.inductor
inductor_import = dynamo_import.replace("dynamo", "inductor")


class _AccessLimitingConfig(ModuleType):
    def __setattr__(self, name, value):
        if name not in _allowed_config_names:
            raise AttributeError(f"{__name__}.{name} does not exist")
        # automatically set logger level whenever config.log_level is modified
        if name == "log_level":
<<<<<<< HEAD
            torchdynamo.logging.set_loggers_level(value)
=======
            from .utils import set_loggers_level

            set_loggers_level(value)
>>>>>>> aa066e8a
        return object.__setattr__(self, name, value)


_allowed_config_names = {*globals().keys()}
sys.modules[__name__].__class__ = _AccessLimitingConfig<|MERGE_RESOLUTION|>--- conflicted
+++ resolved
@@ -159,13 +159,9 @@
             raise AttributeError(f"{__name__}.{name} does not exist")
         # automatically set logger level whenever config.log_level is modified
         if name == "log_level":
-<<<<<<< HEAD
-            torchdynamo.logging.set_loggers_level(value)
-=======
-            from .utils import set_loggers_level
+            from .logging import set_loggers_level
 
             set_loggers_level(value)
->>>>>>> aa066e8a
         return object.__setattr__(self, name, value)
 
 
