--- conflicted
+++ resolved
@@ -65,7 +65,7 @@
 fake_tensor_propagation = True
 
 # run FX normalization passes in optimizer
-normalize_ir = True
+normalize_ir = False
 
 # If a tensor subclass type is in this set, torchdynamo will inline the
 # __torch_function__ logic of the subclass.
@@ -87,7 +87,6 @@
         torch._decomp,
     }
 
-<<<<<<< HEAD
 # If a string representing a PyTorch module is in this ignorelist,
 # the `allowed_functions.is_allowed` function will not consider it
 # when creating a list of PyTorch functions that will appear in
@@ -113,69 +112,6 @@
 
 
 class _AccessLimitingConfig(ModuleType):
-=======
-    # root folder of the project
-    base_dir = dirname(dirname(abspath(__file__)))
-
-    # don't specialize on shapes and strides and put shape ops in graph
-    dynamic_shapes = os.environ.get("TORCHDYNAMO_DYNAMIC_SHAPES") == "1"
-
-    # Set this to False to assume nn.Modules() contents are immutable (similar assumption as freezing)
-    guard_nn_modules = False
-
-    # Run the FX graph as it is created to get better type information
-    dynamic_propagation = True
-
-    # Run the FX graph with FakeTensors
-    fake_tensor_propagation = True
-
-    # run FX normalization passes in optimizer
-    normalize_ir = False
-
-    # If a tensor subclass type is in this set, torchdynamo will inline the
-    # __torch_function__ logic of the subclass.
-    traceable_tensor_subclasses = set()
-
-    # Raise torchdynamo internal assertions
-    raise_on_assertion_error = False
-
-    # Propagate backend exceptions up to torchdynamo.optimize
-    raise_on_backend_error = True
-
-    # If a PyTorch module is in this allowlist, torchdynamo will be allowed
-    # to inline objects from it or its children.
-    skipfiles_inline_module_allowlist = {torch.nn, torch.distributions}
-    if HAS_REFS_PRIMS:
-        skipfiles_inline_module_allowlist |= {
-            torch._refs,
-            torch._prims,
-            torch._decomp,
-        }
-
-    # If a string representing a PyTorch module is in this ignorelist,
-    # the `allowed_functions.is_allowed` function will not consider it
-    # when creating a list of PyTorch functions that will appear in
-    # FX IR.
-    allowed_functions_module_string_ignorelist = {
-        "torch.distributions",
-        "torch.testing",
-        "torch._refs",
-        "torch._prims",
-        "torch._decomp",
-    }
-
-    # Compiler compilation debug info
-    # 0: Nothing printed out when compilation fails
-    # 1: Dump the graph out to repro.py if compilation fails
-    # 2: Dumps the graph out to minify_repro.py with a minifier if compilation fails
-    # 3: Always dumps the last graph ran out to minify_repro.py, useful for segfaults/irrecoverable errors
-    repro_level = int(os.environ.get("COMPILER_REPRO_LEVEL", 0))
-
-    # Not all backends support scalars. Some calls on torch.Tensor (like .item()) return a scalar type.
-    # When this flag is set to False, we introduce a graph break instead of capturing.
-    capture_scalar_outputs = False
-
->>>>>>> 2b6db3ba
     def __setattr__(self, name, value):
         if name not in _allowed_config_names:
             raise AttributeError(f"{__name__}.{name} does not exist")
