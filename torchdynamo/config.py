--- conflicted
+++ resolved
@@ -15,7 +15,6 @@
     HAS_REFS_PRIMS = False
 
 
-<<<<<<< HEAD
 class AccessLimitingConfig:
     # log level (levels print what it says + all levels listed below it)
     # DEBUG print full traces <-- lowest level + print tracing of every instruction
@@ -23,14 +22,9 @@
     # WARN print warnings (including graph breaks)
     # ERROR print exceptions (and what user code was being processed when it occurred)
     log_level = logging.WARNING
-=======
-# Verbose will print full stack traces on warnings and errors
-verbose = False
-
-# verify the correctness of optimized backend
-verify_correctness = False
->>>>>>> ea455b72
-
+    # Verbose will print full stack traces on warnings and errors
+    verbose = False
+    
     # verify the correctness of optimized backend
     verify_correctness = False
 
@@ -103,6 +97,13 @@
         "torch._decomp",
     }
 
+    # Compiler compilation debug info
+    # 0: Nothing printed out when compilation fails
+    # 1: Dump the graph out to repro.py if compilation fails
+    # 2: Dumps the graph out to minify_repro.py with a minifier if compilation fails
+    # 3: Always dumps the last graph ran out to minify_repro.py, useful for segfaults/irrecoverable errors
+    repro_level = int(os.environ.get("COMPILER_REPRO_LEVEL", 0))
+
     # Not all backends support scalars. Some calls on torch.Tensor (like .item()) return a scalar type.
     # When this flag is set to False, we introduce a graph break instead of capturing.
     capture_scalar_outputs = False
@@ -127,30 +128,4 @@
         object.__delattr__(self, name)
 
 
-<<<<<<< HEAD
-# For back compat
-sys.modules[__name__] = AccessLimitingConfig()
-=======
-# If a string representing a PyTorch module is in this ignorelist,
-# the `allowed_functions.is_allowed` function will not consider it
-# when creating a list of PyTorch functions that will appear in
-# FX IR.
-allowed_functions_module_string_ignorelist = {
-    "torch.distributions",
-    "torch.testing",
-    "torch._refs",
-    "torch._prims",
-    "torch._decomp",
-}
-
-# Not all backends support scalars. Some calls on torch.Tensor (like .item()) return a scalar type.
-# When this flag is set to False, we introduce a graph break instead of capturing.
-capture_scalar_outputs = False
-
-# Compiler compilation debug info
-# 0: Nothing printed out when compilation fails
-# 1: Dump the graph out to repro.py if compilation fails
-# 2: Dumps the graph out to minify_repro.py with a minifier if compilation fails
-# 3: Always dumps the last graph ran out to minify_repro.py, useful for segfaults/irrecoverable errors
-repro_level = int(os.environ.get("COMPILER_REPRO_LEVEL", 0))
->>>>>>> ea455b72
+sys.modules[__name__] = AccessLimitingConfig()