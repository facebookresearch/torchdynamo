import collections
import contextlib
import copy
import cProfile
import dataclasses
import dis
import functools
import gc
import inspect
import itertools
import logging
import logging.config
import math
import operator
import os
import pstats
import re
import sys
import time
import types
import weakref
from contextlib import contextmanager
from functools import lru_cache
from typing import Any
from typing import Dict

import numpy as np
import tabulate
import torch
from torch import fx
from torch.nn.modules.lazy import LazyModuleMixin

from . import config

counters = collections.defaultdict(collections.Counter)
troubleshooting_url = (
    "https://github.com/pytorch/torchdynamo/blob/main/TROUBLESHOOTING.md"
)

log = logging.getLogger(__name__)

# profiling compilation time
compilation_metrics = collections.OrderedDict()


timer_counter = itertools.count()


def dynamo_profiled(func):
    def profile_wrapper(*args, **kwargs):
        global timer_counter
        datafn = (
            func.__name__ + f"{next(timer_counter)}.profile"
        )  # Name the data file sensibly
        prof = cProfile.Profile()
        prof.enable()
        retval = prof.runcall(func, *args, **kwargs)
        prof.disable()
        print(f"### Cprofile for {func.__name__} iter {next(timer_counter)} ###")
        ps = pstats.Stats(prof)
        ps.sort_stats(pstats.SortKey.TIME).print_stats(20)
        ps.sort_stats(pstats.SortKey.CUMULATIVE).print_stats(20)
        prof.dump_stats(datafn)
        return retval

    return profile_wrapper


def dynamo_timed(func):
    def time_wrapper(*args, **kwargs):
        key = func.__qualname__
        if key not in compilation_metrics:
            compilation_metrics[key] = []
        t0 = time.time()
        r = func(*args, **kwargs)
        compilation_metrics[key].append(time.time() - t0)
        return r

    return time_wrapper


def compile_times(repr="str", aggregate=False):
    """
    Get metrics about torchdynamo frontend/backend compilation times.

    Accumulates information from functions tagged with `@dynamo_timed`.

    repr='str' returns a printable string for user interaction, and 'csv'
    returns headers, rows which can be logged for output

    aggregate causes values from multiple compilations (e.g. split graphs)
    to be accumulated into one value.  If false, expect more than one value
    per metric.
    """

    def fmt_fn(values, item_fn=lambda x: x):

        if aggregate:
            return item_fn(sum(values))
        return ", ".join(map(item_fn, values))

    if repr == "str":
        rows = [
            (k, fmt_fn(compilation_metrics[k], item_fn=lambda x: f"{x:.4f}"))
            for k in compilation_metrics
        ]
        out = "TorchDynamo compilation metrics:\n"
        out += tabulate.tabulate(rows, headers=("Function", "Runtimes (s)"))
        return out
    elif repr == "csv":
        values = [
            fmt_fn(v, item_fn=lambda x: f"{x:.6f}")
            for v in compilation_metrics.values()
        ]
        headers = list(compilation_metrics.keys())
        return headers, values


tensortype_to_dtype = {
    torch.FloatTensor: (torch.float32, torch.float),
    torch.DoubleTensor: (torch.float64, torch.double),
    torch.HalfTensor: (torch.float16, torch.half),
    torch.BFloat16Tensor: (torch.bfloat16,),
    torch.ByteTensor: (torch.uint8,),
    torch.CharTensor: (torch.int8,),
    torch.LongTensor: (torch.int64, torch.long),
    torch.IntTensor: (torch.int32, torch.int),
    torch.ShortTensor: (torch.int16, torch.short),
    torch.BoolTensor: (torch.bool,),
}


class DuplicateWarningChecker(object):
    def __init__(self, maxsize=4096):
        self.maxsize = maxsize
        self.reset()

    def reset(self):
        self.set = collections.OrderedDict()

    def add(self, key):
        if key in self.set:
            self.set.move_to_end(key, last=True)
            if not config.verbose:
                return False
        else:
            self.set[key] = None
            while len(self.set) > self.maxsize:
                self.set.popitem(last=False)
        return True


graph_break_dup_warning_checker = DuplicateWarningChecker()


<<<<<<< HEAD
=======
# Return all loggers that torchdynamo is responsible for
def get_loggers():
    return [
        logging.getLogger(config.dynamo_import),
        logging.getLogger(config.inductor_import),
    ]


# Set the level of all loggers that torchdynamo is responsible for
def set_loggers_level(level):
    for logger in get_loggers():
        logger.setLevel(level)


LOGGING_CONFIG = {
    "version": 1,
    "formatters": {
        "torchdynamo_format": {"format": "%(name)s: [%(levelname)s] %(message)s"},
    },
    "handlers": {
        "torchdynamo_console": {
            "class": "logging.StreamHandler",
            "level": "DEBUG",
            "formatter": "torchdynamo_format",
            "stream": "ext://sys.stdout",
        },
    },
    "loggers": {
        config.dynamo_import: {
            "level": "DEBUG",
            "handlers": ["torchdynamo_console"],
            "propagate": False,
        },
        config.inductor_import: {
            "level": "DEBUG",
            "handlers": ["torchdynamo_console"],
            "propagate": False,
        },
    },
    "disable_existing_loggers": False,
}


tensortype_to_dtype = {
    torch.FloatTensor: (torch.float32, torch.float),
    torch.DoubleTensor: (torch.float64, torch.double),
    torch.HalfTensor: (torch.float16, torch.half),
    torch.BFloat16Tensor: (torch.bfloat16,),
    torch.ByteTensor: (torch.uint8,),
    torch.CharTensor: (torch.int8,),
    torch.LongTensor: (torch.int64, torch.long),
    torch.IntTensor: (torch.int32, torch.int),
    torch.ShortTensor: (torch.int16, torch.short),
    torch.BoolTensor: (torch.bool,),
}


# initialize torchdynamo loggers
>>>>>>> aa066e8a
def init_logging():
    torchdynamo.logging.init_logging(
        config.log_level, log_file_name=config.log_file_name
    )
    graph_break_dup_warning_checker.reset()


# filter out all frames after entering dynamo
def filter_stack(stack):
    user_stack = []
    for frame in stack:
        if "convert_frame" in frame.filename:
            break
        if (
            "eval_frame" in frame.filename
            or f"{config.dynamo_import}.optimize(" in frame.line
        ):
            continue
        user_stack.append(frame)

    return user_stack


def format_graph_tabular(graph):
    try:
        from tabulate import tabulate
    except ImportError:
        raise

    node_specs = [[n.op, n.name, n.target, n.args, n.kwargs] for n in graph.nodes]
    return tabulate(node_specs, headers=["opcode", "name", "target", "args", "kwargs"])


def format_bytecode(prefix, name, filename, line_no, code):
    return f"{prefix} {name} {filename}\
 line {line_no} \n{dis.Bytecode(code).dis()}\n "


def gen_record_file_name(exc, code):
    return f"{config.replay_record_dir_name}/\
{code.co_name}_{type(exc).__name__}_{code.co_firstlineno}.rec"


def write_record_to_file(filename, exec_record):
    try:
        if os.path.exists(filename):
            log.warning(
                f"Unable to write execution record {filename}; file already exists."
            )
        else:
            os.makedirs(os.path.dirname(filename), exist_ok=True)
            with open(filename, "wb") as f:
                exec_record.dump(f)
    except Exception:
        log.error(f"Unable to write execution record {filename}", exc_info=1)


def count_calls(g: fx.Graph):
    c = 0
    for n in g.nodes:
        if "call" in n.op:
            c += 1
    return c


def identity(x):
    return x


def nothing(*args, **kwargs):
    pass


class ExactWeakKeyDictionary:
    """Similar to weakref.WeakKeyDictionary, but use `is`/`id` rather than `==` to compare equality"""

    def __init__(self):
        self.values = dict()
        self.refs = dict()

    def __getitem__(self, key):
        return self.values[id(key)]

    def get(self, key, default=None):
        return self.values.get(id(key), default)

    def __contains__(self, key):
        return id(key) in self.values

    def __setitem__(self, key, value):
        idx = id(key)
        if idx not in self.refs:
            self.refs[idx] = weakref.ref(key, lambda ref: self._remove_id(idx))
        self.values[idx] = value

    def _remove_id(self, idx):
        if idx in self.values:
            del self.values[idx]
        if idx in self.refs:
            del self.refs[idx]

    def clear(self):
        self.refs.clear()
        self.values.clear()


def istype(obj, allowed_types):
    """isinstance() without subclasses"""
    if isinstance(allowed_types, (tuple, list, set)):
        return type(obj) in allowed_types
    return type(obj) is allowed_types


def is_numpy_int_type(value):
    return istype(
        value,
        (
            np.int8,
            np.int16,
            np.int32,
            np.int64,
            np.uint8,
            np.uint16,
            np.uint32,
            np.uint64,
        ),
    )


def is_numpy_float_type(value):
    return istype(
        value,
        (
            np.float16,
            np.float32,
            np.float64,
        ),
    )


def istensor(obj):
    """Check of obj is a tensor"""
    tensor_list = (
        torch.Tensor,
        torch.nn.Parameter,
        *config.traceable_tensor_subclasses,
    )
    if fake_tensors_available:
        tensor_list = tensor_list + (torch._subclasses.FakeTensor,)
    return istype(obj, tensor_list)


def is_lazy_module(mod):
    return isinstance(mod, LazyModuleMixin)


@functools.lru_cache(4096)
def print_once(*args):
    print(*args)


def make_cell(val=None):
    """Some black magic to create a cell object that usually only exists in a closure"""
    x = val

    def f():
        return x

    assert len(f.__closure__) == 1
    return f.__closure__[0]


def proxy_args_kwargs(args, kwargs):
    try:
        proxy_args = tuple(arg.as_proxy() for arg in args)
        proxy_kwargs = {key: arg.as_proxy() for key, arg in kwargs.items()}
        return proxy_args, proxy_kwargs
    except NotImplementedError:
        from .exc import unimplemented
        from .variables.base import typestr

        raise unimplemented(
            f"call_function args: {typestr(*args)} {typestr(*list(kwargs.values()))}"
        )


@dataclasses.dataclass
class CleanupHook:
    """Remove a global variable when hook is called"""

    scope: Dict[str, Any]
    name: str

    def __call__(self, *args):
        CleanupManager.count -= 1
        del self.scope[self.name]

    @staticmethod
    def create(scope, name, val):
        assert name not in scope
        CleanupManager.count += 1
        scope[name] = val
        return CleanupHook(scope, name)


class CleanupManager(ExactWeakKeyDictionary):
    count = 0

    def _remove_id(self, idx):
        for hook in self.values[idx]:
            hook()
        super()._remove_id(idx)


CleanupManager.instance = CleanupManager()


def clone_tensor(x):
    """Clone the tensor and its gradient"""
    y = x.clone().requires_grad_(x.requires_grad)
    if x.is_leaf and x.grad is not None:
        y.grad = x.grad.clone()
    return y


def clone_input(x):
    """copy while preserving strides"""
    with torch.no_grad():
        needed_size = sum(
            (shape - 1) * stride for shape, stride in zip(x.size(), x.stride())
        )
        if x.is_quantized:
            result = torch.empty_quantized((needed_size + 32,), x)
        else:
            result = torch.empty(needed_size + 32, dtype=x.dtype, device=x.device)
        cache_line_offset = (
            (x.data_ptr() - result.data_ptr()) % 32
        ) // x.element_size()
        result.as_strided_(x.size(), x.stride(), cache_line_offset)
        try:
            result.copy_(x.clone())
            if x.is_leaf:
                result.requires_grad_(x.requires_grad)
            if x.is_leaf and x.grad is not None:
                result.grad = clone_input(x.grad)
        except RuntimeError:
            # RuntimeError: unsupported operation: more than one element of the written-to
            # tensor refers to a single memory location. Please clone() the tensor before
            # performing the operation.
            y = torch.clone(x)
            if x.is_leaf:
                y.requires_grad_(x.requires_grad)
            if x.is_leaf and x.grad is not None:
                y.grad = clone_input(x.grad)
            return y
        return result


def clone_inputs(example_inputs):
    if isinstance(example_inputs, dict):
        res = dict(example_inputs)
        for key, value in res.items():
            assert isinstance(value, torch.Tensor)
            res[key] = clone_input(value)
        return res

    res = list(example_inputs)
    for i in range(len(res)):
        if isinstance(res[i], torch.Tensor):
            res[i] = clone_input(res[i])
    return res


@contextmanager
def preserve_rng_state():
    rng = torch.clone(torch.random.get_rng_state())
    if torch.cuda.is_available():
        cuda_rng = torch.clone(torch.cuda.get_rng_state())
    try:
        yield
    finally:
        torch.random.set_rng_state(rng)
        if torch.cuda.is_available():
            torch.cuda.set_rng_state(cuda_rng)


def is_jit_model(model0):
    return isinstance(
        model0,
        (
            torch.jit._trace.TopLevelTracedModule,
            torch.jit._script.RecursiveScriptModule,
            torch.jit.ScriptFunction,
            torch.jit.ScriptModule,
        ),
    )


def torchscript(model, example_inputs, verbose=False):
    if is_jit_model(model):
        # already done?
        return model

    try:
        return torch.jit.trace(model, example_inputs)
    except Exception:
        try:
            return torch.jit.script(model)
        except Exception:
            if verbose:
                log.exception("jit error")
            else:
                log.error("Both torch.jit.trace and torch.jit.script failed")
    return None


def getfile(obj):
    try:
        return inspect.getfile(obj)
    except TypeError:
        return None


def is_namedtuple(obj):
    """Test if an object is a namedtuple or a torch.return_types.* quasi-namedtuple"""
    return is_namedtuple_cls(type(obj))


def is_namedtuple_cls(cls):
    """Test if an object is a namedtuple or a torch.return_types.* quasi-namedtuple"""
    try:
        if issubclass(cls, tuple):
            bases = getattr(cls, "__bases__", []) or [None]
            module = getattr(cls, "__module__", None)
            return module == "torch.return_types" or (
                bases[0] is tuple and hasattr(cls, "_make") and hasattr(cls, "_fields")
            )
    except TypeError:
        pass
    return False


@functools.lru_cache(1)
def namedtuple_fields(cls):
    """Get the fields of a namedtuple or a torch.return_types.* quasi-namedtuple"""
    if cls is slice:
        return ["start", "stop", "step"]

    assert issubclass(cls, tuple)
    if hasattr(cls, "_fields"):
        # normal namedtuples
        return cls._fields

    @dataclasses.dataclass
    class Marker:
        index: int

    # frustrating ones e.g. torch.return_types.max
    assert cls.__module__ == "torch.return_types"
    obj = cls(map(Marker, range(cls.n_fields)))
    fields = [None] * cls.n_fields
    for name in dir(obj):
        if name[0] != "_" and isinstance(getattr(obj, name), Marker):
            fields[getattr(obj, name).index] = name
    return fields


def checkpoint_params(gm):
    with torch.no_grad():
        rng_state = torch.clone(torch.random.get_rng_state())
        if torch.cuda.is_available():
            cuda_rng_state = torch.clone(torch.cuda.get_rng_state())
        saved_state = []
        for param in itertools.chain(gm.parameters(), gm.buffers()):
            saved_state.append((param, param._version, torch.clone(param)))

    def restore():
        with torch.no_grad():
            torch.random.set_rng_state(rng_state)
            if torch.cuda.is_available():
                torch.cuda.set_rng_state(cuda_rng_state)
            for param, version, original_value in saved_state:
                if param._version != version:
                    param.copy_(original_value)

    return restore


def timed(model, example_inputs, times=1):
    if torch.cuda.is_available():
        synchronize = torch.cuda.synchronize
    else:
        synchronize = nothing

    synchronize()
    gc.collect()
    torch.manual_seed(1337)
    t0 = time.perf_counter()
    for _ in range(times):
        result = model(*example_inputs)
        synchronize()
    t1 = time.perf_counter()
    return result, t1 - t0


def check_is_cuda(gm, example_inputs):
    return all(x.is_cuda for x in itertools.chain(example_inputs, gm.parameters(True)))


@lru_cache(32)
def rot_n_helper(n):
    assert n > 1
    vars = [f"v{i}" for i in range(n)]
    rotated = reversed(vars[-1:] + vars[:-1])
    fn = eval(f"lambda {','.join(vars)}: ({','.join(rotated)})")
    fn.__name__ = f"rot_{n}_helper"
    return fn


def is_safe_constant(v):
    if istype(v, (tuple, frozenset)):
        return all(map(is_safe_constant, v))
    return istype(
        v, (types.CodeType, int, float, bool, str, bytes, type(None), slice, type(type))
    )


def check_constant_args(args, kwargs):
    return all(x.is_python_constant() for x in itertools.chain(args, kwargs.values()))


def check_unspec_python_args(args, kwargs):
    from .variables.constant import ConstantVariable
    from .variables.tensor import UnspecializedPythonVariable

    unspec_count = 0
    for x in itertools.chain(args, kwargs.values()):
        if isinstance(x, UnspecializedPythonVariable):
            unspec_count += 1
        elif not isinstance(x, (UnspecializedPythonVariable, ConstantVariable)):
            return False
        else:
            pass

    return unspec_count > 0


def specialize_args_kwargs(tx, args, kwargs):
    specialized_args = []
    specialized_kwargs = {}
    for x in args:
        specialized_args.append(x.as_specialized(tx))
    for k, v in kwargs.items():
        specialized_kwargs.update({k: v.as_specialized(tx)})
    return specialized_args, specialized_kwargs


dict_values = type(dict().values())
odict_values = type(collections.OrderedDict().values())
tuple_iterator = type(iter(tuple()))
tuple_iterator_len = tuple_iterator.__length_hint__
object_new = object.__new__


def product(it):
    return functools.reduce(operator.mul, it, 1)


def tuple_iterator_getitem(it, index):
    _, (obj,), start = it.__reduce__()
    return obj[start + index]


def dict_param_key_ids(value):
    return set([id(k) for k in value.keys() if isinstance(k, torch.nn.Parameter)])


def dict_const_keys(value):
    return set(k for k in value.keys() if not isinstance(k, torch.nn.Parameter))


def global_key_name(key):
    return f"__dict_key_{id(key)}"


def rename_implicit(v):
    """
    Usage of inline comprehensions generates a implicit ".0" variable that
    trips up guard generation.  This renames these variables in guards.
    """
    m = re.match(r"^[.](\d+)$", v)
    if m:
        assert v == ".0", f"currently only .0 supported: {v}"
        # to support .1 etc see guards.py and _eval_frame.c
        return f"___implicit{m.group(1)}"
    return v


# FakeTensors were introduced after pytorch 1.12, so gate their use
# to allow pytorch 1.12 to work
fake_tensors_available = True
try:
    from torch._subclasses import FakeTensorMode  # noqa: F401
    from torch._subclasses import UnsupportedFakeTensorException

    def wrap_fake_exception(fn):
        try:
            return fn()
        except UnsupportedFakeTensorException as e:
            from .exc import FakeTensorError

            raise FakeTensorError(
                f"Unsupported: {e.reason} with fake tensor propagation. "
                "Run with config.fake_tensor_propagation=False"
            ) from e

    def wrap_to_fake_tensor(e, fake_mode):
        if type(e) in (torch.Tensor, torch.nn.Parameter):
            return wrap_fake_exception(lambda: fake_mode.from_tensor(e))
        else:
            return e

    def deepcopy_to_fake_tensor(obj, fake_mode):
        with torch._subclasses.fake_tensor.FakeCopyMode(fake_mode):
            return wrap_fake_exception(lambda: copy.deepcopy(obj))

except ImportError:
    fake_tensors_available = False


def rmse(ref, res):
    """
    Calculate root mean squared error
    """
    return torch.sqrt(torch.mean(torch.square(ref - res)))


def same(
    ref,
    res,
    fp64_ref=None,
    cos_similarity=False,
    tol=1e-4,
    equal_nan=False,
    exact_dtype=True,
):
    """Check correctness to see if ref and res match"""
    if fp64_ref is None:
        fp64_ref = ref
    if isinstance(ref, (list, tuple, torch.nn.ParameterList, torch.Size)):
        assert isinstance(res, (list, tuple)), f"type mismatch {type(ref)} {type(res)}"
        return len(ref) == len(res) and all(
            same(ai, bi, fp64_refi, cos_similarity, tol, equal_nan, exact_dtype)
            for ai, bi, fp64_refi in zip(ref, res, fp64_ref)
        )
    elif isinstance(ref, dict):
        assert isinstance(res, dict)
        assert set(ref.keys()) == set(
            res.keys()
        ), f"keys mismatch {set(ref.keys())} == {set(res.keys())}"
        for k in ref.keys():
            if not (
                same(
                    ref[k],
                    res[k],
                    fp64_ref[k],
                    cos_similarity=cos_similarity,
                    tol=tol,
                    equal_nan=equal_nan,
                    exact_dtype=exact_dtype,
                )
            ):
                log.error(f"Accuracy failed for key name {k}")
                return False
        return True
    elif isinstance(ref, torch.Tensor):
        if ref.is_sparse:
            assert res.is_sparse
            ref = ref.to_dense()
            res = res.to_dense()
        assert isinstance(res, torch.Tensor), f"type mismatch {type(ref)} {type(res)}"
        if exact_dtype:
            assert ref.dtype == res.dtype, f"dtype mismatch {ref.dtype}, {res.dtype}"
        if cos_similarity:
            ref = ref.flatten().to(torch.float32)
            res = res.flatten().to(torch.float32)
            if torch.allclose(ref, res, atol=tol, rtol=tol, equal_nan=True):
                # early exit that handles zero/nan better
                # cosine_similarity(zeros(10), zeros(10), dim=0) is 0
                return True
            res = torch.nn.functional.cosine_similarity(ref, res, dim=0, eps=1e-6)
            if res < 0.99:
                log.warning(f"Similarity score={res.cpu().detach().item()}")
            return res >= 0.99
        else:
            if not exact_dtype:
                ref = ref.to(res.dtype)

            # First try usual allclose
            if torch.allclose(ref, res, atol=tol, rtol=tol, equal_nan=equal_nan):
                return True

            # Check error from fp64 version
            if fp64_ref.dtype == torch.float64:
                ref_error = rmse(fp64_ref, ref).item()
                res_error = rmse(fp64_ref, res).item()
                multiplier = 2

                # if fp64_ref.numel() < 500:
                #     # In the presence of noise, noise might dominate our error
                #     # metric for smaller tensors.
                #     multiplier = 2.5

                passes_test = res_error <= (multiplier * ref_error + 1e-5)
                if not passes_test:
                    log.error(
                        f"RMSE (res-fp64): {res_error:.5f}, (ref-fp64): {ref_error:.5f}"
                    )
                    # import pdb; pdb.set_trace()
                return passes_test

            return False
    elif isinstance(ref, (str, int, type(None), bool, torch.device)):
        return ref == res
    elif isinstance(ref, float):
        return math.isclose(ref, res, rel_tol=tol, abs_tol=tol)
    elif is_numpy_int_type(ref) or is_numpy_float_type(ref):
        return (type(ref) is type(res)) and (ref == res)
    elif type(ref).__name__ in (
        "MaskedLMOutput",
        "Seq2SeqLMOutput",
        "CausalLMOutputWithCrossAttentions",
        "LongformerMaskedLMOutput",
        "Instances",
        "SquashedNormal",
        "Boxes",
        "Normal",
        "TanhTransform",
        "Foo",
        "Variable",
    ):
        assert type(ref) is type(res)
        return all(
            same(
                getattr(ref, key),
                getattr(res, key),
                getattr(fp64_ref, key),
                cos_similarity=cos_similarity,
                tol=tol,
                equal_nan=equal_nan,
                exact_dtype=exact_dtype,
            )
            for key in ref.__dict__.keys()
        )
    else:
        raise RuntimeError(f"unsupported type: {type(ref).__name__}")


def format_func_info(code):
    short_filename = code.co_filename.split("/")[-1]
    return f"'{code.co_name}' ({short_filename}:{code.co_firstlineno})"


@contextlib.contextmanager
def disable_cache_limit():
    prior = config.cache_size_limit
    config.cache_size_limit = sys.maxsize

    try:
        yield
    finally:
        pass
        config.cache_size_limit = prior


# map from transformed code back to original user code
orig_code_map = ExactWeakKeyDictionary()

# keep a record of code_obj -> list of guard failure reasons for logging
guard_failures = collections.defaultdict(list)


class CompileProfiler:
    """Utility for profiling how and what dynamo would compile.

    Can be used for
     * diagnosing recompilation issues
     * determining an appropriate compile cache limit
     * (TODO)confirming which functions got compiled/skipped
    """

    def __init__(self):
        self.frame_count = 0
        self.op_count = 0
        self.backend_ctx_ctor = lambda: disable_cache_limit()

    def __call__(self, gm: torch.fx.GraphModule, example_inputs):
        self.frame_count += 1
        for node in gm.graph.nodes:
            if "call" in node.op:
                self.op_count += 1
        return gm.forward

    def get_metrics(self):
        return {"guard_failures": guard_failures}

    def report(self):
        metrics = self.get_metrics()
        gf = metrics["guard_failures"]

        def num_recompiles(code):
            return len(gf[code])

        def recompile_reasons(code):
            return "\n".join([str(x) for x in gf[code]])

        summarized_gf = [
            [format_func_info(code), num_recompiles(code), recompile_reasons(code)]
            for code in gf
        ]
        rpt = "Torchdynamo Profiler Report\n"
        if "graph_break" in counters:
            rpt += "\n"
            rpt += "The following conditions caused torchdynamo to break out of tracing and fall back to python.\n"
            rpt += (
                f"You may gain additional insight by passing `nopython=True` to {config.dynamo_import}.optimize, "
                "to break on the first condition.\n"
            )
            graph_breaks = counters["graph_break"]
            rpt += tabulate.tabulate(
                [[msg, graph_breaks[msg]] for msg in graph_breaks],
                headers=["Graph Break Reason", "Count"],
            )

        if len(gf):
            max_recompiles = max([num_recompiles(code) for code in gf])
            rpt += "\n"
            rpt += (
                "These subgraphs were recompiled more than once due to guard failures."
            )
            rpt += (
                "Guard failures indicate some condition assumed to be static by the tracer changed, "
                "making it unsafe to reuse the compiled program."
            )
            rpt += tabulate.tabulate(
                summarized_gf,
                headers=["Function", "Num Recompiles", "Recompile Reasons"],
            )
            rpt += "\n"
            rpt += (
                f"Set {config.dynamo_import}.config.cache_size_limit to "
                f"{max_recompiles} to avoid being cache limited.\n"
            )
        else:
            rpt += "No cache-limited recompilations detected.\n"

        return rpt<|MERGE_RESOLUTION|>--- conflicted
+++ resolved
@@ -31,6 +31,7 @@
 from torch.nn.modules.lazy import LazyModuleMixin
 
 from . import config
+from . import logging as torchdynamo_logging
 
 counters = collections.defaultdict(collections.Counter)
 troubleshooting_url = (
@@ -153,69 +154,8 @@
 graph_break_dup_warning_checker = DuplicateWarningChecker()
 
 
-<<<<<<< HEAD
-=======
-# Return all loggers that torchdynamo is responsible for
-def get_loggers():
-    return [
-        logging.getLogger(config.dynamo_import),
-        logging.getLogger(config.inductor_import),
-    ]
-
-
-# Set the level of all loggers that torchdynamo is responsible for
-def set_loggers_level(level):
-    for logger in get_loggers():
-        logger.setLevel(level)
-
-
-LOGGING_CONFIG = {
-    "version": 1,
-    "formatters": {
-        "torchdynamo_format": {"format": "%(name)s: [%(levelname)s] %(message)s"},
-    },
-    "handlers": {
-        "torchdynamo_console": {
-            "class": "logging.StreamHandler",
-            "level": "DEBUG",
-            "formatter": "torchdynamo_format",
-            "stream": "ext://sys.stdout",
-        },
-    },
-    "loggers": {
-        config.dynamo_import: {
-            "level": "DEBUG",
-            "handlers": ["torchdynamo_console"],
-            "propagate": False,
-        },
-        config.inductor_import: {
-            "level": "DEBUG",
-            "handlers": ["torchdynamo_console"],
-            "propagate": False,
-        },
-    },
-    "disable_existing_loggers": False,
-}
-
-
-tensortype_to_dtype = {
-    torch.FloatTensor: (torch.float32, torch.float),
-    torch.DoubleTensor: (torch.float64, torch.double),
-    torch.HalfTensor: (torch.float16, torch.half),
-    torch.BFloat16Tensor: (torch.bfloat16,),
-    torch.ByteTensor: (torch.uint8,),
-    torch.CharTensor: (torch.int8,),
-    torch.LongTensor: (torch.int64, torch.long),
-    torch.IntTensor: (torch.int32, torch.int),
-    torch.ShortTensor: (torch.int16, torch.short),
-    torch.BoolTensor: (torch.bool,),
-}
-
-
-# initialize torchdynamo loggers
->>>>>>> aa066e8a
 def init_logging():
-    torchdynamo.logging.init_logging(
+    torchdynamo_logging.init_logging(
         config.log_level, log_file_name=config.log_file_name
     )
     graph_break_dup_warning_checker.reset()
