--- conflicted
+++ resolved
@@ -324,21 +324,16 @@
     from .normalize import normalize_ir
 
     try:
-<<<<<<< HEAD
         model = copy.deepcopy(subgraph.model)
         inputs = copy.deepcopy(subgraph.example_inputs)
-        # import pdb;pdb.set_trace()
+
         model = normalize_ir(model, inputs)
         # pass rewrite
         print("before acc trace=", model.graph)
         # model = transform_setitem(model, inputs)
         # import pdb;pdb.set_trace()
-=======
-        model = subgraph.model
-        inputs = subgraph.example_inputs
         # pass rewrite
         model = transform_setitem(model, inputs)
->>>>>>> f3c2a3a2
         acc_model = acc_tracer.trace(model, inputs)
         print("acc trace=", acc_model.graph)
         # Split out unsupported ops
