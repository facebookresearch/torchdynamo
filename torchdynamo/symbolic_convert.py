import collections
import copy
import dataclasses
import functools
import inspect
import itertools
import sys
from numbers import Real
import operator
import types
import typing
from typing import List

import torch
from torch import fx

from . import config
from .allowed_functions import is_allowed
from .bytecode_transformation import Instruction
from .bytecode_transformation import cleaned_instructions
from .bytecode_transformation import create_instruction
from .bytecode_transformation import unique_id
from .guards import Guard
from .guards import GuardBuilder
from .guards import GuardSource
from .variable_tracker import AllowedFunctionOrModuleVariable
from .variable_tracker import BaseListVariable
from .variable_tracker import BasicTypeVariable
from .variable_tracker import BuiltinVariable
from .variable_tracker import ConstantVariable
from .variable_tracker import ConstDictVariable
from .variable_tracker import GetAttrVariable
from .variable_tracker import ListIteratorVariable
from .variable_tracker import ListVariable
from .variable_tracker import NNModuleVariable
from .variable_tracker import PythonModuleVariable
from .variable_tracker import SliceVariable
from .variable_tracker import TensorVariable
from .variable_tracker import TracingSupported
from .variable_tracker import TupleVariable
from .variable_tracker import UnsupportedVariable
from .variable_tracker import UserFunctionVariable
from .variable_tracker import UserMethodVariable
from .variable_tracker import VariableTracker

counters = collections.defaultdict(collections.Counter)


def proxy_args_kwargs(args, kwargs):
    try:
        proxy_args = tuple(arg.as_proxy() for arg in args)
        proxy_kwargs = {key: arg.as_proxy() for key, arg in kwargs.items()}
        return proxy_args, proxy_kwargs
    except AttributeError:  # "no attribute 'as_proxy'"
        raise unimplemented(
            f"call_function args: {typestr(*args)} {typestr(*list(kwargs.values()))}"
        )


def typestr(*objs):
    if len(objs) == 1:
        (obj,) = objs
        if isinstance(obj, VariableTracker):
            return str(obj)
        else:
            return type(obj).__name__
    else:
        return " ".join(map(typestr, objs))


def unimplemented(msg: str):
    counters["unimplemented"][msg] += 1
    raise NotImplementedError(msg)


def warning(msg: str):
    counters["warnings"][msg] += 1


def stack_op(fn):
    nargs = len(inspect.signature(fn).parameters)

    @functools.wraps(fn)
    def impl(self, inst):
        inputs = self.popn(nargs)

        options = VariableTracker.propagate(inputs)
        if any(isinstance(i, TensorVariable) for i in inputs):
            val = TensorVariable(
                self.create_proxy(
                    "call_function", fn, tuple(i.as_proxy() for i in inputs), {}
                ),
                **options,
            )
        elif all(isinstance(i, ConstantVariable) for i in inputs):
            # constant fold
            val = ConstantVariable(fn(*[i.value for i in inputs]), **options)
        else:
            unimplemented(f"stack_op {typestr(*inputs)}")

        self.push(val)

    return impl


def generic_jump(truth_fn: typing.Callable, push: bool):
    def inner(self, inst):
        value = self.pop()
        self.guards.update(value.guards)
        if isinstance(value, (AllowedFunctionOrModuleVariable, ConstantVariable)):
            if truth_fn(value.value):
                push and self.push(value)
                self.jump(inst)

        elif isinstance(value, TensorVariable) and self.should_compile_partial_graph():
            # compile a partial subgraph prefix then jump into user code
            assert len(self.stack) == 0
            if_next = ContinuationInstructionTranslator(self, self.next_instruction)
            push and self.push(value)
            if_jump = ContinuationInstructionTranslator(self, inst.target)
            self.compile_partial_subgraph(
                [value], [(create_instruction(inst.opname, target=if_jump))]
            )
            self.append_continuation(if_next)
            self.append_continuation(if_jump)
        else:
            unimplemented(f"generic_jump {typestr(value)}")

    return inner


@dataclasses.dataclass
class Arg:
    name: str

    def __len__(self):
        return 1


@dataclasses.dataclass
class LocalArg(Arg):
    def load(self, tracer):
        return [tracer.create_load_fast(self.name)]


@dataclasses.dataclass
class GlobalArg(Arg):
    def load(self, tracer):
        return [tracer.create_load_global(self.name)]


@dataclasses.dataclass
class StackArg(Arg):
    def load(self, tracer):
        return []


class InstructionTranslatorBase(fx.Tracer):
    def create_load_fast(self, name):
        assert name in self.code_options["co_varnames"]
        return create_instruction(
            "LOAD_FAST", self.code_options["co_varnames"].index(name), name
        )

    def create_store_fast(self, name):
        assert name in self.code_options["co_varnames"]
        return create_instruction(
            "STORE_FAST", self.code_options["co_varnames"].index(name), name
        )

    def create_load_global(self, name):
        assert name in self.code_options["co_names"]
        return create_instruction(
            "LOAD_GLOBAL", self.code_options["co_names"].index(name), name
        )

    def create_load_const(self, value):
        co_consts = self.code_options["co_consts"]
        assert isinstance(co_consts, tuple)
        if value not in co_consts:
            co_consts = co_consts + (value,)
            self.code_options["co_consts"] = co_consts
        return create_instruction("LOAD_CONST", co_consts.index(value), value)

    def wrap_local(self, name, value):
        """
        Turn an arg/input to the frame into a VariableTracker instance
        """
        if isinstance(value, torch.Tensor):
            self.graphargs.append(LocalArg(name))
            return TensorVariable(
                proxy=self.create_graph_input(name),
                state=TracingSupported.YES,
                guards={Guard(name, GuardSource.LOCAL, GuardBuilder.TYPE_MATCH)},
            )
        elif isinstance(value, torch.nn.Module):
            key = f"{name}_{next(self.cnt)}"
            self.nn_modules[key] = value
            return NNModuleVariable(
                module_key=key,
                state=TracingSupported.YES,
                guards={Guard(name, GuardSource.LOCAL, GuardBuilder.VALUE_MATCH)},
            )
        elif value is True or value is False or value is None:
            # For these, just specialize on exact value
            return ConstantVariable(
                value=value,
                guards={Guard(name, GuardSource.LOCAL, GuardBuilder.VALUE_MATCH)},
            )
        elif isinstance(value, Real):
            self.graphargs.append(LocalArg(name))
            return BasicTypeVariable(
                proxy=self.create_graph_input(name),
                state=TracingSupported.UNKNOWN,
                guards={Guard(name, GuardSource.LOCAL, GuardBuilder.TYPE_MATCH)},
            )
        elif type(value) in (tuple, list) and all(
            isinstance(x, torch.Tensor) for x in value
        ):
            guards = {Guard(name, GuardSource.LOCAL, GuardBuilder.FIXED_TENSOR_LIST)}
            self.graphargs.append(LocalArg(name))
            proxy = self.create_graph_input(name)
            items = []
            for i in range(len(value)):
                items.append(
                    TensorVariable(
                        proxy=proxy[i],
                        state=TracingSupported.YES,
                        guards=guards,
                    )
                )
            cls = {tuple: TupleVariable, list: ListVariable}[type(value)]
            return cls(items, guards=guards)
        else:
            return UnsupportedVariable(
                type(value),
                state=TracingSupported.NO,
                guards={Guard(name, GuardSource.LOCAL, GuardBuilder.TYPE_MATCH)},
            )

    def mark_initial_state(self):
        for k, v in self.symbolic_locals.items():
            self.symbolic_locals[k] = v.with_initial_name(k)

    def create_graph_input(self, name):
        placeholders = [n for n in self.graph.nodes if n.op == "placeholder"]
        if placeholders:
            ctx = self.graph.inserting_after(placeholders[-1])
        else:
            ctx = self.graph.inserting_before(None)
        with ctx:
            return self.create_proxy("placeholder", f"{name}_{next(self.cnt)}", (), {})

    def call_function(self, fn, args, kwargs):
        if isinstance(fn, AllowedFunctionOrModuleVariable):
            options = VariableTracker.propagate(
                [
                    fn,
                ]
                + list(args)
                + list(kwargs.values())
            )
            self_should_be_none = getattr(fn.value, "__self__", None)
            if self_should_be_none is not None:
                # weird ones like torch.nn.functional.avg_pool2d have __self__
                assert isinstance(
                    self_should_be_none, types.ModuleType
                ) and self_should_be_none.__name__ == getattr(
                    fn.value, "__module__", None
                )
            self.push(
                TensorVariable(
                    proxy=self.create_proxy(
                        "call_function", fn.value, *proxy_args_kwargs(args, kwargs)
                    ),
                    **options,
                )
            )
        elif isinstance(fn, GetAttrVariable):
            name = fn.name
            obj = fn.obj
            args = [obj] + list(args)
            options = VariableTracker.propagate(
                [
                    fn,
                ]
                + list(args)
                + list(kwargs.values())
            )
            self.push(
                TensorVariable(
                    proxy=self.create_proxy(
                        "call_method", name, *proxy_args_kwargs(args, kwargs)
                    ),
                    **options,
                )
            )
        elif isinstance(fn, NNModuleVariable):
            mod = self.get_submodule(fn.module_key)
            if is_allowed(mod.__class__):
                options = VariableTracker.propagate([fn] + args)
                self.push(
                    TensorVariable(
                        proxy=self.create_proxy(
                            "call_module",
                            fn.module_key,
                            *proxy_args_kwargs(args, kwargs),
                        ),
                        **options,
                    )
                )
            else:
                forward = mod.__class__.forward
                assert forward is not torch.nn.Module.forward
                self.inline_user_function(fn.guards, forward, [fn] + args, kwargs)
        elif isinstance(fn, UserFunctionVariable):
            self.inline_user_function(fn.guards, fn.fn, fn.self_args() + args, kwargs)
        elif isinstance(fn, BuiltinVariable):
            allargs = args + list(kwargs.values())
            options = VariableTracker.propagate(allargs)
            constant_args = all(isinstance(x, ConstantVariable) for x in allargs)
            if fn.fn is range and constant_args:
                items = [
                    ConstantVariable(x, **options)
                    for x in range(
                        *[x.value for x in args],
                        **{k: v.value for k, v in kwargs.items()},
                    )
                ]
                self.push(ListVariable(items, **options))
            elif fn.fn is iter and args and isinstance(args[0], BaseListVariable):
                assert not kwargs and len(args) == 1
                self.push(ListIteratorVariable(args[0].items, **options))
            else:
                unimplemented(f"builtin call {fn.fn}")
        else:
            unimplemented(f"call_function {type(fn).__name__}")

    def inline_user_function(self, guards, fn, args, kwargs):
        """
        A call to some user defined function by inlining it.
        """
        self.guards.update(guards)
        self.push(InliningInstructionTranslator.inline_call(self, fn, args, kwargs))

    def step(self):
        """Process exactly one instruction, return False we should exit"""
        inst = self.instructions[self.instruction_pointer]
        self.current_instruction = inst
        self.instruction_pointer += 1
        if self.instruction_pointer < len(self.instructions):
            self.next_instruction = self.instructions[self.instruction_pointer]
        else:
            self.instruction_pointer = None
            self.next_instruction = None

        if len(self.stack) == 0 and self.should_compile_partial_graph():
            self.checkpoint = inst, self.copy_graphstate()

        self.pending_instructions.append(inst)

        try:
            if not hasattr(self, inst.opname):
                unimplemented(f"missing: {inst.opname}")
            getattr(self, inst.opname)(inst)
            # print(len(self.stack), inst.opname)
            return (
                inst.opname != "RETURN_VALUE" and self.instruction_pointer is not None
            )
        except NotImplementedError:
            if self.checkpoint:
                continue_inst, state = self.checkpoint
                self.restore_graphstate(state)
                self.compile_partial_subgraph(
                    self.stack,
                    [create_instruction("JUMP_ABSOLUTE", target=continue_inst)],
                )
            else:
                raise

    def run(self):
        try:
            while self.step():
                pass
            self.finalize()
        except NotImplementedError:
            raise
        except Exception:
            sys.stderr.write(
                f"ERROR FROM offset={self.current_instruction.offset} "
                f"filename={self.code_options.get('co_filename')}:"
                f"{self.code_options.get('co_firstlineno')}\n"
            )
            raise

    def finalize(self):
        pass

    def push(self, val):
        assert val is None or isinstance(
            val, VariableTracker
        ), f"push expects VariableTracker, got {typestr(val)}"
        self.stack.append(val)

    def pop(self):
        return self.stack.pop()

    def popn(self, n):
        return list(reversed([self.pop() for _ in range(n)]))

    def LOAD_FAST(self, inst):
        if inst.argval not in self.symbolic_locals:
            unimplemented("undefined local")
        self.push(self.symbolic_locals[inst.argval])

    def STORE_FAST(self, inst):
        self.symbolic_locals[inst.argval] = self.pop()

    def LOAD_CONST(self, inst):
        self.push(ConstantVariable(value=inst.argval, state=TracingSupported.UNKNOWN))

    def LOAD_GLOBAL(self, inst):
        try:
            value = self.f_globals[inst.argval]
        except KeyError:
            return self.load_builtin(inst)
        if is_allowed(value):
            self.push(
                AllowedFunctionOrModuleVariable(
                    value=value,
                    state=TracingSupported.YES,
                    guards={
                        Guard(
                            inst.argval, GuardSource.GLOBAL, GuardBuilder.FUNCTION_MATCH
                        )
                    },
                )
            )
        elif isinstance(value, torch.Tensor):
            # turn a load of a global tensor into an arg for the graph
            self.graphargs.append(GlobalArg(inst.argval))
            self.push(
                TensorVariable(
                    proxy=self.create_graph_input(inst.argval),
                    state=TracingSupported.YES,
                    guards={
                        Guard(inst.argval, GuardSource.GLOBAL, GuardBuilder.TYPE_MATCH)
                    },
                )
            )
        elif isinstance(value, types.FunctionType):
            self.push(
                UserFunctionVariable(
                    value,
                    guards={
                        Guard(
                            inst.argval, GuardSource.GLOBAL, GuardBuilder.FUNCTION_MATCH
                        )
                    },
                )
            )
        elif isinstance(value, types.ModuleType):
            self.push(
                PythonModuleVariable(
                    value,
                    guards={
                        Guard(
                            inst.argval, GuardSource.GLOBAL, GuardBuilder.FUNCTION_MATCH
                        )
                    },
                )
            )
        elif isinstance(value, torch.nn.Module):
            key = unique_id(inst.argval)
            self.nn_modules[key] = value
            self.push(
                NNModuleVariable(
                    key,
                    guards={
                        Guard(inst.argval, GuardSource.GLOBAL, GuardBuilder.VALUE_MATCH)
                    },
                )
            )
        elif (
            isinstance(value, types.BuiltinFunctionType)
            and self.should_compile_partial_graph()
        ):
            self.compile_partial_subgraph(
                self.stack,
                [
                    create_instruction("JUMP_ABSOLUTE", target=inst),
                ],
            )
        else:
            unimplemented(f"LOAD_GLOBAL {typestr(value)}")

    def load_builtin(self, inst):
        assert inst.argval in self.f_builtins
        self.push(BuiltinVariable(self.f_builtins[inst.argval]))

    def jump(self, inst):
        self.pending_instructions.pop()
        self.instruction_pointer = self.indexof[id(inst.target)]

    JUMP_FORWARD = jump
    JUMP_ABSOLUTE = jump

    POP_JUMP_IF_FALSE = generic_jump(operator.not_, False)
    POP_JUMP_IF_TRUE = generic_jump(operator.truth, False)
    JUMP_IF_FALSE_OR_POP = generic_jump(operator.not_, True)
    JUMP_IF_TRUE_OR_POP = generic_jump(operator.truth, True)

    def append_continuation(self, cont: "ContinuationInstructionTranslator"):
        key = cont.key()
        if key in self.blocks:
            # already generated this
            cont.target = self.blocks[key]
            self.output_instructions.append(
                create_instruction("JUMP_ABSOLUTE", target=cont.target)
            )
        elif len(self.blocks) > config.max_blocks:
            unimplemented("too many blocks, bailing out")
        else:
            self.blocks[key] = cont
            cont.run()
            self.output_instructions.extend(cont.output_instructions)
            self.guards.update(cont.guards)

    def FOR_ITER(self, inst):
        it = self.pop()
        if isinstance(it, ListIteratorVariable):
            self.guards.update(it.guards)
            try:
                val, next_iter = it.next_variables()
                self.push(next_iter)
                self.push(val)
            except StopIteration:
                self.jump(inst)
        else:
            unimplemented(f"FOR_ITER {typestr(it)}")

    def SETUP_LOOP(self, inst):
        pass  # TODO(jansel): support blocks

    def POP_BLOCK(self, inst):
        pass  # TODO(jansel): support blocks

    def COMPARE_OP(self, inst):
        left, right = self.popn(2)
        options = VariableTracker.propagate([left, right])
        op = inst.argval
        supported_is_const = {
            "is": operator.is_,
            "is not": operator.is_not,
        }
        supported_tensors = {
            ">": operator.gt,
            "<": operator.lt,
            ">=": operator.ge,
            "<=": operator.le,
            "==": operator.eq,
            "!=": operator.ne,
        }
        supported_any = dict(
            itertools.chain(supported_tensors.items(), supported_is_const.items())
        )
        if (
            isinstance(left, (TensorVariable, NNModuleVariable))
            and isinstance(right, ConstantVariable)
            and right.value is None
            and op in supported_is_const
        ):
            self.push(
                ConstantVariable(
                    supported_is_const[op](object(), right.value), **options
                )
            )
        elif (
            isinstance(left, TensorVariable) or isinstance(right, TensorVariable)
        ) and op in supported_tensors:
            self.push(
                TensorVariable(
                    supported_tensors[op](left.as_proxy(), right.as_proxy()),
                    **options,
                )
            )
        elif (
            isinstance(left, ConstantVariable)
            and isinstance(right, ConstantVariable)
            and op in supported_any
        ):
            # constant fold
            self.push(
                ConstantVariable(supported_any[op](left.value, right.value), **options)
            )
        elif (
            isinstance(left, (AllowedFunctionOrModuleVariable, ConstantVariable))
            and isinstance(right, ConstantVariable)
            and op in supported_is_const
        ):
            self.push(
                ConstantVariable(
                    supported_is_const[op](left.value, right.value), **options
                )
            )
        else:
            unimplemented(f"COMPARE_OP {typestr(left)} {op} {typestr(right)}")

    def CALL_FUNCTION(self, inst):
        args = self.popn(inst.argval)
        fn = self.pop()
        self.call_function(fn, args, {})

    def GET_ITER(self, inst):
        self.call_function(BuiltinVariable(iter), [self.pop()], {})

    def CALL_FUNCTION_EX(self, inst):
        if inst.argval == 0:
            kwargsvars = ConstDictVariable({})
            argsvars = self.pop()
        elif inst.argval == 1:
            kwargsvars = self.pop()
            argsvars = self.pop()
        else:
            unimplemented("CALL_FUNCTION_EX")
        fn = self.pop()
        if not isinstance(argsvars, BaseListVariable) or not isinstance(
            kwargsvars, ConstDictVariable
        ):
            unimplemented(f"non-static call {typestr(argsvars)} {typestr(kwargsvars)}")
        self.call_function(fn, argsvars.items, kwargsvars.items)

    def CALL_FUNCTION_KW(self, inst):
        argnames = self.pop()
        args = self.popn(inst.argval)
        fn = self.pop()
        assert isinstance(argnames, ConstantVariable)
        argnames = argnames.value
        args, kwargs = args[: -len(argnames)], args[-len(argnames) :]
        kwargs = dict(zip(argnames, kwargs))
        assert len(kwargs) == len(argnames)
        self.call_function(fn, args, kwargs)

    def get_submodule(self, keys):
        assert keys
        obj = self.nn_modules
        for k in keys.split("."):
            if isinstance(obj, dict):
                obj = obj[k]
            else:
                obj = getattr(obj, k)
        return obj

    def LOAD_METHOD(self, inst):
        self.LOAD_ATTR(inst)
        self.push(None)

    def CALL_METHOD(self, inst):
        args = self.popn(inst.argval)
        dummy = self.pop()
        assert dummy is None
        fn = self.pop()
        self.call_function(fn, args, {})

    def LOAD_ATTR(self, inst):
        obj = self.pop()
        name = inst.argval
        options = VariableTracker.propagate([obj])
        if isinstance(obj, NNModuleVariable):
            base = self.get_submodule(obj.module_key)
            key = f"{obj.module_key}.{name}"
            try:
                subobj = inspect.getattr_static(base, name)
            except AttributeError:
                # TODO(jansel): figure out how to remove this
                subobj = self.get_submodule(key)
            if isinstance(subobj, torch.Tensor):
                self.push(
                    TensorVariable(
                        proxy=self.create_proxy("get_attr", key, tuple(), {}), **options
                    )
                )
            elif isinstance(subobj, torch.nn.Module):
                self.push(NNModuleVariable(key, **options))
            elif isinstance(subobj, (int, float, bool, type(None))):
                # Assumes module attributes are constant
                # TODO(jansel): add guards?
                self.push(
                    ConstantVariable(
                        subobj,
                        **options,
                    )
                )
            elif is_allowed(subobj):
                self.push(AllowedFunctionOrModuleVariable(subobj, **options))
<<<<<<< HEAD
            elif callable(subobj):
                base = self.get_submodule(obj.module_key)
                method = getattr(base.__class__, name, None)
                if isinstance(method, types.FunctionType):
                    self.push(UserMethodVariable(method, obj, **options))
                else:
                    unimplemented("nn.Module callable")
            elif isinstance(subobj, (list, tuple)):
                subobj_proxy = self.create_proxy("get_attr", key, tuple(), {})
                # If the container has exclusively nn.Modules, transform
                # each module into a torchdynamo.NNModuleVariable;
                # similarly for Tensors/torchdynamo.TensorVariable
                l = []
                for i, item in enumerate(subobj):
                    key = f"{obj.module_key}.{name}_{i}"
                    if isinstance(item, torch.nn.Module):
=======
            elif isinstance(subobj, property):
                unimplemented("property")
            elif isinstance(subobj, classmethod):
                unimplemented("classmethod")
            elif isinstance(subobj, staticmethod):
                self.push(UserFunctionVariable(subobj.__get__(base), **options))
            elif isinstance(subobj, types.FunctionType) and name not in base.__dict__:
                self.push(UserMethodVariable(subobj, obj, **options))
            elif isinstance(subobj, types.FunctionType) and name in base.__dict__:
                self.push(UserFunctionVariable(subobj, **options))
            elif isinstance(subobj, list):
                # If the list contains exclusively nn.Modules, transform
                # each module into a torchdynamo.NNModuleVariable
                l = []
                for i, item in enumerate(subobj):
                    if isinstance(item, torch.nn.Module):
                        key = f"{obj.module_key}_{name}_{i}"
>>>>>>> 7106a565
                        self.nn_modules[key] = item
                        l.append(
                            NNModuleVariable(
                                module_key=key,
                                **options,
                            )
                        )
<<<<<<< HEAD
                    if isinstance(item, torch.Tensor):
                        l.append(
                            TensorVariable(
                                proxy=self.create_proxy(
                                    "call_function",
                                    operator.getitem,
                                    (subobj_proxy, i),
                                    {},
                                ),
                                **options,
                            )
                        )
                if len(l) != len(subobj):
                    unimplemented("non-nn.Module items in list")
                subobj = l
                tracker_type = (
                    ListVariable if isinstance(subobj, list) else TupleVariable
                )
                self.push(tracker_type(subobj, **options))
=======
                if len(l) != len(subobj):
                    unimplemented("non-nn.Module items in list")
                subobj = l
                self.push(ListVariable(subobj, **options))
>>>>>>> 7106a565
            else:
                unimplemented(f"nn.Module attr {type(subobj).__name__}")
        elif isinstance(obj, TensorVariable):
            self.push(GetAttrVariable(obj, name, **options))
        elif isinstance(obj, AllowedFunctionOrModuleVariable):
            self.push(
                AllowedFunctionOrModuleVariable(
                    value=getattr(obj.value, name), **options
                )
            )
        elif isinstance(obj, PythonModuleVariable):
            member = obj.value.__dict__[name]
            if is_allowed(member):
                self.push(AllowedFunctionOrModuleVariable(member, **options))
            elif callable(member):
                self.push(UserFunctionVariable(member, **options))
            else:
                unimplemented("PythonModuleVariable attribute")
        else:
            unimplemented(f"LOAD_ATTR {obj}")

    def BUILD_TUPLE(self, inst):
        items = self.popn(inst.argval)
        options = VariableTracker.propagate(items)
        self.push(TupleVariable(items, **options))

    def BUILD_SLICE(self, inst):
        items = self.popn(inst.argval)
        options = VariableTracker.propagate(items)
        self.push(SliceVariable(items, **options))

    def BUILD_LIST(self, inst):
        items = self.popn(inst.argval)
        options = VariableTracker.propagate(items)
        self.push(ListVariable(items, **options))

    def BUILD_MAP(self, inst):
        items = self.popn(inst.argval * 2)
        options = VariableTracker.propagate(items)
        result = dict()
        for k, v in zip(items[::2], items[1::2]):
            assert isinstance(k, ConstantVariable)
            result[k.value] = v
        assert len(result) == len(items) / 2
        self.push(ConstDictVariable(result, **options))

    def BUILD_CONST_KEY_MAP(self, inst):
        keys = self.pop()
        values = self.popn(inst.argval)
        options = VariableTracker.propagate([keys] + values)
        assert isinstance(keys, ConstantVariable)
        keys = keys.value
        assert isinstance(keys, tuple)
        assert len(keys) == len(values)
        self.push(ConstDictVariable(dict(zip(keys, values)), **options))

    def UNPACK_SEQUENCE(self, inst):
        seq = self.pop()
        options = VariableTracker.propagate([seq])
        if isinstance(seq, BaseListVariable):
            assert len(seq.items) == inst.argval
            self.guards.update(seq.guards)
            for i in reversed(seq.items):
                self.push(i)
        elif isinstance(seq, TensorVariable):
            proxy = seq.as_proxy()
            for i in reversed(range(inst.argval)):
                self.push(TensorVariable(proxy[i], **options))
        elif isinstance(seq, GetAttrVariable) and isinstance(seq.obj, TensorVariable):
            # x, y = a.shape
            proxy = getattr(seq.obj.as_proxy(), seq.name)
            for i in reversed(range(inst.argval)):
                self.push(TensorVariable(proxy[i], **options))
        else:
            unimplemented(f"UNPACK_SEQUENCE {type(seq).__name__}")

    def NOP(self, inst):
        pass

    def POP_TOP(self, inst):
        self.pop()

    def ROT_TWO(self, inst):
        a = self.pop()
        b = self.pop()
        self.push(a)
        self.push(b)

    def ROT_THREE(self, inst):
        a = self.pop()
        b = self.pop()
        c = self.pop()
        self.push(a)
        self.push(c)
        self.push(b)

    def ROT_FOUR(self, inst):
        a = self.pop()
        b = self.pop()
        c = self.pop()
        d = self.pop()
        self.push(a)
        self.push(d)
        self.push(c)
        self.push(b)

    def DUP_TOP(self, inst):
        a = self.pop()
        self.push(a)
        self.push(a)

    def DUP_TOP_TWO(self, inst):
        a = self.pop()
        b = self.pop()
        self.push(b)
        self.push(a)
        self.push(b)
        self.push(a)

    UNARY_POSITIVE = stack_op(operator.pos)
    UNARY_NEGATIVE = stack_op(operator.neg)
    UNARY_NOT = stack_op(operator.not_)
    UNARY_INVERT = stack_op(operator.invert)

    BINARY_POWER = stack_op(operator.pow)
    BINARY_MULTIPLY = stack_op(operator.mul)
    BINARY_MATRIX_MULTIPLY = stack_op(operator.matmul)
    BINARY_FLOOR_DIVIDE = stack_op(operator.floordiv)
    BINARY_TRUE_DIVIDE = stack_op(operator.truediv)
    BINARY_MODULO = stack_op(operator.mod)
    BINARY_ADD = stack_op(operator.add)
    BINARY_SUBTRACT = stack_op(operator.sub)
    BINARY_SUBSCR = stack_op(operator.getitem)
    BINARY_LSHIFT = stack_op(operator.lshift)
    BINARY_RSHIFT = stack_op(operator.rshift)
    BINARY_AND = stack_op(operator.and_)
    BINARY_OR = stack_op(operator.or_)
    BINARY_XOR = stack_op(operator.xor)

    INPLACE_POWER = stack_op(operator.ipow)
    INPLACE_MULTIPLY = stack_op(operator.imul)
    INPLACE_MATRIX_MULTIPLY = stack_op(operator.imatmul)
    INPLACE_FLOOR_DIVIDE = stack_op(operator.ifloordiv)
    INPLACE_TRUE_DIVIDE = stack_op(operator.itruediv)
    INPLACE_MODULO = stack_op(operator.imod)
    INPLACE_ADD = stack_op(operator.iadd)
    INPLACE_SUBTRACT = stack_op(operator.isub)
    INPLACE_LSHIFT = stack_op(operator.ilshift)
    INPLACE_RSHIFT = stack_op(operator.irshift)
    INPLACE_AND = stack_op(operator.iand)
    INPLACE_XOR = stack_op(operator.ixor)
    INPLACE_OR = stack_op(operator.ior)

    def compile_subgraph(self, rv):
        """
        Generate code from self.graph and return the Instruction()s to
        call that generated code.
        """
        if isinstance(rv, TensorVariable):
            self.create_node("output", "output", (self.create_arg(rv.as_proxy()),), {})
        elif isinstance(rv, list):
            outputs = []
            for x in rv:
                if isinstance(x, TensorVariable):
                    outputs.append(self.create_arg(x.as_proxy()))
                elif isinstance(x, NNModuleVariable):
                    outputs.append(
                        self.create_arg(
                            self.create_proxy("get_attr", x.module_key, tuple(), {})
                        )
                    )
                else:
                    unimplemented(f"restore state for {type(x).__name__}")
            outputs = tuple(outputs)
            rv = VariableTracker(**VariableTracker.propagate(rv))
            self.create_node("output", "output", (outputs,), {})
        else:
            unimplemented(f"RETURN_VALUE {type(rv).__name__}")
        self.remove_unused_graphargs()
        ncalls = count_calls(self.graph)
        counters["stats"]["calls_captured"] += ncalls
        counters["stats"]["fusions_possible"] += ncalls - 1
        self.guards.update(rv.guards)
        gm = fx.GraphModule(FakeRootModule(self.nn_modules), self.graph)
        gm.recompile()
        name = unique_id("__compiled_fn")
        if config.debug:
            print(f"\n{name}")
            self.graph.print_tabular()
        self.f_globals[name] = self.compiler_fn(gm)
        self.code_options["co_names"] = tuple(self.code_options["co_names"]) + (name,)
        nargs = sum(map(len, self.graphargs))
        self.code_options["co_stacksize"] = max(
            self.code_options["co_stacksize"], 1 + nargs
        )
        return self.create_call_generated_code(name, nargs)

    def create_call_generated_code(self, fn_name: str, nargs: int) -> List[Instruction]:
        """Call the generated code function stored in fn_name"""
        output = [self.create_load_global(fn_name)]

        num_on_stack = sum(int(isinstance(x, StackArg)) for x in self.graphargs)
        if num_on_stack == 0:
            pass
        elif num_on_stack == 1:
            output.append(create_instruction("ROT_TWO"))
        elif num_on_stack == 2:
            output.append(create_instruction("ROT_THREE"))
        elif num_on_stack == 3:
            output.append(create_instruction("ROT_FOUR"))
        else:
            unimplemented("3+ stack args")

        for arg in self.graphargs[num_on_stack:]:
            assert not (isinstance(arg, StackArg))
            output.extend(arg.load(self))

        output.append(create_instruction("CALL_FUNCTION", nargs))
        return output

    def remove_unused_graphargs(self):
        output = []
        for node, arg in list(zip(self.graph.nodes, self.graphargs)):
            assert node.op == "placeholder"
            assert len(arg) == 1
            if len(node.users) == 0 and isinstance(arg, (LocalArg, GlobalArg)):
                self.graph.erase_node(node)
            else:
                output.append(arg)
        self.graphargs = output

    def compile_partial_subgraph(
        self, stack_values: List[VariableTracker], jump_to_user_code: List[Instruction]
    ):
        """
        Generate a subgraph to continue execution on user code.
        Automatically restore live variables.
        """
        # TODO(jansel): add some liveness analysis to see if we need all these
        stack_values = list(stack_values)
        prefix = []
        var_names = []
        for k, v in self.symbolic_locals.items():
            if v.initial_name == k:
                continue  # no need to restore initial state
            elif isinstance(v, ConstantVariable):
                # no need to get a constant from the compiled graph
                self.guards.update(v.guards)
                prefix.extend(
                    [self.create_load_const(v.value), self.create_store_fast(k)]
                )
            else:
                # must get the value from compiled graph
                var_names.append(k)

        # this should work, but need a testcase to make sure
        # while stack_values and isinstance(stack_values[0], ConstantVariable):
        #     # no need to get a constant from the compiled graph
        #     self.guards.update(stack_values[0].guards)
        #     prefix.append(self.create_load_const(stack_values.pop(0).value))

        if len(var_names) == 0 and len(stack_values) == 1:
            self.add_output_instructions(
                prefix + self.compile_subgraph(stack_values[0]) + jump_to_user_code
            )
        elif len(var_names) == 1 and len(stack_values) == 0:
            self.add_output_instructions(
                prefix
                + self.compile_subgraph(self.symbolic_locals[var_names[0]])
                + self.restore_locals(var_names, 0, unpack=False)
                + jump_to_user_code
            )
        else:
            self.add_output_instructions(
                prefix
                + self.compile_subgraph(
                    [self.symbolic_locals[k] for k in var_names]
                    + list(reversed(stack_values))
                )
                + self.restore_locals(var_names, len(stack_values))
                + jump_to_user_code
            )

    def add_output_instructions(self, prefix: List[Instruction]):
        """
        We call this on the creation of a new compiled subgraph that is inserted
        before user code.

        Currently, this stops the analysis (we only support a prefix of user code).

        Later we should extend this to continue the analysis
        """
        self.output_instructions.extend(prefix)
        self.fully_converted = False
        self.pending_instructions.clear()

        # TODO(jansel): resume the analysis instead of exiting
        self.instruction_pointer = None  # exit

    def restore_locals(self, var_names, extra, unpack=True):
        """
        Used by compile_partial_subgraph() to set local variables from
        the result of a self.compile_subgraph() call.
        """
        code = []
        if unpack:
            code.append(create_instruction("UNPACK_SEQUENCE", len(var_names) + extra))
        for name in var_names:
            code.append(self.create_store_fast(name))
        return code

    def copy_graphstate(self):
        """Create a checkpoint of the current state by copying everything"""
        graph_nodes = set(self.graph.nodes)
        guards = copy.deepcopy(self.guards)
        graphargs = copy.deepcopy(self.graphargs)
        symbolic_locals = VariableTracker.copy(self.symbolic_locals)
        stack = VariableTracker.copy(self.stack)
        nn_modules = dict(self.nn_modules)
        pending_instructions = list(self.pending_instructions)
        return (
            graph_nodes,
            graphargs,
            guards,
            symbolic_locals,
            stack,
            nn_modules,
            pending_instructions,
        )

    def restore_graphstate(self, state):
        """Restore a checkpoint created by self.copy_graphstate()"""
        (
            graph_nodes,
            self.graphargs,
            self.guards,
            self.symbolic_locals,
            self.stack,
            self.nn_modules,
            self.pending_instructions,
        ) = state
        # FX deepcopy doesn't work for a partially created graph, so just remove new nodes
        for node in reversed(list(self.graph.nodes)):
            if node not in graph_nodes:
                self.graph.erase_node(node)

    def should_compile_partial_graph(self):
        if count_calls(self.graph) >= config.minimum_call_count:
            self.should_compile_partial_graph = lambda: True
            return True
        return False

    def RETURN_VALUE(self, inst):
        rv = self.pop()
        self.instruction_pointer = None
        if count_calls(self.graph) == 0:
            unimplemented("no graph found")
        elif rv.state == TracingSupported.YES:
            self.output_instructions.extend(
                self.compile_subgraph(rv) + [create_instruction("RETURN_VALUE")]
            )
            self.pending_instructions.clear()
            if self.fully_converted is None:
                self.fully_converted = True
        else:
            unimplemented("not traceable")

    def __init__(
        self,
        cnt: typing.Iterable,
        graph: fx.Graph,
        graphargs: List,
        nn_modules: typing.Dict,
        guards: typing.Set[Guard],
        instructions: List[Instruction],
        f_globals: typing.Dict[str, typing.Any],
        f_builtins: typing.Dict[str, typing.Any],
        code_options: typing.Dict[str, typing.Any],
        blocks: typing.Dict[typing.Any, "ContinuationInstructionTranslator"],
        compiler_fn=None,
        symbolic_locals=None,
    ):
        super(InstructionTranslatorBase, self).__init__()
        # Mutable state checkpointed by copy_graphstate()
        self.graph = graph
        self.graphargs = graphargs
        self.stack = []
        self.symbolic_locals = symbolic_locals
        self.guards = guards
        self.nn_modules = nn_modules
        # instructions processed, but not written out yet
        self.pending_instructions = []

        # Properties of the input/output code
        self.instructions = instructions
        self.indexof = {id(i): n for n, i in enumerate(instructions)}
        self.f_globals = f_globals
        self.f_builtins = f_builtins
        self.code_options = code_options
        self.output_instructions = []
        self.fully_converted = None
        self.compiler_fn = compiler_fn

        # Dynamic state not checkpointed
        self.instruction_pointer = 0
        self.next_instruction = None
        self.current_instruction = create_instruction("NOP")
        self.checkpoint = None
        self.cnt = cnt
        self.blocks = blocks


class InstructionTranslator(InstructionTranslatorBase):
    def __init__(
        self,
        instructions: List[Instruction],
        f_locals,
        f_globals,
        f_builtins,
        code_options,
        compiler_fn,
    ):
        super(InstructionTranslator, self).__init__(
            cnt=itertools.count(),
            graph=fx.Graph(),
            graphargs=[],
            nn_modules={},
            guards=set(),
            instructions=instructions,
            f_globals=f_globals,
            f_builtins=f_builtins,
            code_options=code_options,
            compiler_fn=compiler_fn,
            blocks=dict(),
        )
        self.symbolic_locals = {
            k: self.wrap_local(k, f_locals[k])
            for k in code_options["co_varnames"]
            if k in f_locals
        }
        self.mark_initial_state()

    def finalize(self):
        def patch_target(target):
            if isinstance(target, ContinuationInstructionTranslator):
                target.target = patch_target(target.target)
                return target.target
            return target

        for inst in self.output_instructions:
            inst.target = patch_target(inst.target)


class ContinuationInstructionTranslator(InstructionTranslatorBase):
    """Used to continue processing after a fork in control flow (one copy per path in the fork)"""

    def __init__(
        self,
        parent: InstructionTranslatorBase,
        start_instruction: Instruction,
    ):
        super(ContinuationInstructionTranslator, self).__init__(
            cnt=parent.cnt,  # needed?
            graph=fx.Graph(),
            graphargs=[],
            guards=set(),
            nn_modules=parent.nn_modules,
            instructions=parent.instructions,
            f_globals=parent.f_globals,
            f_builtins=parent.f_builtins,
            code_options=parent.code_options,
            compiler_fn=parent.compiler_fn,
            blocks=parent.blocks,
        )
        self.instruction_pointer = self.indexof[id(start_instruction)]
        self.stack = [
            self.convert_local(f"__stack_{i}__", parent.stack[i], StackArg)
            for i in range(len(parent.stack))
        ]
        self.symbolic_locals = {
            k: self.convert_local(k, parent.symbolic_locals[k], LocalArg)
            for k in self.code_options["co_varnames"]
            if k in parent.symbolic_locals
        }
        self.mark_initial_state()
        self.target = start_instruction

    def key(self):
        result = [id(self.target)]
        for k, v in self.symbolic_locals.items():
            result.append((k, v.get_key()))
        for v in self.stack:
            result.append(v.get_key())
        return tuple(result)

    def convert_local(self, name: str, var: VariableTracker, arg_cls):
        """Take a symbolic local from a parent translator and convert it to
        and input"""
        if isinstance(var, TensorVariable):
            self.graphargs.append(arg_cls(name))
            return TensorVariable(
                proxy=self.create_graph_input(name), **VariableTracker.propagate([var])
            )
        elif isinstance(
            var, (ConstantVariable, AllowedFunctionOrModuleVariable, NNModuleVariable)
        ):
            return var.with_initial_name(None)
        else:
            unimplemented(f"convert_local: {typestr(var)}")

    def run(self):
        try:
            super().run()
            self.target = self.output_instructions[0]
        except NotImplementedError:
            assert not self.output_instructions
            self.output_instructions.append(
                create_instruction("JUMP_ABSOLUTE", target=self.target)
            )


class InliningInstructionTranslator(InstructionTranslatorBase):
    """Trace and inline a called method"""

    @staticmethod
    def inline_call(parent, func, args, kwargs):
        assert callable(func)
        if getattr(func, "__closure__", None) is not None:
            unimplemented("inline with  __closure__")
        if getattr(func, "__self__", None) is not None:
            unimplemented("inline with  __self__")
        bound = inspect.signature(func).bind(*args, **kwargs)
        bound.apply_defaults()
        sub_locals = dict()
        sub_globals = func.__globals__
        for k, v in bound.arguments.items():
            if isinstance(v, VariableTracker):
                sub_locals[k] = v
            elif isinstance(v, (bool, int, float, type(None))):
                sub_locals[k] = ConstantVariable(v)
            else:
                unimplemented(f"inline_call unsupported default: {typestr(v)}")
        tracer = InliningInstructionTranslator(
            parent, func.__code__, sub_locals, sub_globals
        )
        tracer.run()
        assert tracer.symbolic_result is not None
        return tracer.symbolic_result

    def __init__(
        self,
        parent: InstructionTranslatorBase,
        code: types.CodeType,
        symbolic_locals,
        f_globals,
    ):
        super(InliningInstructionTranslator, self).__init__(
            cnt=parent.cnt,
            graph=parent.graph,
            graphargs=parent.graphargs,
            nn_modules=parent.nn_modules,
            guards=parent.guards,
            blocks=parent.blocks,
            f_globals=f_globals,
            f_builtins=f_globals["__builtins__"],
            symbolic_locals=symbolic_locals,
            instructions=cleaned_instructions(code),
            code_options={k: getattr(code, k) for k in dir(code)},
            compiler_fn=parent.compiler_fn,
        )
        self.symbolic_result = None

    def should_compile_partial_graph(self):
        return False  # inlining functions is all-or-nothing

    def RETURN_VALUE(self, inst):
        self.symbolic_result = self.pop()
        self.instruction_pointer = None


class FakeRootModule(torch.nn.Module):
    """Trick the constructor of fx.GraphModule"""

    def __init__(self, nn_modules: dict):
        super(FakeRootModule, self).__init__()
        for k, v in nn_modules.items():
            setattr(self, k, v)


def count_calls(g: fx.Graph):
    c = 0
    for n in g.nodes:
        if "call" in n.op:
            c += 1
    return c


def identity(x):
    return x<|MERGE_RESOLUTION|>--- conflicted
+++ resolved
@@ -693,7 +693,16 @@
                 )
             elif is_allowed(subobj):
                 self.push(AllowedFunctionOrModuleVariable(subobj, **options))
-<<<<<<< HEAD
+            elif isinstance(subobj, property):
+                unimplemented("property")
+            elif isinstance(subobj, classmethod):
+                unimplemented("classmethod")
+            elif isinstance(subobj, staticmethod):
+                self.push(UserFunctionVariable(subobj.__get__(base), **options))
+            elif isinstance(subobj, types.FunctionType) and name not in base.__dict__:
+                self.push(UserMethodVariable(subobj, obj, **options))
+            elif isinstance(subobj, types.FunctionType) and name in base.__dict__:
+                self.push(UserFunctionVariable(subobj, **options))
             elif callable(subobj):
                 base = self.get_submodule(obj.module_key)
                 method = getattr(base.__class__, name, None)
@@ -710,25 +719,7 @@
                 for i, item in enumerate(subobj):
                     key = f"{obj.module_key}.{name}_{i}"
                     if isinstance(item, torch.nn.Module):
-=======
-            elif isinstance(subobj, property):
-                unimplemented("property")
-            elif isinstance(subobj, classmethod):
-                unimplemented("classmethod")
-            elif isinstance(subobj, staticmethod):
-                self.push(UserFunctionVariable(subobj.__get__(base), **options))
-            elif isinstance(subobj, types.FunctionType) and name not in base.__dict__:
-                self.push(UserMethodVariable(subobj, obj, **options))
-            elif isinstance(subobj, types.FunctionType) and name in base.__dict__:
-                self.push(UserFunctionVariable(subobj, **options))
-            elif isinstance(subobj, list):
-                # If the list contains exclusively nn.Modules, transform
-                # each module into a torchdynamo.NNModuleVariable
-                l = []
-                for i, item in enumerate(subobj):
-                    if isinstance(item, torch.nn.Module):
                         key = f"{obj.module_key}_{name}_{i}"
->>>>>>> 7106a565
                         self.nn_modules[key] = item
                         l.append(
                             NNModuleVariable(
@@ -736,8 +727,7 @@
                                 **options,
                             )
                         )
-<<<<<<< HEAD
-                    if isinstance(item, torch.Tensor):
+                    elif isinstance(item, torch.Tensor):
                         l.append(
                             TensorVariable(
                                 proxy=self.create_proxy(
@@ -756,12 +746,6 @@
                     ListVariable if isinstance(subobj, list) else TupleVariable
                 )
                 self.push(tracker_type(subobj, **options))
-=======
-                if len(l) != len(subobj):
-                    unimplemented("non-nn.Module items in list")
-                subobj = l
-                self.push(ListVariable(subobj, **options))
->>>>>>> 7106a565
             else:
                 unimplemented(f"nn.Module attr {type(subobj).__name__}")
         elif isinstance(obj, TensorVariable):
