import collections
import copy
import dataclasses
import functools
import inspect
import itertools
import operator
import sys
import types
import typing
from numbers import Real
from typing import List

import torch
from torch import fx

from . import config
from .allowed_functions import is_allowed
from .bytecode_transformation import Instruction
from .bytecode_transformation import cleaned_instructions
from .bytecode_transformation import create_instruction
from .bytecode_transformation import unique_id
from .guards import Guard
from .guards import GuardBuilder
from .guards import GuardSource
from .variable_tracker import AllowedFunctionOrModuleVariable
from .variable_tracker import BaseListVariable
from .variable_tracker import BasicTypeVariable
from .variable_tracker import BuiltinVariable
from .variable_tracker import ConstDictVariable
from .variable_tracker import ConstantVariable
from .variable_tracker import GetAttrVariable
from .variable_tracker import ListIteratorVariable
from .variable_tracker import ListVariable
from .variable_tracker import NNModuleVariable
from .variable_tracker import PythonModuleVariable
from .variable_tracker import SliceVariable
from .variable_tracker import TensorVariable
from .variable_tracker import TracingSupported
from .variable_tracker import TupleVariable
from .variable_tracker import UnsupportedVariable
from .variable_tracker import UserFunctionVariable
from .variable_tracker import UserMethodVariable
from .variable_tracker import VariableTracker

counters = collections.defaultdict(collections.Counter)


def proxy_args_kwargs(args, kwargs):
    try:
        proxy_args = tuple(arg.as_proxy() for arg in args)
        proxy_kwargs = {key: arg.as_proxy() for key, arg in kwargs.items()}
        return proxy_args, proxy_kwargs
    except AttributeError:  # "no attribute 'as_proxy'"
        raise unimplemented(
            f"call_function args: {typestr(*args)} {typestr(*list(kwargs.values()))}"
        )


def typestr(*objs):
    if len(objs) == 1:
        (obj,) = objs
        if isinstance(obj, VariableTracker):
            return str(obj)
        else:
            return type(obj).__name__
    else:
        return " ".join(map(typestr, objs))


def istype(obj, allowed_types):
    """isinstance() without subclasses"""
    if isinstance(allowed_types, (tuple, list, set)):
        return type(obj) in allowed_types
    return type(obj) is allowed_types


def istensor(obj):
    """Check of obj is a tensor"""
    return istype(obj, (torch.Tensor, torch.nn.Parameter))


def unimplemented(msg: str):
    counters["unimplemented"][msg] += 1
    raise NotImplementedError(msg)


def warning(msg: str):
    counters["warnings"][msg] += 1


def stack_op(fn):
    nargs = len(inspect.signature(fn).parameters)

    @functools.wraps(fn)
    def impl(self, inst):
        inputs = self.popn(nargs)

        options = VariableTracker.propagate(inputs)
        if any(isinstance(i, TensorVariable) for i in inputs):
            val = TensorVariable(
                self.create_proxy(
                    "call_function", fn, tuple(i.as_proxy() for i in inputs), {}
                ),
                **options,
            )
        elif all(isinstance(i, ConstantVariable) for i in inputs):
            # constant fold
            val = ConstantVariable(fn(*[i.value for i in inputs]), **options)
        else:
            unimplemented(f"stack_op {typestr(*inputs)}")

        self.push(val)

    return impl


def generic_jump(truth_fn: typing.Callable, push: bool):
    def inner(self, inst):
        value = self.pop()
        self.guards.update(value.guards)
        if isinstance(value, (AllowedFunctionOrModuleVariable, ConstantVariable)):
            if truth_fn(value.value):
                push and self.push(value)
                self.jump(inst)

        elif isinstance(value, TensorVariable) and self.should_compile_partial_graph():
            # compile a partial subgraph prefix then jump into user code
            assert len(self.stack) == 0
            if_next = ContinuationInstructionTranslator(self, self.next_instruction)
            push and self.push(value)
            if_jump = ContinuationInstructionTranslator(self, inst.target)
            self.compile_partial_subgraph(
                [value], [(create_instruction(inst.opname, target=if_jump))]
            )
            self.append_continuation(if_next)
            self.append_continuation(if_jump)
        else:
            unimplemented(f"generic_jump {typestr(value)}")

    return inner


@dataclasses.dataclass
class Arg:
    name: str

    def __len__(self):
        return 1


@dataclasses.dataclass
class LocalArg(Arg):
    def load(self, tracer):
        return [tracer.create_load_fast(self.name)]


@dataclasses.dataclass
class GlobalArg(Arg):
    def load(self, tracer):
        return [tracer.create_load_global(self.name)]


@dataclasses.dataclass
class StackArg(Arg):
    def load(self, tracer):
        return []


class InstructionTranslatorBase(fx.Tracer):
    def create_load_fast(self, name):
        assert name in self.code_options["co_varnames"]
        return create_instruction(
            "LOAD_FAST", self.code_options["co_varnames"].index(name), name
        )

    def create_store_fast(self, name):
        assert name in self.code_options["co_varnames"]
        return create_instruction(
            "STORE_FAST", self.code_options["co_varnames"].index(name), name
        )

    def create_load_global(self, name):
        assert name in self.code_options["co_names"]
        return create_instruction(
            "LOAD_GLOBAL", self.code_options["co_names"].index(name), name
        )

    def create_load_const(self, value):
        co_consts = self.code_options["co_consts"]
        assert istype(co_consts, tuple)
        if value not in co_consts:
            co_consts = co_consts + (value,)
            self.code_options["co_consts"] = co_consts
        return create_instruction("LOAD_CONST", co_consts.index(value), value)

    def wrap_local(self, name, value):
        """
        Turn an arg/input to the frame into a VariableTracker instance
        """
        if istensor(value):
            self.graphargs.append(LocalArg(name))
            return TensorVariable(
                proxy=self.create_graph_input(name, type(value)),
                state=TracingSupported.YES,
                guards={Guard(name, GuardSource.LOCAL, GuardBuilder.TYPE_MATCH)},
            )
        elif isinstance(value, torch.nn.Module):
            key = f"{name}_{next(self.cnt)}"
            self.nn_modules[key] = value
            return NNModuleVariable(
                module_key=key,
                state=TracingSupported.YES,
                guards={Guard(name, GuardSource.LOCAL, GuardBuilder.VALUE_MATCH)},
            )
        elif value is True or value is False or value is None:
            # For these, just specialize on exact value
            return ConstantVariable(
                value=value,
                guards={Guard(name, GuardSource.LOCAL, GuardBuilder.VALUE_MATCH)},
            )
        elif isinstance(value, Real):
            self.graphargs.append(LocalArg(name))
            return BasicTypeVariable(
                proxy=self.create_graph_input(name, type(value)),
                state=TracingSupported.UNKNOWN,
                guards={Guard(name, GuardSource.LOCAL, GuardBuilder.TYPE_MATCH)},
            )
        elif istype(value, (tuple, list)) and all(istensor(x) for x in value):
            guards = {Guard(name, GuardSource.LOCAL, GuardBuilder.FIXED_TENSOR_LIST)}
            self.graphargs.append(LocalArg(name))
            proxy = self.create_graph_input(name, type(value))
            items = []
            for i in range(len(value)):
                items.append(
                    TensorVariable(
                        proxy=proxy[i],
                        state=TracingSupported.YES,
                        guards=guards,
                    )
                )
            cls = {tuple: TupleVariable, list: ListVariable}[type(value)]
            return cls(items, guards=guards)
        else:
            return UnsupportedVariable(
                type(value),
                state=TracingSupported.NO,
                guards={Guard(name, GuardSource.LOCAL, GuardBuilder.TYPE_MATCH)},
            )

    def mark_initial_state(self):
        for k, v in self.symbolic_locals.items():
            self.symbolic_locals[k] = v.with_initial_name(k)

    def create_graph_input(self, name, type_expr=None):
        placeholders = [n for n in self.graph.nodes if n.op == "placeholder"]
        if placeholders:
            ctx = self.graph.inserting_after(placeholders[-1])
        else:
            ctx = self.graph.inserting_before(None)
        with ctx:
            return self.create_proxy(
                "placeholder", f"{name}_{next(self.cnt)}", (), {}, type_expr=type_expr
            )

    def call_function(self, fn, args, kwargs):
        assert isinstance(fn, VariableTracker)
        assert isinstance(args, list)
        assert isinstance(kwargs, dict)

        if (
            isinstance(fn, AllowedFunctionOrModuleVariable)
            and fn.value in config.constant_functions
        ):
            assert not args and not kwargs
            self.push(
                ConstantVariable(
                    config.constant_functions[fn.value],
                    **VariableTracker.propagate([fn]),
                )
            )
        elif isinstance(fn, AllowedFunctionOrModuleVariable):
            options = VariableTracker.propagate(
                [
                    fn,
                ]
                + list(args)
                + list(kwargs.values())
            )
            self_should_be_none = getattr(fn.value, "__self__", None)
            if self_should_be_none is not None:
                # weird ones like torch.nn.functional.avg_pool2d have __self__
                assert isinstance(
                    self_should_be_none, types.ModuleType
                ) and self_should_be_none.__name__ == getattr(
                    fn.value, "__module__", None
                )
            self.push(
                TensorVariable(
                    proxy=self.create_proxy(
                        "call_function", fn.value, *proxy_args_kwargs(args, kwargs)
                    ),
                    **options,
                )
            )
        elif isinstance(fn, GetAttrVariable):
            name = fn.name
            obj = fn.obj
            args = [obj] + list(args)
            options = VariableTracker.propagate(
                [
                    fn,
                ]
                + list(args)
                + list(kwargs.values())
            )
            self.push(
                TensorVariable(
                    proxy=self.create_proxy(
                        "call_method", name, *proxy_args_kwargs(args, kwargs)
                    ),
                    **options,
                )
            )
        elif isinstance(fn, NNModuleVariable):
            mod = self.get_submodule(fn.module_key)
            if isinstance(mod, torch.nn.Sequential):
                if (
                    len(args) != 1
                    or len(kwargs) != 0
                    or mod.__class__.forward is not torch.nn.Sequential.forward
                ):
                    unimplemented("custom Sequential")
                # unroll Sequential()
                options = VariableTracker.propagate([fn])
                (arg,) = args
                for idx, submod in enumerate(mod):
                    # Just this would work most of the time, but not when using names
                    # key = f"{fn.module_key}.{idx}"
                    key = unique_id(f"{fn.module_key.replace('.', '_')}_{idx}")
                    self.nn_modules[key] = submod
                    self.call_function(NNModuleVariable(key, **options), [arg], {})
                    arg = self.pop()
                self.push(arg)
            elif is_allowed(mod.__class__):
                options = VariableTracker.propagate([fn] + args)
                self.push(
                    TensorVariable(
                        proxy=self.create_proxy(
                            "call_module",
                            fn.module_key,
                            *proxy_args_kwargs(args, kwargs),
                        ),
                        **options,
                    )
                )
            else:
                forward = mod.__class__.forward
                assert forward is not torch.nn.Module.forward
                self.inline_user_function(fn.guards, forward, [fn] + args, kwargs)
        elif isinstance(fn, UserFunctionVariable):
            self.inline_user_function(fn.guards, fn.fn, fn.self_args() + args, kwargs)
        elif isinstance(fn, BuiltinVariable):
            allargs = args + list(kwargs.values())
            options = VariableTracker.propagate(allargs)
            constant_args = all(isinstance(x, ConstantVariable) for x in allargs)
            if fn.fn is range and constant_args:
                items = [
                    ConstantVariable(x, **options)
                    for x in range(
                        *[x.value for x in args],
                        **{k: v.value for k, v in kwargs.items()},
                    )
                ]
                self.push(ListVariable(items, **options))
            elif fn.fn is iter and args and isinstance(args[0], BaseListVariable):
                assert not kwargs and len(args) == 1
                self.push(ListIteratorVariable(args[0].items, **options))
            elif fn.fn is len:
                assert not kwargs and len(args) == 1
                arg = args[0]
                if isinstance(arg, TensorVariable):
                    self.push(
                        BasicTypeVariable(
                            self.create_proxy("call_function", len, (arg.proxy,), {}),
                            **options,
                        )
                    )
                elif isinstance(
                    arg, (ConstantVariable, ListVariable, ConstDictVariable)
                ):
                    item = (
                        arg.value
                        if isinstance(arg, ConstantVariable)
                        else tuple(arg.as_proxy())
                    )
                    self.push(ConstantVariable(len(item), **options))
                else:
                    unimplemented(f"`len` with arg type {arg}")
<<<<<<< HEAD
            elif fn.fn is isinstance:
                assert not kwargs and len(args) == 2
                arg, isinstance_types = args
                arg_type = arg.python_type()

                def get_and_assert_python_value(x: VariableTracker):
                    assert isinstance(
                        x,
                        (AllowedFunctionOrModuleVariable, BuiltinVariable),
                    )
                    return x.python_value()

                if isinstance(isinstance_types, VariableTracker):
                    isinstance_types = (isinstance_types,)

                isinstance_types = tuple(
                    map(get_and_assert_python_value, isinstance_types)
                )
                self.push(
                    ConstantVariable(issubclass(arg_type, isinstance_types), **options)
                )
=======
            elif fn.fn is float:
                assert not kwargs and len(args) == 1
                try:
                    self.push(ConstantVariable(float(args[0].value), **options))
                except:
                    unimplemented(f"float constructor with non-const argument")
>>>>>>> 024ec2f7
            else:
                unimplemented(f"builtin call {fn.fn}")
        else:
            unimplemented(f"call_function {type(fn).__name__}")

    def inline_user_function(self, guards, fn, args, kwargs):
        """
        A call to some user defined function by inlining it.
        """
        self.guards.update(guards)
        self.push(InliningInstructionTranslator.inline_call(self, fn, args, kwargs))

    def step(self):
        """Process exactly one instruction, return False we should exit"""
        inst = self.instructions[self.instruction_pointer]
        self.current_instruction = inst
        self.instruction_pointer += 1
        if self.instruction_pointer < len(self.instructions):
            self.next_instruction = self.instructions[self.instruction_pointer]
        else:
            self.instruction_pointer = None
            self.next_instruction = None

        if len(self.stack) == 0 and self.should_compile_partial_graph():
            self.checkpoint = inst, self.copy_graphstate()

        self.pending_instructions.append(inst)

        try:
            if not hasattr(self, inst.opname):
                unimplemented(f"missing: {inst.opname}")
            getattr(self, inst.opname)(inst)
            # print(len(self.stack), inst.opname)
            return (
                inst.opname != "RETURN_VALUE" and self.instruction_pointer is not None
            )
        except NotImplementedError:
            if self.checkpoint:
                continue_inst, state = self.checkpoint
                self.restore_graphstate(state)
                self.compile_partial_subgraph(
                    self.stack,
                    [create_instruction("JUMP_ABSOLUTE", target=continue_inst)],
                )
            else:
                raise

    def run(self):
        try:
            while self.step():
                pass
            self.finalize()
        except NotImplementedError:
            raise
        except Exception:
            sys.stderr.write(
                f"ERROR FROM offset={self.current_instruction.offset} "
                f"filename={self.code_options.get('co_filename')}:"
                f"{self.code_options.get('co_firstlineno')}\n"
            )
            raise

    def finalize(self):
        pass

    def push(self, val):
        assert val is None or isinstance(
            val, VariableTracker
        ), f"push expects VariableTracker, got {typestr(val)}"
        self.stack.append(val)

    def pop(self):
        return self.stack.pop()

    def popn(self, n):
        return list(reversed([self.pop() for _ in range(n)]))

    def LOAD_FAST(self, inst):
        if inst.argval not in self.symbolic_locals:
            unimplemented("undefined local")
        self.push(self.symbolic_locals[inst.argval])

    def STORE_FAST(self, inst):
        self.symbolic_locals[inst.argval] = self.pop()

    def LOAD_CONST(self, inst):
        self.push(ConstantVariable(value=inst.argval, state=TracingSupported.UNKNOWN))

    def LOAD_GLOBAL(self, inst):
        try:
            value = self.f_globals[inst.argval]
        except KeyError:
            return self.load_builtin(inst)
        if is_allowed(value):
            self.push(
                AllowedFunctionOrModuleVariable(
                    value=value,
                    state=TracingSupported.YES,
                    guards={
                        Guard(
                            inst.argval, GuardSource.GLOBAL, GuardBuilder.FUNCTION_MATCH
                        )
                    },
                )
            )
        elif istensor(value):
            # turn a load of a global tensor into an arg for the graph
            self.graphargs.append(GlobalArg(inst.argval))
            self.push(
                TensorVariable(
                    proxy=self.create_graph_input(inst.argval),
                    state=TracingSupported.YES,
                    guards={
                        Guard(inst.argval, GuardSource.GLOBAL, GuardBuilder.TYPE_MATCH)
                    },
                )
            )
        elif istype(value, types.FunctionType):
            self.push(
                UserFunctionVariable(
                    value,
                    guards={
                        Guard(
                            inst.argval, GuardSource.GLOBAL, GuardBuilder.FUNCTION_MATCH
                        )
                    },
                )
            )
        elif isinstance(value, bool):
            self.push(
                ConstantVariable(
                    value=self.f_globals[inst.argval],
                    state=TracingSupported.UNKNOWN,
                    guards={
                        Guard(inst.argval, GuardSource.GLOBAL, GuardBuilder.VALUE_MATCH)
                    },
                )
            )
        elif istype(value, types.ModuleType):
            self.push(
                PythonModuleVariable(
                    value,
                    guards={
                        Guard(
                            inst.argval, GuardSource.GLOBAL, GuardBuilder.FUNCTION_MATCH
                        )
                    },
                )
            )
        elif isinstance(value, torch.nn.Module):
            key = unique_id(inst.argval)
            self.nn_modules[key] = value
            self.push(
                NNModuleVariable(
                    key,
                    guards={
                        Guard(inst.argval, GuardSource.GLOBAL, GuardBuilder.VALUE_MATCH)
                    },
                )
            )
        elif (
            istype(value, types.BuiltinFunctionType)
            and self.should_compile_partial_graph()
        ):
            self.compile_partial_subgraph(
                self.stack,
                [
                    create_instruction("JUMP_ABSOLUTE", target=inst),
                ],
            )
        else:
            unimplemented(f"LOAD_GLOBAL {typestr(value)}")

    def load_builtin(self, inst):
        assert inst.argval in self.f_builtins
        self.push(BuiltinVariable(self.f_builtins[inst.argval]))

    def jump(self, inst):
        self.pending_instructions.pop()
        self.instruction_pointer = self.indexof[id(inst.target)]

    JUMP_FORWARD = jump
    JUMP_ABSOLUTE = jump

    POP_JUMP_IF_FALSE = generic_jump(operator.not_, False)
    POP_JUMP_IF_TRUE = generic_jump(operator.truth, False)
    JUMP_IF_FALSE_OR_POP = generic_jump(operator.not_, True)
    JUMP_IF_TRUE_OR_POP = generic_jump(operator.truth, True)

    def append_continuation(self, cont: "ContinuationInstructionTranslator"):
        key = cont.key()
        if key in self.blocks:
            # already generated this
            cont.target = self.blocks[key]
            self.output_instructions.append(
                create_instruction("JUMP_ABSOLUTE", target=cont.target)
            )
        elif len(self.blocks) > config.max_blocks:
            unimplemented("too many blocks, bailing out")
        else:
            self.blocks[key] = cont
            cont.run()
            self.output_instructions.extend(cont.output_instructions)
            self.guards.update(cont.guards)

    def FOR_ITER(self, inst):
        it = self.pop()
        if isinstance(it, ListIteratorVariable):
            self.guards.update(it.guards)
            try:
                val, next_iter = it.next_variables()
                self.push(next_iter)
                self.push(val)
            except StopIteration:
                self.jump(inst)
        else:
            unimplemented(f"FOR_ITER {typestr(it)}")

    def SETUP_LOOP(self, inst):
        pass  # TODO(jansel): support blocks

    def POP_BLOCK(self, inst):
        pass  # TODO(jansel): support blocks

    def COMPARE_OP(self, inst):
        left, right = self.popn(2)
        options = VariableTracker.propagate([left, right])
        op = inst.argval
        supported_is_const = {
            "is": operator.is_,
            "is not": operator.is_not,
        }
        supported_tensors = {
            ">": operator.gt,
            "<": operator.lt,
            ">=": operator.ge,
            "<=": operator.le,
            "==": operator.eq,
            "!=": operator.ne,
        }
        supported_any = dict(
            itertools.chain(supported_tensors.items(), supported_is_const.items())
        )
        if (
            isinstance(left, (TensorVariable, NNModuleVariable))
            and isinstance(right, ConstantVariable)
            and right.value is None
            and op in supported_is_const
        ):
            self.push(
                ConstantVariable(
                    supported_is_const[op](object(), right.value), **options
                )
            )
        elif (
            isinstance(left, TensorVariable) or isinstance(right, TensorVariable)
        ) and op in supported_tensors:
            self.push(
                TensorVariable(
                    supported_tensors[op](left.as_proxy(), right.as_proxy()),
                    **options,
                )
            )
        elif (
            isinstance(left, ConstantVariable)
            and isinstance(right, ConstantVariable)
            and op in supported_any
        ):
            # constant fold
            self.push(
                ConstantVariable(supported_any[op](left.value, right.value), **options)
            )
        elif (
            isinstance(left, (AllowedFunctionOrModuleVariable, ConstantVariable))
            and isinstance(right, ConstantVariable)
            and op in supported_is_const
        ):
            self.push(
                ConstantVariable(
                    supported_is_const[op](left.value, right.value), **options
                )
            )
        else:
            unimplemented(f"COMPARE_OP {typestr(left)} {op} {typestr(right)}")

    def CALL_FUNCTION(self, inst):
        args = self.popn(inst.argval)
        fn = self.pop()
        self.call_function(fn, args, {})

    def GET_ITER(self, inst):
        self.call_function(BuiltinVariable(iter), [self.pop()], {})

    def CALL_FUNCTION_EX(self, inst):
        if inst.argval == 0:
            kwargsvars = ConstDictVariable({})
            argsvars = self.pop()
        elif inst.argval == 1:
            kwargsvars = self.pop()
            argsvars = self.pop()
        else:
            unimplemented("CALL_FUNCTION_EX")
        fn = self.pop()
        if not isinstance(argsvars, BaseListVariable) or not isinstance(
            kwargsvars, ConstDictVariable
        ):
            unimplemented(f"non-static call {typestr(argsvars)} {typestr(kwargsvars)}")
        self.call_function(fn, argsvars.items, kwargsvars.items)

    def CALL_FUNCTION_KW(self, inst):
        argnames = self.pop()
        args = self.popn(inst.argval)
        fn = self.pop()
        assert isinstance(argnames, ConstantVariable)
        argnames = argnames.value
        args, kwargs = args[: -len(argnames)], args[-len(argnames) :]
        kwargs = dict(zip(argnames, kwargs))
        assert len(kwargs) == len(argnames)
        self.call_function(fn, args, kwargs)

    def get_submodule(self, keys):
        assert keys
        obj = self.nn_modules
        for k in keys.split("."):
            if isinstance(obj, dict):
                obj = obj[k]
            else:
                obj = getattr(obj, k)
        return obj

    def LOAD_METHOD(self, inst):
        self.LOAD_ATTR(inst)
        self.push(None)

    def CALL_METHOD(self, inst):
        args = self.popn(inst.argval)
        dummy = self.pop()
        assert dummy is None
        fn = self.pop()
        self.call_function(fn, args, {})

    def LOAD_ATTR(self, inst):
        obj = self.pop()
        name = inst.argval
        options = VariableTracker.propagate([obj])
        if isinstance(obj, NNModuleVariable):
            base = self.get_submodule(obj.module_key)
            key = f"{obj.module_key}.{name}"
            try:
                subobj = inspect.getattr_static(base, name)
            except AttributeError:
                # TODO(jansel): figure out how to remove this
                subobj = self.get_submodule(key)
            if istensor(subobj):
                self.push(
                    TensorVariable(
                        proxy=self.create_proxy("get_attr", key, tuple(), {}), **options
                    )
                )
            elif isinstance(subobj, torch.nn.Module):
                self.push(NNModuleVariable(key, **options))
            elif istype(subobj, (int, float, bool, type(None))):
                # Assumes module attributes are constant
                # TODO(jansel): add guards?
                self.push(
                    ConstantVariable(
                        subobj,
                        **options,
                    )
                )
            elif is_allowed(subobj):
                self.push(AllowedFunctionOrModuleVariable(subobj, **options))
            elif istype(subobj, property):
                unimplemented("property")
            elif istype(subobj, classmethod):
                unimplemented("classmethod")
            elif istype(subobj, staticmethod):
                self.push(UserFunctionVariable(subobj.__get__(base), **options))
            elif istype(subobj, types.FunctionType) and name not in base.__dict__:
                self.push(UserMethodVariable(subobj, obj, **options))
            elif istype(subobj, types.FunctionType) and name in base.__dict__:
                self.push(UserFunctionVariable(subobj, **options))
            elif callable(subobj):
                base = self.get_submodule(obj.module_key)
                method = getattr(base.__class__, name, None)
                if isinstance(method, types.FunctionType):
                    self.push(UserMethodVariable(method, obj, **options))
                else:
                    unimplemented("nn.Module callable")
            elif isinstance(subobj, (list, tuple)):
                subobj_proxy = self.create_proxy("get_attr", key, tuple(), {})
                # If the container has exclusively nn.Modules, transform
                # each module into a torchdynamo.NNModuleVariable;
                # similarly for Tensors/torchdynamo.TensorVariable
                output = []
                for i, item in enumerate(subobj):
                    if isinstance(item, torch.nn.Module):
                        key = f"{obj.module_key}_{name}_{i}"
                        self.nn_modules[key] = item
                        output.append(
                            NNModuleVariable(
                                module_key=key,
                                **options,
                            )
                        )
                    elif istensor(item):
                        output.append(
                            TensorVariable(
                                proxy=self.create_proxy(
                                    "call_function",
                                    operator.getitem,
                                    (subobj_proxy, i),
                                    {},
                                ),
                                **options,
                            )
                        )
                if len(output) != len(subobj):
                    unimplemented("non-nn.Module items in list")
                tracker_type = (
                    ListVariable if isinstance(subobj, list) else TupleVariable
                )
                self.push(tracker_type(output, **options))
            else:
                unimplemented(f"nn.Module attr {type(subobj).__name__}")
        elif isinstance(obj, TensorVariable):
            self.push(GetAttrVariable(obj, name, **options))
        elif isinstance(obj, AllowedFunctionOrModuleVariable):
            self.push(
                AllowedFunctionOrModuleVariable(
                    value=getattr(obj.value, name), **options
                )
            )
        elif isinstance(obj, PythonModuleVariable):
            member = obj.value.__dict__[name]
            if is_allowed(member):
                self.push(AllowedFunctionOrModuleVariable(member, **options))
            elif callable(member):
                self.push(UserFunctionVariable(member, **options))
            else:
                unimplemented("PythonModuleVariable attribute")
        else:
            unimplemented(f"LOAD_ATTR {obj}")

    def BUILD_TUPLE(self, inst):
        items = self.popn(inst.argval)
        options = VariableTracker.propagate(items)
        self.push(TupleVariable(items, **options))

    def BUILD_SLICE(self, inst):
        items = self.popn(inst.argval)
        options = VariableTracker.propagate(items)
        self.push(SliceVariable(items, **options))

    def BUILD_LIST(self, inst):
        items = self.popn(inst.argval)
        options = VariableTracker.propagate(items)
        self.push(ListVariable(items, **options))

    def BUILD_MAP(self, inst):
        items = self.popn(inst.argval * 2)
        options = VariableTracker.propagate(items)
        result = dict()
        for k, v in zip(items[::2], items[1::2]):
            assert isinstance(k, ConstantVariable)
            result[k.value] = v
        assert len(result) == len(items) / 2
        self.push(ConstDictVariable(result, **options))

    def BUILD_CONST_KEY_MAP(self, inst):
        keys = self.pop()
        values = self.popn(inst.argval)
        options = VariableTracker.propagate([keys] + values)
        assert isinstance(keys, ConstantVariable)
        keys = keys.value
        assert istype(keys, tuple)
        assert len(keys) == len(values)
        self.push(ConstDictVariable(dict(zip(keys, values)), **options))

    def MAKE_FUNCTION(self, inst):
        fn_name_var = self.stack.pop()
        code_obj_var = self.stack.pop()
        fn_name = fn_name_var.as_proxy()
        code_obj = code_obj_var.as_proxy()
        assert isinstance(fn_name, str)
        assert isinstance(code_obj, types.CodeType)
        options = VariableTracker.propagate([fn_name_var, code_obj_var])
        self.push(
            UserFunctionVariable(
                types.FunctionType(code_obj, self.f_globals), **options
            )
        )

    def UNPACK_SEQUENCE(self, inst):
        seq = self.pop()
        options = VariableTracker.propagate([seq])
        if isinstance(seq, BaseListVariable):
            assert len(seq.items) == inst.argval
            self.guards.update(seq.guards)
            for i in reversed(seq.items):
                self.push(i)
        elif isinstance(seq, TensorVariable):
            proxy = seq.as_proxy()
            for i in reversed(range(inst.argval)):
                self.push(TensorVariable(proxy[i], **options))
        elif isinstance(seq, GetAttrVariable) and isinstance(seq.obj, TensorVariable):
            # x, y = a.shape
            proxy = getattr(seq.obj.as_proxy(), seq.name)
            for i in reversed(range(inst.argval)):
                self.push(TensorVariable(proxy[i], **options))
        else:
            unimplemented(f"UNPACK_SEQUENCE {type(seq).__name__}")

    def NOP(self, inst):
        pass

    def POP_TOP(self, inst):
        self.pop()

    def ROT_TWO(self, inst):
        a = self.pop()
        b = self.pop()
        self.push(a)
        self.push(b)

    def ROT_THREE(self, inst):
        a = self.pop()
        b = self.pop()
        c = self.pop()
        self.push(a)
        self.push(c)
        self.push(b)

    def ROT_FOUR(self, inst):
        a = self.pop()
        b = self.pop()
        c = self.pop()
        d = self.pop()
        self.push(a)
        self.push(d)
        self.push(c)
        self.push(b)

    def DUP_TOP(self, inst):
        a = self.pop()
        self.push(a)
        self.push(a)

    def DUP_TOP_TWO(self, inst):
        a = self.pop()
        b = self.pop()
        self.push(b)
        self.push(a)
        self.push(b)
        self.push(a)

    UNARY_POSITIVE = stack_op(operator.pos)
    UNARY_NEGATIVE = stack_op(operator.neg)
    UNARY_NOT = stack_op(operator.not_)
    UNARY_INVERT = stack_op(operator.invert)

    BINARY_POWER = stack_op(operator.pow)
    BINARY_MULTIPLY = stack_op(operator.mul)
    BINARY_MATRIX_MULTIPLY = stack_op(operator.matmul)
    BINARY_FLOOR_DIVIDE = stack_op(operator.floordiv)
    BINARY_TRUE_DIVIDE = stack_op(operator.truediv)
    BINARY_MODULO = stack_op(operator.mod)
    BINARY_ADD = stack_op(operator.add)
    BINARY_SUBTRACT = stack_op(operator.sub)
    BINARY_SUBSCR = stack_op(operator.getitem)
    BINARY_LSHIFT = stack_op(operator.lshift)
    BINARY_RSHIFT = stack_op(operator.rshift)
    BINARY_AND = stack_op(operator.and_)
    BINARY_OR = stack_op(operator.or_)
    BINARY_XOR = stack_op(operator.xor)

    INPLACE_POWER = stack_op(operator.ipow)
    INPLACE_MULTIPLY = stack_op(operator.imul)
    INPLACE_MATRIX_MULTIPLY = stack_op(operator.imatmul)
    INPLACE_FLOOR_DIVIDE = stack_op(operator.ifloordiv)
    INPLACE_TRUE_DIVIDE = stack_op(operator.itruediv)
    INPLACE_MODULO = stack_op(operator.imod)
    INPLACE_ADD = stack_op(operator.iadd)
    INPLACE_SUBTRACT = stack_op(operator.isub)
    INPLACE_LSHIFT = stack_op(operator.ilshift)
    INPLACE_RSHIFT = stack_op(operator.irshift)
    INPLACE_AND = stack_op(operator.iand)
    INPLACE_XOR = stack_op(operator.ixor)
    INPLACE_OR = stack_op(operator.ior)

    def compile_subgraph(self, rv):
        """
        Generate code from self.graph and return the Instruction()s to
        call that generated code.
        """
        if isinstance(rv, TensorVariable) or isinstance(rv, TupleVariable):
            self.create_node("output", "output", (self.create_arg(rv.as_proxy()),), {})
        elif isinstance(rv, list):
            outputs = []
            for x in rv:
                if isinstance(x, TensorVariable):
                    outputs.append(self.create_arg(x.as_proxy()))
                elif isinstance(x, NNModuleVariable):
                    outputs.append(
                        self.create_arg(
                            self.create_proxy("get_attr", x.module_key, tuple(), {})
                        )
                    )
                else:
                    unimplemented(f"restore state for {type(x).__name__}")
            outputs = tuple(outputs)
            rv = VariableTracker(**VariableTracker.propagate(rv))
            self.create_node("output", "output", (outputs,), {})
        else:
            unimplemented(f"RETURN_VALUE {type(rv).__name__}")
        self.remove_unused_graphargs()
        ncalls = count_calls(self.graph)
        counters["stats"]["calls_captured"] += ncalls
        counters["stats"]["fusions_possible"] += ncalls - 1
        self.guards.update(rv.guards)
        gm = fx.GraphModule(FakeRootModule(self.nn_modules), self.graph)
        gm.recompile()
        name = unique_id("__compiled_fn")
        if config.debug:
            print(f"\n{name}")
            self.graph.print_tabular()
        self.f_globals[name] = self.compiler_fn(gm)
        self.code_options["co_names"] = tuple(self.code_options["co_names"]) + (name,)
        nargs = sum(map(len, self.graphargs))
        self.code_options["co_stacksize"] = max(
            self.code_options["co_stacksize"], 1 + nargs
        )
        return self.create_call_generated_code(name, nargs)

    def create_call_generated_code(self, fn_name: str, nargs: int) -> List[Instruction]:
        """Call the generated code function stored in fn_name"""
        output = [self.create_load_global(fn_name)]

        num_on_stack = sum(int(isinstance(x, StackArg)) for x in self.graphargs)
        if num_on_stack == 0:
            pass
        elif num_on_stack == 1:
            output.append(create_instruction("ROT_TWO"))
        elif num_on_stack == 2:
            output.append(create_instruction("ROT_THREE"))
        elif num_on_stack == 3:
            output.append(create_instruction("ROT_FOUR"))
        else:
            unimplemented("3+ stack args")

        for arg in self.graphargs[num_on_stack:]:
            assert not (isinstance(arg, StackArg))
            output.extend(arg.load(self))

        output.append(create_instruction("CALL_FUNCTION", nargs))
        return output

    def remove_unused_graphargs(self):
        output = []
        for node, arg in list(zip(self.graph.nodes, self.graphargs)):
            assert node.op == "placeholder"
            assert len(arg) == 1
            if len(node.users) == 0 and isinstance(arg, (LocalArg, GlobalArg)):
                self.graph.erase_node(node)
            else:
                output.append(arg)
        self.graphargs = output

    def compile_partial_subgraph(
        self, stack_values: List[VariableTracker], jump_to_user_code: List[Instruction]
    ):
        """
        Generate a subgraph to continue execution on user code.
        Automatically restore live variables.
        """
        # TODO(jansel): add some liveness analysis to see if we need all these
        stack_values = list(stack_values)
        prefix = []
        var_names = []
        for k, v in self.symbolic_locals.items():
            if v.initial_name == k:
                continue  # no need to restore initial state
            elif isinstance(v, ConstantVariable):
                # no need to get a constant from the compiled graph
                self.guards.update(v.guards)
                prefix.extend(
                    [self.create_load_const(v.value), self.create_store_fast(k)]
                )
            else:
                # must get the value from compiled graph
                var_names.append(k)

        # this should work, but need a testcase to make sure
        # while stack_values and isinstance(stack_values[0], ConstantVariable):
        #     # no need to get a constant from the compiled graph
        #     self.guards.update(stack_values[0].guards)
        #     prefix.append(self.create_load_const(stack_values.pop(0).value))

        if len(var_names) == 0 and len(stack_values) == 1:
            self.add_output_instructions(
                prefix + self.compile_subgraph(stack_values[0]) + jump_to_user_code
            )
        elif len(var_names) == 1 and len(stack_values) == 0:
            self.add_output_instructions(
                prefix
                + self.compile_subgraph(self.symbolic_locals[var_names[0]])
                + self.restore_locals(var_names, 0, unpack=False)
                + jump_to_user_code
            )
        else:
            self.add_output_instructions(
                prefix
                + self.compile_subgraph(
                    [self.symbolic_locals[k] for k in var_names]
                    + list(reversed(stack_values))
                )
                + self.restore_locals(var_names, len(stack_values))
                + jump_to_user_code
            )

    def add_output_instructions(self, prefix: List[Instruction]):
        """
        We call this on the creation of a new compiled subgraph that is inserted
        before user code.

        Currently, this stops the analysis (we only support a prefix of user code).

        Later we should extend this to continue the analysis
        """
        self.output_instructions.extend(prefix)
        self.fully_converted = False
        self.pending_instructions.clear()

        # TODO(jansel): resume the analysis instead of exiting
        self.instruction_pointer = None  # exit

    def restore_locals(self, var_names, extra, unpack=True):
        """
        Used by compile_partial_subgraph() to set local variables from
        the result of a self.compile_subgraph() call.
        """
        code = []
        if unpack:
            code.append(create_instruction("UNPACK_SEQUENCE", len(var_names) + extra))
        for name in var_names:
            code.append(self.create_store_fast(name))
        return code

    def copy_graphstate(self):
        """Create a checkpoint of the current state by copying everything"""
        graph_nodes = set(self.graph.nodes)
        guards = copy.deepcopy(self.guards)
        graphargs = copy.deepcopy(self.graphargs)
        symbolic_locals = VariableTracker.copy(self.symbolic_locals)
        stack = VariableTracker.copy(self.stack)
        nn_modules = dict(self.nn_modules)
        pending_instructions = list(self.pending_instructions)
        return (
            graph_nodes,
            graphargs,
            guards,
            symbolic_locals,
            stack,
            nn_modules,
            pending_instructions,
        )

    def restore_graphstate(self, state):
        """Restore a checkpoint created by self.copy_graphstate()"""
        (
            graph_nodes,
            self.graphargs,
            self.guards,
            self.symbolic_locals,
            self.stack,
            self.nn_modules,
            self.pending_instructions,
        ) = state
        # FX deepcopy doesn't work for a partially created graph, so just remove new nodes
        for node in reversed(list(self.graph.nodes)):
            if node not in graph_nodes:
                self.graph.erase_node(node)

    def should_compile_partial_graph(self):
        if count_calls(self.graph) >= config.minimum_call_count:
            self.should_compile_partial_graph = lambda: True
            return True
        return False

    def RETURN_VALUE(self, inst):
        rv = self.pop()
        self.instruction_pointer = None
        if count_calls(self.graph) == 0:
            unimplemented("no graph found")
        elif rv.state == TracingSupported.YES:
            self.output_instructions.extend(
                self.compile_subgraph(rv) + [create_instruction("RETURN_VALUE")]
            )
            self.pending_instructions.clear()
            if self.fully_converted is None:
                self.fully_converted = True
        else:
            unimplemented("not traceable")

    def __init__(
        self,
        cnt: typing.Iterable,
        graph: fx.Graph,
        graphargs: List,
        nn_modules: typing.Dict,
        guards: typing.Set[Guard],
        instructions: List[Instruction],
        f_globals: typing.Dict[str, typing.Any],
        f_builtins: typing.Dict[str, typing.Any],
        code_options: typing.Dict[str, typing.Any],
        blocks: typing.Dict[typing.Any, "ContinuationInstructionTranslator"],
        compiler_fn=None,
        symbolic_locals=None,
    ):
        super(InstructionTranslatorBase, self).__init__()
        # Mutable state checkpointed by copy_graphstate()
        self.graph = graph
        self.graphargs = graphargs
        self.stack = []
        self.symbolic_locals = symbolic_locals
        self.guards = guards
        self.nn_modules = nn_modules
        # instructions processed, but not written out yet
        self.pending_instructions = []

        # Properties of the input/output code
        self.instructions = instructions
        self.indexof = {id(i): n for n, i in enumerate(instructions)}
        self.f_globals = f_globals
        self.f_builtins = f_builtins
        self.code_options = code_options
        self.output_instructions = []
        self.fully_converted = None
        self.compiler_fn = compiler_fn

        # Dynamic state not checkpointed
        self.instruction_pointer = 0
        self.next_instruction = None
        self.current_instruction = create_instruction("NOP")
        self.checkpoint = None
        self.cnt = cnt
        self.blocks = blocks


class InstructionTranslator(InstructionTranslatorBase):
    def __init__(
        self,
        instructions: List[Instruction],
        f_locals,
        f_globals,
        f_builtins,
        code_options,
        compiler_fn,
    ):
        super(InstructionTranslator, self).__init__(
            cnt=itertools.count(),
            graph=fx.Graph(),
            graphargs=[],
            nn_modules={},
            guards=set(),
            instructions=instructions,
            f_globals=f_globals,
            f_builtins=f_builtins,
            code_options=code_options,
            compiler_fn=compiler_fn,
            blocks=dict(),
        )
        self.symbolic_locals = {
            k: self.wrap_local(k, f_locals[k])
            for k in code_options["co_varnames"]
            if k in f_locals
        }
        self.mark_initial_state()

    def finalize(self):
        def patch_target(target):
            if isinstance(target, ContinuationInstructionTranslator):
                target.target = patch_target(target.target)
                return target.target
            return target

        for inst in self.output_instructions:
            inst.target = patch_target(inst.target)


class ContinuationInstructionTranslator(InstructionTranslatorBase):
    """Used to continue processing after a fork in control flow (one copy per path in the fork)"""

    def __init__(
        self,
        parent: InstructionTranslatorBase,
        start_instruction: Instruction,
    ):
        super(ContinuationInstructionTranslator, self).__init__(
            cnt=parent.cnt,  # needed?
            graph=fx.Graph(),
            graphargs=[],
            guards=set(),
            nn_modules=parent.nn_modules,
            instructions=parent.instructions,
            f_globals=parent.f_globals,
            f_builtins=parent.f_builtins,
            code_options=parent.code_options,
            compiler_fn=parent.compiler_fn,
            blocks=parent.blocks,
        )
        self.instruction_pointer = self.indexof[id(start_instruction)]
        self.stack = [
            self.convert_local(f"__stack_{i}__", parent.stack[i], StackArg)
            for i in range(len(parent.stack))
        ]
        self.symbolic_locals = {
            k: self.convert_local(k, parent.symbolic_locals[k], LocalArg)
            for k in self.code_options["co_varnames"]
            if k in parent.symbolic_locals
        }
        self.mark_initial_state()
        self.target = start_instruction

    def key(self):
        result = [id(self.target)]
        for k, v in self.symbolic_locals.items():
            result.append((k, v.get_key()))
        for v in self.stack:
            result.append(v.get_key())
        return tuple(result)

    def convert_local(self, name: str, var: VariableTracker, arg_cls):
        """Take a symbolic local from a parent translator and convert it to
        and input"""
        if isinstance(var, TensorVariable):
            self.graphargs.append(arg_cls(name))
            return TensorVariable(
                proxy=self.create_graph_input(name), **VariableTracker.propagate([var])
            )
        elif isinstance(
            var, (ConstantVariable, AllowedFunctionOrModuleVariable, NNModuleVariable)
        ):
            return var.with_initial_name(None)
        else:
            unimplemented(f"convert_local: {typestr(var)}")

    def run(self):
        try:
            super().run()
            self.target = self.output_instructions[0]
        except NotImplementedError:
            assert not self.output_instructions
            self.output_instructions.append(
                create_instruction("JUMP_ABSOLUTE", target=self.target)
            )


class InliningInstructionTranslator(InstructionTranslatorBase):
    """Trace and inline a called method"""

    @staticmethod
    def inline_call(parent, func, args, kwargs):
        assert callable(func)
        if getattr(func, "__closure__", None) is not None:
            unimplemented("inline with  __closure__")
        if getattr(func, "__self__", None) is not None:
            unimplemented("inline with  __self__")
        bound = inspect.signature(func).bind(*args, **kwargs)
        bound.apply_defaults()
        sub_locals = dict()
        sub_globals = func.__globals__
        for k, v in bound.arguments.items():
            if isinstance(v, VariableTracker):
                sub_locals[k] = v
            elif isinstance(v, (bool, int, float, type(None))):
                sub_locals[k] = ConstantVariable(v)
            else:
                unimplemented(f"inline_call unsupported default: {typestr(v)}")
        tracer = InliningInstructionTranslator(
            parent, func.__code__, sub_locals, sub_globals
        )
        tracer.run()
        assert tracer.symbolic_result is not None
        return tracer.symbolic_result

    def __init__(
        self,
        parent: InstructionTranslatorBase,
        code: types.CodeType,
        symbolic_locals,
        f_globals,
    ):
        super(InliningInstructionTranslator, self).__init__(
            cnt=parent.cnt,
            graph=parent.graph,
            graphargs=parent.graphargs,
            nn_modules=parent.nn_modules,
            guards=parent.guards,
            blocks=parent.blocks,
            f_globals=f_globals,
            f_builtins=f_globals["__builtins__"],
            symbolic_locals=symbolic_locals,
            instructions=cleaned_instructions(code),
            code_options={k: getattr(code, k) for k in dir(code)},
            compiler_fn=parent.compiler_fn,
        )
        self.symbolic_result = None

    def should_compile_partial_graph(self):
        return False  # inlining functions is all-or-nothing

    def RETURN_VALUE(self, inst):
        self.symbolic_result = self.pop()
        self.instruction_pointer = None


class FakeRootModule(torch.nn.Module):
    """Trick the constructor of fx.GraphModule"""

    def __init__(self, nn_modules: dict):
        super(FakeRootModule, self).__init__()
        for k, v in nn_modules.items():
            setattr(self, k, v)


def count_calls(g: fx.Graph):
    c = 0
    for n in g.nodes:
        if "call" in n.op:
            c += 1
    return c


def identity(x):
    return x<|MERGE_RESOLUTION|>--- conflicted
+++ resolved
@@ -397,7 +397,6 @@
                     self.push(ConstantVariable(len(item), **options))
                 else:
                     unimplemented(f"`len` with arg type {arg}")
-<<<<<<< HEAD
             elif fn.fn is isinstance:
                 assert not kwargs and len(args) == 2
                 arg, isinstance_types = args
@@ -419,14 +418,12 @@
                 self.push(
                     ConstantVariable(issubclass(arg_type, isinstance_types), **options)
                 )
-=======
             elif fn.fn is float:
                 assert not kwargs and len(args) == 1
                 try:
                     self.push(ConstantVariable(float(args[0].value), **options))
                 except:
                     unimplemented(f"float constructor with non-const argument")
->>>>>>> 024ec2f7
             else:
                 unimplemented(f"builtin call {fn.fn}")
         else:
