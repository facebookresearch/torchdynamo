import collections
import dataclasses
import dis
import functools
import importlib
import inspect
import itertools
import logging
import operator
import sys
import traceback
import types
import torch
import typing
from typing import Any
from typing import Dict
from typing import Iterable
from typing import List
from unittest.mock import patch


from .utils import fake_tensors_available

import torchdynamo.side_effects
import torchdynamo.variables.base
from torchdynamo.source import AttrSource
from torchdynamo.source import GetItemSource
from torchdynamo.source import GlobalSource
from torchdynamo.source import LocalSource
from torchdynamo.variables.builder import VariableBuilder

from . import config
from . import exc
from . import skipfiles
from .allowed_functions import is_allowed
from .allowed_functions import is_builtin
from .bytecode_analysis import livevars_analysis
from .bytecode_transformation import Instruction
from .bytecode_transformation import cleaned_instructions
from .bytecode_transformation import create_instruction
from .bytecode_transformation import is_generator
from .bytecode_transformation import unique_id
from .codegen import PyCodegen
from .exc import Unsupported
from .exc import unimplemented
from .guards import GuardBuilder
from .output_graph import OutputGraph
from .resume_execution import ContinueExecutionCache
from .resume_execution import ReenterWith
from .utils import counters
from .utils import istype
from .variables.base import MutableLocal
from .variables.base import VariableTracker
from .variables.base import typestr
from .variables.builtin import BuiltinVariable
from .variables.constant import ConstantVariable
from .variables.dicts import ConstDictVariable
from .variables.functions import BaseUserFunctionVariable
from .variables.functions import NestedUserFunctionVariable
from .variables.functions import UserFunctionVariable
from .variables.lists import BaseListVariable
from .variables.lists import ListIteratorVariable
from .variables.lists import ListVariable
from .variables.lists import SliceVariable
from .variables.lists import TupleVariable
from .variables.misc import ClosureVariable
from .variables.misc import ContextManagerVariable
from .variables.misc import GetAttrVariable
from .variables.misc import GradModeVariable
from .variables.misc import PythonModuleVariable
from .variables.misc import UnknownVariable
from .variables.misc import WithExitFunctionVariable
from .variables.nn_module import NNModuleVariable
from .variables.tensor import TensorVariable
from .variables.torch import TorchVariable
from .variables.user_defined import UserDefinedVariable

log = logging.getLogger(__name__)


@dataclasses.dataclass
class BlockStackEntry:
    target: Instruction
    stack_index: int = None
    with_context: ContextManagerVariable = None

    def can_restore(self):
        return self.with_context is not None

    def resume_fn(self):
        assert self.stack_index is not None
        return ReenterWith(self.stack_index)

    def exit(self, tx):
        return self.with_context.exit(tx)


def stack_op(fn: typing.Callable):
    nargs = len(inspect.signature(fn).parameters)
    fn_var = BuiltinVariable(fn)

    @functools.wraps(fn)
    def impl(self: "InstructionTranslatorBase", inst: Instruction):
        self.push(fn_var.call_function(self, self.popn(nargs), {}))

    return impl


def generic_jump(truth_fn: typing.Callable, push: bool):
    def inner(self: "InstructionTranslatorBase", inst: Instruction):
        value: VariableTracker = self.pop()
        self.output.guards.update(value.guards)
        if value.is_python_constant():
            if truth_fn(value.as_python_constant()):
                push and self.push(value)
                self.jump(inst)
        elif isinstance(value, TensorVariable) and self.should_compile_partial_graph():
            # compile a partial subgraph prefix then jump into user code
            self.push(value)
            self.output.compile_subgraph(self)
            self.pop()

            if_next = self.create_call_resume_at(self.next_instruction)
            push and self.push(value)
            if_jump = self.create_call_resume_at(inst.target)

            self.output.add_output_instructions(
                [(create_instruction(inst.opname, target=if_jump[0]))]
                + if_next
                + if_jump
            )
        elif not isinstance(value, TensorVariable) and value.has_unpack_var_sequence(
            self
        ):
            if truth_fn(len(value.unpack_var_sequence(self))):
                push and self.push(value)
                self.jump(inst)
        else:
            unimplemented(f"generic_jump {typestr(value)}")

    return inner


def break_graph_if_unsupported(*, push):
    def decorator(inner_fn):
        @functools.wraps(inner_fn)
        def wrapper(self: "InstructionTranslatorBase", inst: Instruction):
            state = self.copy_graphstate()
            try:
                return inner_fn(self, inst)
            except Unsupported as exc:
                if not self.should_compile_partial_graph():
                    raise
                exc.remove_from_stats()
                exc.add_to_stats("graph_break")
            self.restore_graphstate(state)
            self.output.compile_subgraph(self)
            self.popn(push - dis.stack_effect(inst.opcode, inst.arg))

            for _ in range(push):
                self.push(UnknownVariable())

            resume_call_insts = self.create_call_resume_at(self.next_instruction)
            # Check if there is a block stack entry with GradModeVariable. And
            # wrap the instruction causing the graph break inside a try..finally
            # block. See more details at
            # https://github.com/pytorch/torchdynamo/issues/207
            cleanup = []
            if len(self.block_stack) == 1 and isinstance(
                self.block_stack[0].with_context, GradModeVariable
            ):
                ctx_variable = self.block_stack[0].with_context

                cg = PyCodegen(self)
                setup_finally, cleanup = ctx_variable.reconstruct(
                    cg, resume_call_insts[0]
                )
                self.output.add_output_instructions(setup_finally)

            self.output.add_output_instructions([inst])

            # Add the cleanup instructions from try..finally block
            self.output.add_output_instructions(cleanup)
            self.output.add_output_instructions(
                resume_call_insts,
            )

        return wrapper

    return decorator


class InstructionTranslatorBase(object):
    def cell_and_freevars(self):
        if not hasattr(self, "_cell_and_freevars"):
            self._cell_and_freevars = tuple(
                self.code_options["co_cellvars"] or []
            ) + tuple(self.code_options["co_freevars"] or [])
        return self._cell_and_freevars

    def prune_dead_locals(self):
        reads = livevars_analysis(self.instructions, self.current_instruction)
        # implicit use by super()
        # reads = reads | {"__class__"}
        # output variables?
        reads = reads | set(self.cell_and_freevars())
        self.symbolic_locals = collections.OrderedDict(
            [(k, v) for k, v in self.symbolic_locals.items() if k in reads]
        )
        self.output.side_effects.prune_dead_object_new(self)

    def call_function(
        self,
        fn: VariableTracker,
        args: List[VariableTracker],
        kwargs: Dict[str, VariableTracker],
    ):
        assert isinstance(fn, VariableTracker)
        assert isinstance(args, list)
        assert isinstance(kwargs, dict)
        assert all(
            isinstance(x, VariableTracker)
            for x in itertools.chain(args, kwargs.values())
        )
        self.push(fn.call_function(self, args, kwargs))

    def update_locals_and_stack(self, oldvar: VariableTracker, newvar: VariableTracker):
        def repl(v: VariableTracker):
            if v.mutable_local is oldvar.mutable_local:
                return newvar
            return v

        cache = dict()
        self.output.side_effects.apply(repl, cache)
        self.stack = [VariableTracker.apply(repl, x, cache) for x in self.stack]
        for k, x in self.symbolic_locals.items():
            self.symbolic_locals[k] = VariableTracker.apply(repl, x, cache)

    def replace_all(self, oldvar: VariableTracker, newvar: VariableTracker):
        if isinstance(
            oldvar.mutable_local, torchdynamo.side_effects.MutableSideEffects
        ):
            newvar = self.output.side_effects.mutation(oldvar, newvar)
        else:
            assert isinstance(
                oldvar.mutable_local, torchdynamo.variables.base.MutableLocal
            )
            newvar = newvar.clone(
                mutable_local=torchdynamo.variables.base.MutableLocal()
            )
        self.update_locals_and_stack(oldvar, newvar)
        return newvar

    def inline_user_function_return(self, fn, args, kwargs):
        """
        A call to some user defined function by inlining it.
        """
        state = self.copy_graphstate()
        try:
            result = InliningInstructionTranslator.inline_call(self, fn, args, kwargs)
            self.output.guards.update(fn.guards)
            return result
        except Exception:
            self.restore_graphstate(state)
            raise

    def step(self):
        """Process exactly one instruction, return False we should exit"""
        inst = self.instructions[self.instruction_pointer]
        self.current_instruction = inst
        self.instruction_pointer += 1
        if self.instruction_pointer < len(self.instructions):
            self.next_instruction = self.instructions[self.instruction_pointer]
        else:
            self.instruction_pointer = None
            self.next_instruction = None
        if inst.starts_line:
            self.lineno = inst.starts_line

        if len(self.stack) == 0 and self.should_compile_partial_graph():
            self.checkpoint = inst, self.copy_graphstate()

        if config.trace:
            print("TRACE", inst.opname, inst.argval, self.stack)

        try:
            if not hasattr(self, inst.opname):
                unimplemented(f"missing: {inst.opname}")
            getattr(self, inst.opname)(inst)
            return inst.opname != "RETURN_VALUE"
        except Unsupported as exc:
            exc.real_stack.append(self.frame_summary())
            if self.empty_checkpoint():
                raise

        # generate code from checkpoint
        assert not self.output.output_instructions
        continue_inst, state = self.checkpoint
        self.restore_graphstate(state)
        self.output.compile_subgraph(self, partial_convert=True)
        self.output.add_output_instructions(
            [create_instruction("JUMP_ABSOLUTE", target=continue_inst)]
            + self.instructions
        )

    def run(self):
        try:
            while (
                self.instruction_pointer is not None
                and not self.output.should_exit
                and self.step()
            ):
                pass
        except (
            exc.BackendCompilerFailed,
            exc.RestartAnalysis,
            exc.SkipFrame,
            exc.TorchRuntimeError,
            exc.Unsupported,
        ):
            raise
        except Exception as e:
            sys.stderr.write(
                f"ERROR FROM offset={self.current_instruction.offset} "
                f"filename {self.code_options.get('co_filename')} "
                f"{self.lineno} {typestr(e)}\n"
            )
            raise
        finally:
            # Cleanup the outputGraph to delete the held tensors. We perform the
            # cleanup only for InstructionTranslator and not
            # InliningInstructionTranslator. The InliningInstructionTranslator
            # mutates the output object and is restored to original state if
            # there was an exception.
            if isinstance(self, InstructionTranslator):
                self.output.cleanup()

    def push(self, val):
        assert val is None or isinstance(
            val, VariableTracker
        ), f"push expects VariableTracker, got {typestr(val)}"
        self.stack.append(val)

    def push_many(self, vals: List[TensorVariable]):
        for val in vals:
            self.push(val)

    def pop(self) -> TensorVariable:
        return self.stack.pop()

    def popn(self, n: int) -> List[TensorVariable]:
        assert n >= 0
        return list(reversed([self.pop() for _ in range(n)]))

    def LOAD_FAST(self, inst):
        name = inst.argval
        if name.startswith(".") and name not in self.symbolic_locals:
            # This happens in dict/list comprehensions
            name = name.replace(".", "implicit")
        assert name not in self.cell_and_freevars()
        if name not in self.symbolic_locals:
            unimplemented("undefined LOAD_FAST")
        self.push(self.symbolic_locals[name])
        if name.startswith("___stack"):
            self.symbolic_locals.pop(name)

    def LOAD_DEREF(self, inst):
        assert inst.argval in self.cell_and_freevars()
        if inst.argval not in self.symbolic_locals:
            unimplemented(f"undefined LOAD_DEREF {inst.argval}")
        self.push(self.symbolic_locals[inst.argval])

    def STORE_FAST(self, inst):
        self.symbolic_locals[inst.argval] = self.pop()

    def DELETE_FAST(self, inst):
        del self.symbolic_locals[inst.argval]

    STORE_DEREF = STORE_FAST

    def LOAD_CLOSURE(self, inst):
        self.push(ClosureVariable(name=inst.argval))

    def LOAD_CONST(self, inst):
        self.push(ConstantVariable(value=inst.argval))

    def get_global_source(self, name):
        if self.output.root_globals is self.f_globals:
            source = GlobalSource(name)
        else:
            if "__name__" in self.f_globals:
                source = AttrSource(
                    self.import_source(self.f_globals["__name__"]), name
                )
            else:
                mangled_name = f"___unnamed_scope_{id(self.f_globals)}"
                if mangled_name not in self.output.root_globals:
                    self.output.install_global(mangled_name, self.f_globals)
                source = GetItemSource(GlobalSource(mangled_name), name)
        return source

    def LOAD_GLOBAL(self, inst):
        name = inst.argval
        if name in self.symbolic_globals:
            variable = self.output.side_effects[self.symbolic_globals[name]]
            self.push(self.output.side_effects.load_global(variable, name))
            return

        try:
            value = self.f_globals[name]
        except KeyError:
            return self.load_builtin(inst)

        source = self.get_global_source(name)
        self.push(VariableBuilder(self, source)(value))

    def STORE_GLOBAL(self, inst):
        value = self.pop()
        name = inst.argval
        source = self.get_global_source(name)
        if name not in self.symbolic_globals:
            self.symbolic_globals[name] = object()  # sentinel object
        variable = self.output.side_effects.track_global_existing(
            source, self.symbolic_globals[name]
        )
        self.output.side_effects.store_global(variable, name, value)

    def import_source(self, module_name):
        """Create an alias to a module for use in guards"""
        value = importlib.import_module(module_name)
        alias = f"__import_{module_name.replace('.', '_dot_')}"
        f_globals = self.output.root_globals
        assert alias not in f_globals or f_globals[alias] is value
        f_globals[alias] = value
        self.output.update_co_names(alias)
        return GlobalSource(alias)

    def IMPORT_NAME(self, inst):
        level, fromlist = self.popn(2)
        if level.as_python_constant() != 0:
            unimplemented("IMPORT_NAME with level")

        # Import name imports the top level package
        module_name = inst.argval.split(".")[0]
        value = importlib.import_module(module_name)
        source = self.import_source(module_name)

        if is_allowed(value):
            self.push(TorchVariable(value, source=source))
        elif istype(value, types.ModuleType):
            self.push(PythonModuleVariable(value, source=source))
        else:
            unimplemented(f"IMPORT_NAME {typestr(value)}")

    def IMPORT_FROM(self, inst):
        self.DUP_TOP(inst)
        self.LOAD_ATTR(inst)

    def load_builtin(self, inst):
        assert inst.argval in self.f_builtins
        val = self.f_builtins[inst.argval]
        assert is_builtin(val)
        self.push(VariableBuilder(self, GlobalSource(inst.argval))(val))

    def jump(self, inst):
        self.instruction_pointer = self.indexof[id(inst.target)]

    JUMP_FORWARD = jump
    JUMP_ABSOLUTE = jump

    POP_JUMP_IF_FALSE = generic_jump(operator.not_, False)
    POP_JUMP_IF_TRUE = generic_jump(operator.truth, False)
    JUMP_IF_FALSE_OR_POP = generic_jump(operator.not_, True)
    JUMP_IF_TRUE_OR_POP = generic_jump(operator.truth, True)

    def SETUP_LOOP(self, inst):
        # only exists in python<=3.7
        self.block_stack.append(BlockStackEntry(inst.target))

    def SETUP_EXCEPT(self, inst):
        # only exists in python<=3.7
        self.block_stack.append(BlockStackEntry(inst.target))

    def POP_BLOCK(self, inst):
        self.block_stack.pop()

    def SETUP_WITH(self, inst):
        ctx = self.pop()
        if not isinstance(ctx, ContextManagerVariable):
            unimplemented(f"SETUP_WITH {ctx}")
        self.output.guards.update(ctx.guards)

        if isinstance(self, InstructionTranslator):
            self.block_stack.append(BlockStackEntry(inst.target, len(self.stack), ctx))
        else:
            # can't restore this while inlining
            self.block_stack.append(BlockStackEntry(inst.target))
        self.push(
            WithExitFunctionVariable(
                ctx,
                inst.target,
                **VariableTracker.propagate(ctx),
            )
        )
        self.push(ctx.enter(self))

    def SETUP_FINALLY(self, inst):
        self.block_stack.append(BlockStackEntry(inst.target))

    def BEGIN_FINALLY(self, inst):
        self.push(None)

    def WITH_CLEANUP_START(self, inst):
        exit, exc = self.popn(2)
        if sys.version_info < (3, 8):
            assert exc.is_python_constant()
            assert exc.as_python_constant() is None
        else:
            assert exc is None
        self.push(exc)
        self.push(exit.call_function(self, [ConstantVariable(None)] * 3, {}))

    def WITH_CLEANUP_FINISH(self, inst):
        self.popn(2)
        self.push(None)

    def END_FINALLY(self, inst):
        assert self.pop() is None

    def FOR_ITER(self, inst):
        it = self.pop()
        if isinstance(it, ListIteratorVariable):
            self.output.guards.update(it.guards)
            try:
                val, next_iter = it.next_variables()
                self.replace_all(it, next_iter)
                self.push(next_iter)
                self.push(val)
            except StopIteration:
                self.jump(inst)
        else:
            unimplemented(f"FOR_ITER {typestr(it)}")

    def COMPARE_OP(self, inst):
        left, right = self.popn(2)
        options = VariableTracker.propagate([left, right])
        op = inst.argval
        supported_is_const = {
            "is": operator.is_,
            "is not": operator.is_not,
            "==": operator.eq,
            "!=": operator.ne,
        }
        supported_tensors = {
            ">": operator.gt,
            "<": operator.lt,
            ">=": operator.ge,
            "<=": operator.le,
            "==": operator.eq,
            "!=": operator.ne,
        }
        supported_any = dict(
            itertools.chain(supported_tensors.items(), supported_is_const.items())
        )
        if (
            isinstance(
                left,
                (
                    TensorVariable,
                    NNModuleVariable,
                    BaseListVariable,
                    UserDefinedVariable,
                    BaseUserFunctionVariable,
                    ConstDictVariable,
                ),
            )
            and isinstance(right, ConstantVariable)
            and right.value is None
            and op in supported_is_const
        ):
            # <non-None> is None
            self.push(
                ConstantVariable(
                    supported_is_const[op](object(), right.value), **options
                )
            )
        elif (
            isinstance(left, TensorVariable) or isinstance(right, TensorVariable)
        ) and op in supported_tensors:
            self.push(
                TensorVariable.create(
                    self,
                    supported_tensors[op](left.as_proxy(), right.as_proxy()),
                    **options,
                )
            )
        elif (
            left.is_python_constant()
            and right.is_python_constant()
            and op in supported_any
        ):
            # constant fold
            self.push(
                ConstantVariable(
                    supported_any[op](
                        left.as_python_constant(), right.as_python_constant()
                    ),
                    **options,
                )
            )
        elif op in ("in", "not in"):
            self.push(right.call_method(self, "__contains__", [left], {}))
            if op == "not in":
                self.UNARY_NOT(inst)
        else:
            unimplemented(f"COMPARE_OP {typestr(left)} {op} {typestr(right)}")

    def GET_ITER(self, inst):
        self.call_function(BuiltinVariable(iter), [self.pop()], {})

    @break_graph_if_unsupported(push=1)
    def CALL_FUNCTION(self, inst):
        args = self.popn(inst.argval)
        fn = self.pop()
        self.call_function(fn, args, {})

    @break_graph_if_unsupported(push=1)
    def CALL_FUNCTION_EX(self, inst):
        if inst.argval == 0:
            kwargsvars = ConstDictVariable({}, dict)
            argsvars = self.pop()
        elif inst.argval == 1:
            kwargsvars = self.pop()
            argsvars = self.pop()
        else:
            unimplemented("CALL_FUNCTION_EX")
        fn = self.pop()
        self.output.guards.update(argsvars.guards)
        self.output.guards.update(kwargsvars.guards)

        if (
            isinstance(fn, GetAttrVariable)
            and isinstance(fn.obj, TensorVariable)
            and fn.name == "view"
            and isinstance(argsvars, (ConstantVariable, TensorVariable))
        ):
            # Hack to handle special case in some bert models.  Converts
            # x.view(*shape) into x.view(shape), which is correct for view()
            # but not generally.  See test_transpose_for_scores().
            argsvars = TupleVariable([argsvars])

        if not isinstance(
            argsvars, BaseListVariable
        ) and argsvars.has_unpack_var_sequence(self):
            argsvars = TupleVariable(argsvars.unpack_var_sequence(self))

        if not isinstance(argsvars, BaseListVariable) or not isinstance(
            kwargsvars, ConstDictVariable
        ):
            unimplemented(f"non-static call {typestr(argsvars)} {typestr(kwargsvars)}")

        self.call_function(fn, argsvars.items, kwargsvars.items)

    @break_graph_if_unsupported(push=1)
    def CALL_FUNCTION_KW(self, inst):
        argnames = self.pop()
        args = self.popn(inst.argval)
        fn = self.pop()
        assert isinstance(argnames, ConstantVariable)
        argnames = argnames.value
        args, kwargs = args[: -len(argnames)], args[-len(argnames) :]
        kwargs = dict(zip(argnames, kwargs))
        assert len(kwargs) == len(argnames)
        self.call_function(fn, args, kwargs)

    def LOAD_METHOD(self, inst):
        self.LOAD_ATTR(inst)
        self.push(self.pop())
        self.push(None)

    def CALL_METHOD(self, inst):
        args = self.popn(inst.argval)
        dummy = self.pop()
        assert dummy is None
        fn = self.pop()
        self.call_function(fn, args, {})

    def LOAD_ATTR(self, inst):
        obj = self.pop()
        result = BuiltinVariable(getattr).call_function(
            self, [obj, ConstantVariable(inst.argval)], {}
        )
        self.push(result)

    def STORE_ATTR(self, inst):
        prior = self.copy_graphstate()
        val, obj = self.popn(2)
        try:
            self.output.guards.update(
                BuiltinVariable(setattr)
                .call_function(self, [obj, ConstantVariable(inst.argval), val], {})
                .guards
            )
            return
        except Unsupported as e:
            if not self.should_compile_partial_graph():
                raise
            e.remove_from_stats()
            e.add_to_stats("graph_break")
            self.restore_graphstate(prior)

        # break the graph
        self.output.compile_subgraph(self)
        self.output.add_output_instructions([inst])
        self.popn(2)
        self.output.add_output_instructions(
            self.create_call_resume_at(self.next_instruction)
        )

    @break_graph_if_unsupported(push=0)
    def STORE_SUBSCR(self, inst):
        val, obj, key = self.popn(3)
        result = obj.call_method(self, "__setitem__", [key, val], {})
        # no result is pushed, so need to lift the guards to global
        self.output.guards.update(result.guards)

    def BUILD_TUPLE(self, inst):
        items = self.popn(inst.argval)
        options = VariableTracker.propagate(items)
        self.push(TupleVariable(items, **options))

    def BUILD_SLICE(self, inst):
        items = self.popn(inst.argval)
        options = VariableTracker.propagate(items)
        self.push(SliceVariable(items, **options))

    def BUILD_LIST(self, inst):
        items = self.popn(inst.argval)
        options = VariableTracker.propagate(items)
        self.push(ListVariable(items, mutable_local=MutableLocal(), **options))

    def BUILD_LIST_UNPACK(self, inst, cls=ListVariable):
        seqs = self.popn(inst.argval)
        options = VariableTracker.propagate(seqs)
        items = list()
        for seq in seqs:
            try:
                items.extend(seq.unpack_var_sequence(self))
            except NotImplementedError:
                unimplemented(f"BUILD_LIST_UNPACK {seq}")
        self.push(cls(items, mutable_local=MutableLocal(), **options))

    def BUILD_TUPLE_UNPACK(self, inst):
        self.BUILD_LIST_UNPACK(inst, cls=TupleVariable)

    BUILD_TUPLE_UNPACK_WITH_CALL = BUILD_TUPLE_UNPACK

    def BUILD_MAP(self, inst):
        items = self.popn(inst.argval * 2)
        options = VariableTracker.propagate(items)
        result = dict()
        for k, v in zip(items[::2], items[1::2]):
            assert isinstance(k, ConstantVariable)
            result[k.value] = v
        assert len(result) == len(items) / 2
        self.push(
            ConstDictVariable(result, dict, mutable_local=MutableLocal(), **options)
        )

    def BUILD_CONST_KEY_MAP(self, inst):
        keys = self.pop()
        values = self.popn(inst.argval)
        options = VariableTracker.propagate([keys] + values)
        assert isinstance(keys, ConstantVariable)
        keys = keys.value
        assert istype(keys, tuple)
        assert len(keys) == len(values)
        self.push(
            ConstDictVariable(
                dict(zip(keys, values)),
                dict,
                mutable_local=MutableLocal(),
                **options,
            )
        )

    def MAP_ADD(self, inst):
        if sys.version_info < (3, 8):
            v, k = self.popn(2)
        else:
            k, v = self.popn(2)

        assert inst.argval > 0
        obj = self.stack[-inst.arg]
        assert isinstance(obj, ConstDictVariable)
        assert obj.mutable_local
        items = dict(obj.items)
        items[k.as_python_constant()] = v
        self.replace_all(
            obj,
            ConstDictVariable(
                items,
                obj.user_cls,
                **VariableTracker.propagate([obj, k, v]),
            ),
        )

    def LIST_APPEND(self, inst):
        v = self.pop()
        assert inst.argval > 0
        obj = self.stack[-inst.arg]
        assert isinstance(obj, ListVariable)
        assert obj.mutable_local
        self.replace_all(
            obj,
            ListVariable(
                obj.items + [v],
                **VariableTracker.propagate([obj, v]),
            ),
        )

    def MAKE_FUNCTION(self, inst):
        flags = inst.arg
        old_stack = list(self.stack)
        fn_name = self.pop()
        code = self.pop()
        defaults = None
        closure = None
        annotations = None
        kwdefaults = None

        if flags & 0x08:
            closure = self.pop()
        if flags & 0x04:
            annotations = self.pop()
        if flags & 0x02:
            kwdefaults = self.pop()
        if flags & 0x01:
            defaults = self.pop()

        options = VariableTracker.propagate(old_stack[len(self.stack) :])
        self.push(
            NestedUserFunctionVariable(
                fn_name,
                code,
                self.f_globals,
                defaults,
                kwdefaults,
                annotations,
                closure,
                closure_scope=self,
                **options,
            )
        )

    def UNPACK_SEQUENCE(self, inst):
        # TODO(jansel): rewrite this using unpack_var_sequence
        seq = self.pop()
        options = VariableTracker.propagate([seq])
        if isinstance(seq, BaseListVariable):
            assert len(seq.items) == inst.argval
            self.output.guards.update(seq.guards)
            for i in reversed(seq.items):
                self.push(i)
        elif seq.is_python_constant() and isinstance(seq, ConstantVariable):
            val = seq.as_python_constant()
            assert len(val) == inst.argval
            for i in reversed(val):
                self.push(ConstantVariable(i, **options))
        elif isinstance(seq, TensorVariable):
            proxy = seq.as_proxy()
            for i in reversed(range(inst.argval)):
                self.push(TensorVariable.create(self, proxy[i], **options))
        elif isinstance(seq, GetAttrVariable) and isinstance(seq.obj, TensorVariable):
            # x, y = a.shape
            proxy = getattr(seq.obj.as_proxy(), seq.name)
            for i in reversed(range(inst.argval)):
                self.push(TensorVariable.create(self, proxy[i], **options))
        else:
            unimplemented(f"UNPACK_SEQUENCE {seq}")

    def UNPACK_EX(self, inst):
        assert 0 <= inst.argval <= 0xFFFF
        prefix = inst.argval & 0xFF  # low byte
        suffix = inst.argval >> 8  # high byte
        seq = self.pop()
        options = VariableTracker.propagate(seq)
        if seq.has_unpack_var_sequence(self):
            vals = list(seq.unpack_var_sequence(self))
            assert len(vals) >= prefix + suffix
            vals_prefix = vals[:prefix]
            vals_list = vals[prefix : len(vals) - suffix]
            vals_suffix = vals[len(vals) - suffix :]
            for item in reversed(vals_suffix):
                self.push(item.add_options(options))
            self.push(TupleVariable(vals_list, **options))
            for item in reversed(vals_prefix):
                self.push(item.add_options(options))
        else:
            unimplemented(f"UNPACK_EX {seq}")

    def NOP(self, inst):
        pass

    def POP_TOP(self, inst):
        self.pop()

    def ROT_TWO(self, inst):
        a = self.pop()
        b = self.pop()
        self.push(a)
        self.push(b)

    def ROT_THREE(self, inst):
        a = self.pop()
        b = self.pop()
        c = self.pop()
        self.push(a)
        self.push(c)
        self.push(b)

    def ROT_FOUR(self, inst):
        a = self.pop()
        b = self.pop()
        c = self.pop()
        d = self.pop()
        self.push(a)
        self.push(d)
        self.push(c)
        self.push(b)

    def DUP_TOP(self, inst):
        a = self.pop()
        self.push(a)
        self.push(a)

    def DUP_TOP_TWO(self, inst):
        a = self.pop()
        b = self.pop()
        self.push(b)
        self.push(a)
        self.push(b)
        self.push(a)

    def FORMAT_VALUE(self, inst):
        flags = inst.arg
        if (flags & 0x04) == 0x04:
            fmt_spec = self.pop()
        else:
            fmt_spec = ConstantVariable("")

        value = self.pop()

        if (flags & 0x03) == 0x01:
            value = BuiltinVariable(str).call_function(self, [value], {})
        elif (flags & 0x03) == 0x02:
            value = BuiltinVariable(repr).call_function(self, [value], {})
        elif (flags & 0x03) == 0x03:
            value = BuiltinVariable(ascii).call_function(self, [value], {})

        fmt_var = ConstantVariable(
            "{:" + fmt_spec.as_python_constant() + "}"
        ).add_options(fmt_spec)

        self.call_function(BuiltinVariable(str.format), [fmt_var, value], {})

    def BUILD_STRING(self, inst):
        result = ""
        for _ in range(inst.arg):
            str_var = self.pop()
            assert isinstance(str_var, ConstantVariable)
            result = str_var.value + result
        self.push(ConstantVariable(value=result))

    def IS_OP(self, inst):
        assert inst.argval == 0 or inst.argval == 1
        if inst.argval == 0:
            new_argval = "is"
        else:
            new_argval = "is not"
        new_inst = create_instruction("COMPARE_OP", argval=new_argval)
        self.COMPARE_OP(new_inst)

    def CONTAINS_OP(self, inst):
        assert inst.argval == 0 or inst.argval == 1
        left, right = self.popn(2)
        op = inst.argval
        self.push(right.call_method(self, "__contains__", [left], {}))
        if op == 1:
            self.UNARY_NOT(inst)

    def LIST_EXTEND(self, inst):
        v = self.pop()
        assert inst.argval > 0
        obj = self.stack[-inst.arg]
        assert isinstance(obj, ListVariable)
        assert obj.mutable_local
        obj.call_method(self, "extend", [v], {})

    def LIST_TO_TUPLE(self, inst):
        self.push(BuiltinVariable(tuple).call_function(self, [self.pop()], {}))

    def DICT_MERGE(self, inst):
        v = self.pop()
        assert inst.argval > 0
        obj = self.stack[-inst.arg]
        assert isinstance(obj, ConstDictVariable)
        assert obj.mutable_local
        obj.call_method(self, "update", [v], {})

    def GEN_START(self, inst):
        self.pop()

    def GET_LEN(self, inst):
        tos = self.stack[-1]
        if tos.is_python_constant():
            self.push(ConstantVariable(len(tos.as_python_constant())))
        else:
            self.push(tos.call_method(self, "__len__", [], {}))

    def MATCH_MAPPING(self, inst):
        tos = self.stack[-1]
        assert isinstance(tos, ConstDictVariable)
        if isinstance(tos.items, collections.abc.Mapping):
            self.push(ConstantVariable(True))
        else:
            self.push(ConstantVariable(False))

    def MATCH_SEQUENCE(self, inst):
        tos = self.stack[-1]
        assert tos.is_python_constant()
        tos_value = tos.as_python_constant()
        if isinstance(tos_value, collections.abc.Sequence) and not isinstance(
            tos_value, (str, bytes, bytearray)
        ):
            self.push(ConstantVariable(True))
        else:
            self.push(ConstantVariable(False))

    def MATCH_KEYS(self, inst):
        tos = self.stack[-1]
        assert tos.is_python_constant()
        keys = tos.as_python_constant()
        tos1 = self.stack[-2]
        assert isinstance(tos1, ConstDictVariable)
        match_obj = tos1.items
        if all(key in match_obj for key in keys):
            self.push(TupleVariable(list(match_obj[key] for key in keys)))
            self.push(ConstantVariable(True))
        else:
            self.push(ConstantVariable(None))
            self.push(ConstantVariable(False))

    UNARY_POSITIVE = stack_op(operator.pos)
    UNARY_NEGATIVE = stack_op(operator.neg)
    UNARY_NOT = stack_op(operator.not_)
    UNARY_INVERT = stack_op(operator.invert)

    BINARY_POWER = stack_op(operator.pow)
    BINARY_MULTIPLY = stack_op(operator.mul)
    BINARY_MATRIX_MULTIPLY = stack_op(operator.matmul)
    BINARY_FLOOR_DIVIDE = stack_op(operator.floordiv)
    BINARY_TRUE_DIVIDE = stack_op(operator.truediv)
    BINARY_MODULO = stack_op(operator.mod)
    BINARY_ADD = stack_op(operator.add)
    BINARY_SUBTRACT = stack_op(operator.sub)
    BINARY_SUBSCR = break_graph_if_unsupported(push=1)(stack_op(operator.getitem))
    BINARY_LSHIFT = stack_op(operator.lshift)
    BINARY_RSHIFT = stack_op(operator.rshift)
    BINARY_AND = stack_op(operator.and_)
    BINARY_OR = stack_op(operator.or_)
    BINARY_XOR = stack_op(operator.xor)

    INPLACE_POWER = stack_op(operator.ipow)
    INPLACE_MULTIPLY = stack_op(operator.imul)
    INPLACE_MATRIX_MULTIPLY = stack_op(operator.imatmul)
    INPLACE_FLOOR_DIVIDE = stack_op(operator.ifloordiv)
    INPLACE_TRUE_DIVIDE = stack_op(operator.itruediv)
    INPLACE_MODULO = stack_op(operator.imod)
    INPLACE_ADD = stack_op(operator.iadd)
    INPLACE_SUBTRACT = stack_op(operator.isub)
    INPLACE_LSHIFT = stack_op(operator.ilshift)
    INPLACE_RSHIFT = stack_op(operator.irshift)
    INPLACE_AND = stack_op(operator.iand)
    INPLACE_XOR = stack_op(operator.ixor)
    INPLACE_OR = stack_op(operator.ior)

    def copy_graphstate(self):
        """Create a checkpoint of the current state by copying everything"""
        return (
            self.output.copy_graphstate(),
            collections.OrderedDict(self.symbolic_locals),
            list(self.stack),
            list(self.block_stack),
            self.instruction_pointer,
            self.current_instruction,
            self.next_instruction,
            self.lineno,
        )

    def restore_graphstate(self, state):
        """Restore a checkpoint created by self.copy_graphstate()"""
        (
            output_state,
            self.symbolic_locals,
            self.stack,
            self.block_stack,
            self.instruction_pointer,
            self.current_instruction,
            self.next_instruction,
            self.lineno,
        ) = state
        self.output.restore_graphstate(output_state)

    def empty_checkpoint(self):
        if self.checkpoint is None:
            return True
        output_graphstate = self.checkpoint[1][0]
        graphstate = self.checkpoint[1][1:]
        state = (*output_graphstate, *graphstate)
        for obj in state:
            if isinstance(obj, Iterable):
                if len(obj) != 0:
                    return False
        return True

    def frame_summary(self):
        return traceback.FrameSummary(
            getattr(self.f_code, "co_filename", "<unknown>"),
            self.lineno,
            getattr(self.f_code, "co_name", "<unknown>"),
            lookup_line=False,
        )

<<<<<<< HEAD
    @property
    def fake_mode(self):
        return self._fake_mode
=======
    def find_symbolic_locals_name(self, tensor_variable):
        for key, value in self.symbolic_locals.items():
            if value is tensor_variable:
                return key
        return None
>>>>>>> 029b3b6b

    def __init__(
        self,
        output: OutputGraph,
        instructions: List[Instruction],
        f_globals: Dict[str, Any],
        f_builtins: Dict[str, Any],
        code_options: Dict[str, Any],
        symbolic_locals: Dict[str, VariableTracker],
        symbolic_globals: Dict[str, VariableTracker],
        f_code: types.CodeType,
    ):
        super(InstructionTranslatorBase, self).__init__()

        # Mutable state checkpointed by copy_graphstate()
        self.output: OutputGraph = output
        self.symbolic_locals: Dict[str, VariableTracker] = symbolic_locals
        self.symbolic_globals: Dict[str, VariableTracker] = symbolic_globals
        self.stack: List[VariableTracker] = []
        self.instruction_pointer: int = 0
        self.current_instruction: Instruction = create_instruction("NOP")
        self.next_instruction: typing.Optional[Instruction] = None
        self.block_stack: List[BlockStackEntry] = []
        self.lineno: int = code_options.get("co_firstlineno")

        # Properties of the input/output code
        self.instructions: List[Instruction] = instructions
        self.indexof: Dict[int, int] = {id(i): n for n, i in enumerate(instructions)}
        self.f_globals: Dict[str, Any] = f_globals
        self.f_builtins: Dict[str, Any] = f_builtins
        self.code_options: Dict[str, Any] = code_options
        self.f_code: types.CodeType = f_code

        if fake_tensors_available:
            self._fake_mode = torch._subclasses.FakeTensorMode(inner=None)

        self.checkpoint = None
        self.random_calls: List[tuple] = []

        if sys.version_info >= (3, 10):
            from .resume_execution import CO_ASYNC_GENERATOR
            from .resume_execution import CO_COROUTINE
            from .resume_execution import CO_GENERATOR
            from .resume_execution import CO_ITERABLE_COROUTINE

            if f_code.co_flags & (
                CO_GENERATOR | CO_COROUTINE | CO_ITERABLE_COROUTINE | CO_ASYNC_GENERATOR
            ):
                self.push(BuiltinVariable(None))


class InstructionTranslator(InstructionTranslatorBase):
    def __init__(
        self,
        instructions: List[Instruction],
        f_code,
        f_locals,
        f_globals,
        f_builtins,
        code_options,
        compiler_fn,
        one_graph,
    ):
        super(InstructionTranslator, self).__init__(
            output=OutputGraph(f_globals, code_options, compiler_fn, self),
            instructions=instructions,
            f_globals=f_globals,
            f_builtins=f_builtins,
            code_options=code_options,
            symbolic_locals=collections.OrderedDict(),  # set below
            # A global var is inserted only after a STORE_GLOBAL happens to it
            symbolic_globals=collections.OrderedDict(),
            f_code=f_code,
        )
        self.one_graph: bool = one_graph
        vars = list(code_options["co_varnames"])
        vars.extend(x for x in self.cell_and_freevars() if x not in vars)
        self.symbolic_locals = collections.OrderedDict(
            (k, VariableBuilder(self, LocalSource(k))(f_locals[k]))
            for k in vars
            if k in f_locals
        )

        # symbolic_locals contains the mapping from original f_locals to the
        # Variable objects. During the Variable building phase, each object also
        # has its associated guards. At the end, we will accumulate these
        # guards.
        #
        # One way of handling these guards is to just accumulate all of them
        # right now. However, many f_locals might not be used in the frame and
        # thus can unnecessarily increase guard execution overhead.  Therefore,
        # we selectively update output.guards as we run the Python Bytecode
        # instruction by instruction.
        #
        # An exception here is list/dict variables. Guards related to these
        # variables have indexed access, like Tensor_match on args[0], and if
        # args is not used in this frame, we will miss a LIST_LENGTH check like
        # len(args) == 2. Missing the LIST_LENGTH check causes problem for the
        # next invocation when args is not a list, and args[0] is a runtime
        # error. Therefore, we recursively add guards for list/dict variable here.
        for val in self.symbolic_locals.values():
            if isinstance(
                val, (ListIteratorVariable, BaseListVariable, ConstDictVariable)
            ):
                local_guards = VariableTracker.propagate(val)["guards"]
                index_guards = [
                    guard
                    for guard in local_guards
                    if guard.create_fn
                    in (
                        GuardBuilder.LIST_LENGTH,
                        GuardBuilder.DICT_KEYS,
                        GuardBuilder.ODICT_KEYS,
                        GuardBuilder.TUPLE_ITERATOR_LEN,
                    )
                ]
                self.output.guards.update(index_guards)

        self._freevars_ids = dict()
        for name in self.code_options["co_freevars"]:
            if name in f_locals:
                self._freevars_ids[name] = id(f_locals[name])

    def match_nested_cell(self, name, cell):
        """Match a cell in this method to one in a function we are inlining"""
        value = cell.cell_contents
        # TODO(jansel): check the id of the cell rather than the contents
        if id(value) != self._freevars_ids.get(name):
            return None
        return self.symbolic_locals[name]

    def should_compile_partial_graph(self):
        return all(b.can_restore() for b in self.block_stack) and not self.one_graph

    def create_call_resume_at(self, inst):
        self.instruction_pointer = None

        if inst.opname == "RETURN_VALUE":
            return [create_instruction("RETURN_VALUE")]

        reads = livevars_analysis(self.instructions, inst)
        argnames = tuple(
            k
            for k in self.symbolic_locals.keys()
            if k in reads and k not in self.cell_and_freevars()
        )
        nargs = len(self.stack) + len(argnames)

        name = unique_id(f"__resume_at_{inst.offset}")

        new_code: types.CodeType = ContinueExecutionCache.lookup(
            self.f_code,
            inst.offset,
            len(self.stack),
            argnames,
            tuple(b.resume_fn() for b in self.block_stack),
        )

        cg = PyCodegen(self)

        if new_code.co_freevars:
            cg.make_function_with_closure(name, new_code, len(self.stack))
        else:
            self.output.install_global(
                name, types.FunctionType(new_code, self.f_globals, name)
            )
            cg.extend_output(cg.load_function_name(name, len(self.stack)))

        cg.extend_output([cg.create_load(k) for k in argnames])
        cg.extend_output(
            [
                create_instruction("CALL_FUNCTION", nargs),
                create_instruction("RETURN_VALUE"),
            ]
        )
        return cg.get_instructions()

    def RETURN_VALUE(self, inst):
        if self.output.count_calls() == 0:
            raise exc.SkipFrame()
        self.instruction_pointer = None
        self.output.compile_subgraph(self)
        self.output.add_output_instructions([create_instruction("RETURN_VALUE")])


class InliningInstructionTranslator(InstructionTranslatorBase):
    """Trace and inline a called method"""

    @classmethod
    def inline_call(cls, parent, func, args, kwargs):
        with patch.dict(counters, {"unimplemented": counters["inline_call"]}):
            return cls.inline_call_(parent, func, args, kwargs)

    @staticmethod
    def inline_call_(parent, func, args, kwargs):
        assert isinstance(func, (UserFunctionVariable, NestedUserFunctionVariable))
        if func.has_self():
            unimplemented("inline with __self__")

        if func.get_name() == "patched_init":
            unimplemented("Patched init cannot be inlined.")

        if skipfiles.check(
            func.get_filename()
        ) and not skipfiles.is_torch_inline_allowed(func.get_filename()):
            unimplemented(
                f"inline in skipfiles: {func.get_name()} {func.get_filename()}"
            )

        try:
            sub_locals, closure_cells = func.bind_args(parent, args, kwargs)
        except TypeError as exc:
            print(func.get_filename(), func.get_function(), args, kwargs, exc)
            unimplemented("arg mismatch inlining")

        for v in itertools.chain(sub_locals.values(), closure_cells.values()):
            if not isinstance(v, VariableTracker):
                unimplemented(f"unconverted arg {v}")

        code: types.CodeType = func.get_code()
        if code.co_name in ("__setitem__", "__setattr__"):
            unimplemented(f"inline {code.co_name}")

        if config.trace:
            print("INLINING ", code)
            dis.dis(code)
            print()

        if is_generator(code):
            tracer = InliningGeneratorInstructionTranslator(
                parent, code, sub_locals, parent.symbolic_globals, closure_cells, func
            )
        else:
            tracer = InliningInstructionTranslator(
                parent, code, sub_locals, parent.symbolic_globals, closure_cells, func
            )

        tracer.run()
        assert tracer.symbolic_result is not None
        func.export_freevars(parent, tracer)

        if tracer.f_globals is parent.f_globals:
            # Merge symbolic_globals back if parent and child are in the same namespace
            parent.symbolic_globals.update(tracer.symbolic_globals)

        if config.trace:
            print("DONE INLINING", code)

        if is_generator(code):
            assert tracer.symbolic_result.as_python_constant() is None
            return ListIteratorVariable(
                tracer.generated_items,
                mutable_local=MutableLocal(),
                **VariableTracker.propagate(tracer.symbolic_result),
            )
        else:
            return tracer.symbolic_result

    def __init__(
        self,
        parent: InstructionTranslatorBase,
        code: types.CodeType,
        symbolic_locals: Dict[str, VariableTracker],
        symbolic_globals: Dict[str, VariableTracker],
        closure_cells: Dict[str, VariableTracker],
        funcvar: BaseUserFunctionVariable,
    ):
        f_globals = funcvar.get_globals()
        f_builtins = f_globals["__builtins__"]
        if not isinstance(f_builtins, dict):
            f_builtins = f_builtins.__dict__
        super(InliningInstructionTranslator, self).__init__(
            output=parent.output,
            f_globals=f_globals,
            f_builtins=f_builtins,
            symbolic_locals=symbolic_locals,
            symbolic_globals=symbolic_globals,
            instructions=cleaned_instructions(code),
            code_options={k: getattr(code, k) for k in dir(code)},
            f_code=code,
        )
        self.parent = parent
        self.symbolic_result = None
        self.closure_cells = closure_cells

    @property
    def fake_mode(self):
        return self.parent.fake_mode

    def STORE_DEREF(self, inst):
        if inst.argval in self.closure_cells:
            cell = self.closure_cells[inst.argval]
            val = self.pop()
            if isinstance(cell, ClosureVariable):
                self.output.root_tx.symbolic_locals[cell.name] = val
            else:
                self.output.side_effects.store_cell(cell, val)
        else:
            if isinstance(
                self.symbolic_locals.get(inst.argval),
                torchdynamo.variables.NewCellVariable,
            ):
                self.output.side_effects.store_cell(
                    self.symbolic_locals[inst.argval], self.pop()
                )
            else:
                unimplemented("write to __closure__ while inlining")

    def LOAD_DEREF(self, inst):
        if inst.argval in self.closure_cells:
            cell = self.closure_cells[inst.argval]
            if isinstance(cell, ClosureVariable):
                self.push(self.output.root_tx.symbolic_locals[cell.name])
            else:
                self.push(self.output.side_effects.load_cell(cell))
        else:
            maybe_sym_local = self.symbolic_locals.get(inst.argval, None)
            if isinstance(maybe_sym_local, torchdynamo.variables.NewCellVariable):
                self.push(self.output.side_effects.load_cell(maybe_sym_local))
            else:
                super().LOAD_DEREF(inst)

    def LOAD_CLOSURE(self, inst):
        assert inst.argval in self.cell_and_freevars()
        self.push(self.closure_cells[inst.argval])

    def replace_all(self, oldvar: VariableTracker, newvar: VariableTracker):
        newvar = super().replace_all(oldvar, newvar)
        # recursively check and update parent's locals and stack in case oldvar is from parent
        translator = self
        while hasattr(translator, "parent"):
            translator = translator.parent
            translator.update_locals_and_stack(oldvar, newvar)
        return newvar

    def should_compile_partial_graph(self):
        return False  # inlining functions is all-or-nothing

    def create_call_resume_at(self, offset):
        unimplemented("cant resume while inlining")

    def RETURN_VALUE(self, inst):
        self.symbolic_result = self.pop()
        self.instruction_pointer = None


class InliningGeneratorInstructionTranslator(InliningInstructionTranslator):
    def __init__(self, *args, **kwargs):
        super(InliningGeneratorInstructionTranslator, self).__init__(*args, **kwargs)
        self.generated_items = []

    def YIELD_VALUE(self, inst: Instruction):
        self.generated_items.append(self.pop())
        # TODO(jansel): figure out why this is needed, it isn't in the docs for YIELD_VALUE
        self.push(ConstantVariable(None))<|MERGE_RESOLUTION|>--- conflicted
+++ resolved
@@ -1132,17 +1132,15 @@
             lookup_line=False,
         )
 
-<<<<<<< HEAD
     @property
     def fake_mode(self):
         return self._fake_mode
-=======
+
     def find_symbolic_locals_name(self, tensor_variable):
         for key, value in self.symbolic_locals.items():
             if value is tensor_variable:
                 return key
         return None
->>>>>>> 029b3b6b
 
     def __init__(
         self,
