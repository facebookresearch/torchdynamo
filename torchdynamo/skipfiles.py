--- conflicted
+++ resolved
@@ -129,11 +129,4 @@
 
 
 def is_torch(filename):
-<<<<<<< HEAD
-    return filename.startswith(os.path.dirname(torch.__file__))
-=======
-    return filename.startswith(os.path.dirname(torch.__file__))
-
-# not needed, but avoid some spam in the stats
-skip_code(torch.nn.ModuleList.__getitem__.__code__)
->>>>>>> dcefe56c
+    return filename.startswith(os.path.dirname(torch.__file__))