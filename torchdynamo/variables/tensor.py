import contextlib
import copy
import functools
import itertools
import numbers
import operator
from contextlib import contextmanager
from typing import Dict
from typing import List

import torch.fx
import torch.random
from ..utils import fake_tensors_available
if fake_tensors_available:
    from torch._subclasses import FakeTensor
    from torch._subclasses import UnsupportedFakeTensorException
from torch.fx.immutable_collections import immutable_list
from torch.utils._python_dispatch import enable_torch_dispatch_mode
from torch.utils._pytree import tree_map

from torchdynamo.guards import GuardBuilder

from .. import config
from .. import variables
from ..exc import FakeTensorError
from ..exc import TorchRuntimeError
from ..exc import unimplemented
from ..source import AttrSource
from ..utils import clone_tensor
from ..utils import is_lazy_module
from ..utils import istype
from ..utils import product
from ..utils import proxy_args_kwargs
from .base import MutableLocal
from .base import VariableTracker
from .base import typestr
from .lists import ShapeVariable
from .lists import SizeVariable


@contextmanager
def preserve_rng_state():
    rng = torch.clone(torch.random.get_rng_state())
    if torch.cuda.is_available():
        cuda_rng = torch.clone(torch.cuda.get_rng_state())
    try:
        yield
    finally:
        torch.random.set_rng_state(rng)
        if torch.cuda.is_available():
            torch.cuda.set_rng_state(cuda_rng)


class TensorVariable(VariableTracker):
    """A torch.Tensor input or an intermediate value in the FX graph"""

    _nonvar_fields = [
        "proxy",
        "dtype",
        "device",
        "ndim",
        "size",
        "stride",
        "requires_grad",
        "is_quantized",
        "is_contiguous",
        "is_complex",
    ]

    @staticmethod
    def propagate_args_kwargs(node):
        def visit(n: torch.fx.Node):
            return n.meta["example_value"]

        return torch.fx.node.map_arg((node.args, node.kwargs), visit)

    @staticmethod
    def run_proxy(proxy, args, kwargs, nnmodule):
        op = proxy.node.op
        if op == "call_function":
            return proxy.node.target(*args, **kwargs)
        elif op == "call_method":
            return getattr(args[0], proxy.node.target)(*args[1:], **kwargs)
        elif op == "call_module":
            assert nnmodule is not None
            return nnmodule(*args, **kwargs)
        assert False, op

    @classmethod
    def wrap_to_fake_tensor(cls, e, fake_mode):
        if type(e) in (torch.Tensor, torch.nn.Parameter):
            return cls.wrap_fake_exception(lambda: fake_mode.from_tensor(e))
        else:
            return e

    @staticmethod
    def wrap_fake_exception(fn):
        try:
            return fn()
        except UnsupportedFakeTensorException as e:
            raise FakeTensorError(
                f"Unsupported: {e.reason} with fake tensor propagation. "
                "Run with config.fake_tensor_propagation=False"
            ) from e

    @classmethod
    def create(cls, tx, proxy, example_value=None, nnmodule=None, **options):
        if "guards" in options:
            tx.output.guards.update(options["guards"])

        assert "example_value" not in proxy.node.meta
        if not config.dynamic_propagation:
            if isinstance(example_value, torch.Tensor):
                options.update(cls.specialize(example_value))
            return cls(proxy, **options)

        fake_wrapper = functools.partial(
            cls.wrap_to_fake_tensor, fake_mode=tx.fake_mode
        )
        use_fake_tensors = fake_tensors_available and config.fake_tensor_propagation

        with preserve_rng_state():
            if example_value is None:
                op = proxy.node.op
                args, kwargs = cls.propagate_args_kwargs(proxy.node)
                if use_fake_tensors:
                    args = tree_map(fake_wrapper, args)
                    kwargs = tree_map(fake_wrapper, kwargs)
                    if op == "call_module" and not is_lazy_module(nnmodule):
                        with torch._subclasses.fake_tensor.FakeCopyMode(tx.fake_mode):
                            nnmodule = cls.wrap_fake_exception(
                                lambda: copy.deepcopy(nnmodule)
                            )

                    def context():
                        return enable_torch_dispatch_mode(tx.fake_mode)

                else:
                    context = contextlib.nullcontext
                    if op == "call_module" and not is_lazy_module(nnmodule):
                        nnmodule = copy.deepcopy(nnmodule)

                if op == "call_module" and is_lazy_module(nnmodule):
                    assert nnmodule is not None
                    # In the case of a lazy module, we want to run
                    # the pre-hooks which initialize it
                    example_value = nnmodule(*args, **kwargs)
                try:
                    with context():
                        example_value = cls.wrap_fake_exception(
                            lambda: cls.run_proxy(proxy, args, kwargs, nnmodule)
                        )
<<<<<<< HEAD
                except RuntimeError as e:
                    raise TorchRuntimeError from e
            else:
                if use_fake_tensors:
                    example_value = fake_wrapper(example_value)
=======
                    elif op == "call_module":
                        assert nnmodule is not None
                        # In the case of a lazy module, we want to run
                        # the pre-hooks which initialize it
                        if is_lazy_module(nnmodule):
                            example_value = nnmodule(*args, **kwargs)
                        else:
                            example_value = copy.deepcopy(nnmodule)(*args, **kwargs)
                except RuntimeError as e:
                    # Track the assertion when the pytorch execution raises
                    # assertion
                    raise TorchRuntimeError() from e
>>>>>>> 029b3b6b

        if isinstance(example_value, torch.Tensor):
            if not use_fake_tensors:
                example_value = clone_tensor(example_value)
            proxy.node.meta["example_value"] = example_value
            specialized_props = cls.specialize(example_value)
            if use_fake_tensors and isinstance(example_value, FakeTensor):
                specialized_props["class_type"] = (
                    torch.nn.Parameter
                    if isinstance(example_value, torch.nn.Parameter)
                    else torch.Tensor
                )
            options.update(specialized_props)
            return cls(proxy, **options)
        elif (
            istype(example_value, (torch.Size, int, bool, float))
            and config.dynamic_shapes
        ):
            proxy.node.meta["example_value"] = example_value
            if isinstance(example_value, torch.Size):
                options["dyn_shape_len"] = len(example_value)
            return DynamicShapeVariable(proxy, type(example_value), **options)
        elif istype(example_value, int) and proxy.node.target in (
            torch.seed,
            operator.mod,
            torch.distributed.get_rank,
            torch.distributed.get_world_size,
        ):
            proxy.node.meta["example_value"] = example_value
            return DynamicShapeVariable(proxy, type(example_value), **options)
        elif istype(example_value, torch.Size) and all(
            [isinstance(x, int) for x in example_value]
        ):
            sizes = [variables.ConstantVariable(x) for x in example_value]
            return SizeVariable(sizes, **options)
        elif isinstance(example_value, (tuple, list)):
            unpacked = []
            for i, val in enumerate(example_value):
                if val is None:
                    # nn.MultiheadAttention() can return None, see issue #175
                    unpacked.append(
                        variables.ConstantVariable(None, **options),
                    )
                else:
                    unpacked.append(
                        cls.create(
                            tx,
                            proxy.tracer.create_proxy(
                                "call_function", operator.getitem, (proxy, i), {}
                            ),
                            example_value=val,
                            **options,
                        )
                    )
            if istype(example_value, tuple):
                return variables.TupleVariable(unpacked, **options)
            elif istype(example_value, (list, immutable_list)):
                return variables.ListVariable(
                    unpacked, mutable_local=MutableLocal(), **options
                )
            else:
                assert (
                    example_value.__class__.__module__ == "torch.return_types"
                    or hasattr(example_value, "_fields")
                ), "namedtuple?"
                return variables.NamedTupleVariable(
                    unpacked, example_value.__class__, **options
                )
        elif example_value is None or proxy.node.target is torch.manual_seed:
            return variables.ConstantVariable(None, **options)
        elif (
            isinstance(example_value, int)
            and proxy.node.target is torch._utils._element_size
        ):
            proxy.node.meta["example_value"] = example_value
            return variables.ConstantVariable(example_value, **options)
        elif (
            isinstance(example_value, numbers.Number)
            and proxy.node.target == "item"
            and config.capture_scalar_outputs
        ):
            return UnspecializedPythonVariable.create(
                tx=tx,
                proxy=proxy,
                example_value=torch.tensor(example_value),
                raw_value=example_value,
                need_unwrap=False,
                **options,
            )
        else:
            assert (
                False
            ), f"torch.* op returned non-Tensor {typestr(example_value)} {proxy.node.op} {proxy.node.target}"

    def __init__(
        self,
        proxy: torch.fx.Proxy,
        dtype=None,
        device=None,
        ndim=None,
        size=None,
        stride=None,
        requires_grad=None,
        is_quantized=None,
        is_contiguous=None,
        is_complex=None,
        class_type=torch.Tensor,
        **kwargs,
    ):
        super(TensorVariable, self).__init__(**kwargs)
        self.proxy = proxy
        self.dtype = dtype
        self.device = device
        self.ndim = ndim
        self.size = size
        self.stride = stride
        self.requires_grad = requires_grad
        self.is_quantized = is_quantized
        self.is_contiguous = is_contiguous
        self.is_complex = is_complex
        self.class_type = class_type

    def as_proxy(self):
        return self.proxy

    def python_type(self):
        return self.class_type

    def call_isinstance(self, tensor_type):
        tensortype_to_dtype = {
            torch.FloatTensor: (torch.float32, torch.float),
            torch.DoubleTensor: (torch.float64, torch.double),
            torch.HalfTensor: (torch.float16, torch.half),
            torch.BFloat16Tensor: (torch.bfloat16,),
            torch.ByteTensor: (torch.uint8,),
            torch.CharTensor: (torch.int8,),
            torch.LongTensor: (torch.int64, torch.long),
            torch.IntTensor: (torch.int32, torch.int),
            torch.ShortTensor: (torch.int16, torch.short),
            torch.BoolTensor: (torch.bool,),
        }

        def check_type(ty):
            if ty not in tensortype_to_dtype:
                return self.python_type() is ty

            dtypes = tensortype_to_dtype[ty]
            return self.dtype in dtypes

        if type(tensor_type) is tuple:
            return any([check_type(ty) for ty in tensor_type])
        else:
            return check_type(tensor_type)

    @staticmethod
    def specialize(value: torch.Tensor):
        props = {
            "dtype": value.dtype,
            "device": value.device,
            "ndim": int(value.ndim),
            "requires_grad": value.requires_grad,
            "is_quantized": value.is_quantized,
            "is_complex": value.is_complex(),
            "class_type": type(value),
        }
        if not config.dynamic_shapes:
            props["size"] = tuple(value.size())
            props["stride"] = tuple(value.stride())
            props["is_contiguous"] = value.is_contiguous()
        return props

    def var_getattr(self, tx, name):
        from . import ConstantVariable
        from . import TorchVariable

        result = None
        options = VariableTracker.propagate(self)
        if name == "ndim" and self.ndim is not None:
            result = ConstantVariable(self.ndim, **options)
        elif name == "dtype" and self.dtype is not None:
            result = TorchVariable(self.dtype, **options)
        elif name == "device" and self.device is not None:
            result = TorchVariable(self.device, **options)
        elif name == "is_cuda" and self.device is not None:
            result = ConstantVariable(self.device.type == "cuda", **options)
        elif name == "shape" and self.size is not None:
            sizes = [variables.ConstantVariable(x) for x in self.size]
            result = ShapeVariable(sizes, **options)
        elif name == "requires_grad" and self.requires_grad is not None:
            result = ConstantVariable(self.requires_grad, **options)
        elif name == "is_quantized" and self.is_quantized is not None:
            result = ConstantVariable(self.is_quantized, **options)
        elif name == "shape" and self.size is None:
            result = self.call_method(tx, "size", [], {})
        elif name == "ndim" and self.ndim is None:
            result = self.call_method(tx, "dim", [], {})

        if name == "__class__":
            return TorchVariable(self.python_type(), **options)

        # Add a guard for type matching, these guards are checked before tensor guards
        # In some cases, a <tensor>.<attr> guard can be evaluated first, and break if
        # <tensor> is later changed to another type
        if result is not None and self.source is not None:
            result = result.add_guard(self.create_guard(GuardBuilder.TYPE_MATCH))

        if result is None:
            raise NotImplementedError()

        return result

    def unpack_var_sequence(self, tx):
        options = VariableTracker.propagate(self)
        if self.size:
            return [
                variables.BuiltinVariable(operator.getitem, **options).call_function(
                    tx, [self, variables.ConstantVariable(i)], {}
                )
                for i in range(self.size[0])
            ]

        return super(TensorVariable, self).unpack_var_sequence(tx)

    def call_method(
        self,
        tx,
        name,
        args: "List[VariableTracker]",
        kwargs: "Dict[str, VariableTracker]",
    ) -> "VariableTracker":
        from . import ConstantVariable
        from . import TupleVariable

        options = VariableTracker.propagate(self, args, kwargs.values())

        if name == "stride" and self.stride is not None:
            constant_result = ConstantVariable(self.stride, **options)
        elif name == "size" and self.size is not None:
            sizes = [variables.ConstantVariable(x) for x in self.size]
            constant_result = SizeVariable(sizes, **options)
        elif name == "numel" and self.size is not None:
            constant_result = ConstantVariable(product(self.size), **options)
        elif name in ("ndimension", "dim") and self.ndim is not None:
            constant_result = ConstantVariable(self.ndim, **options)
        elif name == "is_floating_point" and self.dtype is not None:
            constant_result = ConstantVariable(self.dtype.is_floating_point, **options)
        elif name == "is_contiguous" and self.is_contiguous is not None:
            constant_result = ConstantVariable(self.is_contiguous, **options)
        elif name == "is_complex" and self.is_complex is not None:
            constant_result = ConstantVariable(self.is_complex, **options)
        else:
            constant_result = None

        if constant_result:
            assert not kwargs
            if len(args) == 1:
                return constant_result.getitem_const(args[0])
            elif args:
                return TupleVariable(
                    [constant_result.getitem_const(a) for a in args], **options
                )
            return constant_result
        elif (
            name == "repeat"
            and not all(
                x.is_python_constant() for x in itertools.chain(args, kwargs.values())
            )
            and not config.dynamic_shapes
        ):
            unimplemented("dynamic Tensor.repeat")
        elif name in ("tolist", "numpy", "backward"):
            unimplemented(f"Tensor.{name}")
        elif name == "nonzero" and not config.dynamic_shapes:
            unimplemented(f"Tensor.{name}")
        elif name == "item":
            if config.capture_scalar_outputs:
                return self.__class__.create(
                    tx,
                    tx.output.create_proxy(
                        "call_method", "item", (self.as_proxy(),), {}
                    ),
                    **options,
                )
            else:
                unimplemented(f"Tensor.{name}")
        elif name == "__len__":
            if self.size:
                assert not config.dynamic_shapes
                return ConstantVariable(self.size[0], **options)
            else:
                return self.__class__.create(
                    tx,
                    tx.output.create_proxy(
                        "call_function", len, (self.as_proxy(),), {}
                    ),
                    **options,
                )
        elif name == "__setitem__":
            tx.output.guards.update(options["guards"])
            tx.output.create_proxy(
                "call_function",
                operator.setitem,
                *proxy_args_kwargs([self] + args, kwargs),
            )
            return ConstantVariable(None, **options)
        else:
            # Convert x.new(torch.Size) into x.new_empty(torch.Size),
            # as Tensor.new acts differently with a Size input versus a tuple input.
            if (
                name == "new"
                and len(args) == 1
                and isinstance(args[0], (SizeVariable, ShapeVariable))
                and not config.dynamic_shapes
            ):
                name = "new_empty"

            return self.__class__.create(
                tx,
                tx.output.create_proxy(
                    "call_method", name, *proxy_args_kwargs([self] + args, kwargs)
                ),
                **options,
            )


class DynamicShapeVariable(TensorVariable):
    def __init__(self, proxy, dyn_shape_cls, dyn_shape_len=None, **kwargs):
        super(DynamicShapeVariable, self).__init__(proxy, **kwargs)
        self.dyn_shape_cls = dyn_shape_cls
        self.dyn_shape_len = dyn_shape_len

    def python_type(self):
        return self.dyn_shape_cls

    def unpack_var_sequence(self, tx):
        if self.dyn_shape_len is not None:
            return [
                variables.BuiltinVariable(
                    operator.getitem, **VariableTracker.propagate(self)
                ).call_function(tx, [self, variables.ConstantVariable(i)], {})
                for i in range(self.dyn_shape_len)
            ]
        super(DynamicShapeVariable, self).unpack_var_sequence(tx)


class TensorWithTFOverrideVariable(VariableTracker):
    """
    Represents a tensor subclass instance with a __torch_function__ override.
    """

    def __init__(
        self,
        tensor_variable,
        orig_tensor_variable_source,
        subclass_torch_function__func,
        subclass_type,
        **kwargs,
    ):
        super(TensorWithTFOverrideVariable, self).__init__(**kwargs)
        self.tensor_variable = tensor_variable
        self.orig_tensor_variable_source = orig_tensor_variable_source
        self.subclass_torch_function__func = subclass_torch_function__func
        self.subclass_type = subclass_type

    def call_method(
        self,
        tx,
        name,
        args: "List[VariableTracker]",
        kwargs: "Dict[str, VariableTracker]",
    ) -> "VariableTracker":
        # This code block implements inlining the __torch_function__ override
        # of `call_method`.
        from . import GetAttrVariable

        options = VariableTracker.propagate(self, args, kwargs.values())
        # insert unwrapped version of self as the first argument
        args = list(args)
        args.insert(0, self.tensor_variable)
        func_var = GetAttrVariable(self.tensor_variable, name)

        unwrapped = TensorWithTFOverrideVariable.inline_torch_function_unwrapped(
            tx,
            func_var,
            self.orig_tensor_variable_source,
            self.subclass_torch_function__func,
            self.subclass_type,
            options,
            args,
            kwargs,
        )

        # TODO(future PR): implement rewrapping conditional on method presence
        # in `torch.overrides.get_default_nowrap_function()`. It's unclear how
        # to do this easily in the current codebase since the resolution of
        # `GetAttrVariable` depends on the type of the underlying object.

        return TensorWithTFOverrideVariable(
            unwrapped,
            self.orig_tensor_variable_source,
            self.subclass_torch_function__func,
            self.subclass_type,
        )

    @staticmethod
    def inline_torch_function_unwrapped(
        tx,
        original_func_var,
        tensor_with_tf_override_source,
        tf_func,
        subclass_type,
        options,
        args,
        kwargs,
    ):
        """
        This function inlines the `__torch_function__` override for `original_func_var`.
        For example, if the user code is

           x1 = torch.sigmoid(x0)

        And `x0` has an override, then:
        * `original_func_var` will be a `VariableTracker` object wrapping `torch.sigmoid`
        * `tensor_with_tf_override_source` will be the `Source` object from
          the original tensor override instance in the beginning of the program
        * `tf_func` will be the custom `__torch_function__` function
        * `subclass_type` will be `type(x0)`

        The caller is expected to properly massage args and kwargs before
        passing them into this function.

        The caller is responsible for wrapping the return value, if needed.
        """
        from torchdynamo.variables import UserDefinedClassVariable
        from torchdynamo.variables.builder import TupleVariable
        from torchdynamo.variables.builder import VariableBuilder

        source = AttrSource(
            AttrSource(tensor_with_tf_override_source, "__torch_function__"),
            "__func__",
        )
        tf_func_var = VariableBuilder(tx, source)(tf_func)
        type_var = UserDefinedClassVariable(subclass_type, **options)

        # signature:
        # def __torch_function__(cls, func, types, args=(), kwargs=None):
        tf_args = (
            type_var,  # cls
            original_func_var,  # func
            (type_var,),  # types
            TupleVariable(args),  # args
            kwargs,  # kwargs
        )

        # Disable __torch_function__ here to prevent the clone of the
        # example tensor from going into the override.
        with torch._C.DisableTorchFunction():
            return tx.inline_user_function_return(tf_func_var, tf_args, {})


class UnspecializedNumpyVariable(TensorVariable):
    """
    This is a 1-element tensor represents unspecialized numpy float/int.
    """

    def __init__(self, proxy: torch.fx.Proxy, **kwargs):
        raw_value = kwargs.pop("raw_value", True)
        super(UnspecializedNumpyVariable, self).__init__(proxy, **kwargs)
        self.raw_value = raw_value

    @classmethod
    def from_tensor_variable(cls, tensor_variable, raw_value):
        # Convert a `TensorVariable` instance into an `UnspecializedNumpyVariable` instance.
        return UnspecializedNumpyVariable(
            **dict(tensor_variable.__dict__), raw_value=raw_value
        )


class UnspecializedPythonVariable(TensorVariable):
    """
    This is a 1-element tensor represents unspecialized python float/int.
    """

    def __init__(self, proxy: torch.fx.Proxy, **kwargs):
        raw_value = kwargs.pop("raw_value", True)
        need_unwrap = kwargs.pop("need_unwrap", True)
        super(UnspecializedPythonVariable, self).__init__(proxy, **kwargs)
        self.raw_value = raw_value
        self.need_unwrap = need_unwrap

    @classmethod
    def from_tensor_variable(cls, tensor_variable, raw_value, need_unwrap=True):
        # Convert a `TensorVariable` instance into an `UnspecializedPythonVariable` instance.
        return UnspecializedPythonVariable(
            **dict(tensor_variable.__dict__),
            raw_value=raw_value,
            need_unwrap=need_unwrap,
        )<|MERGE_RESOLUTION|>--- conflicted
+++ resolved
@@ -150,26 +150,11 @@
                         example_value = cls.wrap_fake_exception(
                             lambda: cls.run_proxy(proxy, args, kwargs, nnmodule)
                         )
-<<<<<<< HEAD
                 except RuntimeError as e:
-                    raise TorchRuntimeError from e
+                    raise TorchRuntimeError() from e
             else:
                 if use_fake_tensors:
                     example_value = fake_wrapper(example_value)
-=======
-                    elif op == "call_module":
-                        assert nnmodule is not None
-                        # In the case of a lazy module, we want to run
-                        # the pre-hooks which initialize it
-                        if is_lazy_module(nnmodule):
-                            example_value = nnmodule(*args, **kwargs)
-                        else:
-                            example_value = copy.deepcopy(nnmodule)(*args, **kwargs)
-                except RuntimeError as e:
-                    # Track the assertion when the pytorch execution raises
-                    # assertion
-                    raise TorchRuntimeError() from e
->>>>>>> 029b3b6b
 
         if isinstance(example_value, torch.Tensor):
             if not use_fake_tensors:
