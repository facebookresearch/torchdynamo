--- conflicted
+++ resolved
@@ -704,7 +704,6 @@
         )
 
 
-<<<<<<< HEAD
 def annotate_graph(tx, graph, node):
     """
     Copies an fx graph and node and annotates them
@@ -718,7 +717,7 @@
         if node.name in tx.new_annotations:
             node.type = tx.new_annotations[node.name]
         return graph, node
-=======
+
 class FakeItemVariable(UnspecializedPythonVariable):
     """A UnspecializedPythonVariable which prevents access to the underlying raw value.
     This is needed if item is called on a FakeTensor."""
@@ -726,5 +725,4 @@
     def __init__(self, proxy: torch.fx.Proxy, **kwargs):
         super(FakeItemVariable, self).__init__(proxy, **kwargs)
         self.need_unwrap = False
-        delattr(self, "raw_value")
->>>>>>> 748f99f7
+        delattr(self, "raw_value")